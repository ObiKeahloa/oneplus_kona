menuconfig ARCH_AT91
	bool "Atmel SoCs"
<<<<<<< HEAD
	depends on ARCH_MULTI_V4T || ARCH_MULTI_V5 || ARCH_MULTI_V7 || ARM_SINGLE_ARMV7M
=======
	depends on ARCH_MULTI_V4T || ARCH_MULTI_V5 || ARCH_MULTI_V7
	select ARM_CPU_SUSPEND if PM
>>>>>>> cc7a938f
	select COMMON_CLK_AT91
	select GPIOLIB
	select PINCTRL
	select SOC_BUS

if ARCH_AT91
config SOC_SAMV7
	bool "SAM Cortex-M7 family" if ARM_SINGLE_ARMV7M
	select COMMON_CLK_AT91
	select PINCTRL_AT91
	help
	  Select this if you are using an SoC from Atmel's SAME7, SAMS7 or SAMV7
	  families.

config SOC_SAMA5D2
	bool "SAMA5D2 family"
	depends on ARCH_MULTI_V7
	select SOC_SAMA5
	select CACHE_L2X0
	select HAVE_FB_ATMEL
	select HAVE_AT91_UTMI
	select HAVE_AT91_USB_CLK
	select HAVE_AT91_H32MX
	select HAVE_AT91_GENERATED_CLK
	select PINCTRL_AT91PIO4
	help
	  Select this if ou are using one of Atmel's SAMA5D2 family SoC.

config SOC_SAMA5D3
	bool "SAMA5D3 family"
	depends on ARCH_MULTI_V7
	select SOC_SAMA5
	select HAVE_FB_ATMEL
	select HAVE_AT91_UTMI
	select HAVE_AT91_SMD
	select HAVE_AT91_USB_CLK
	select PINCTRL_AT91
	help
	  Select this if you are using one of Atmel's SAMA5D3 family SoC.
	  This support covers SAMA5D31, SAMA5D33, SAMA5D34, SAMA5D35, SAMA5D36.

config SOC_SAMA5D4
	bool "SAMA5D4 family"
	depends on ARCH_MULTI_V7
	select SOC_SAMA5
	select CACHE_L2X0
	select HAVE_FB_ATMEL
	select HAVE_AT91_UTMI
	select HAVE_AT91_SMD
	select HAVE_AT91_USB_CLK
	select HAVE_AT91_H32MX
	select PINCTRL_AT91
	help
	  Select this if you are using one of Atmel's SAMA5D4 family SoC.

config SOC_AT91RM9200
	bool "AT91RM9200"
	depends on ARCH_MULTI_V4T
	select ATMEL_AIC_IRQ
	select ATMEL_PM if PM
	select ATMEL_ST
	select CPU_ARM920T
	select HAVE_AT91_USB_CLK
	select PINCTRL_AT91
	select SOC_SAM_V4_V5
	select SRAM if PM
	help
	  Select this if you are using Atmel's AT91RM9200 SoC.

config SOC_AT91SAM9
	bool "AT91SAM9"
	depends on ARCH_MULTI_V5
	select ATMEL_AIC_IRQ
	select ATMEL_PM if PM
	select ATMEL_SDRAMC
	select CPU_ARM926T
	select HAVE_AT91_SMD
	select HAVE_AT91_USB_CLK
	select HAVE_AT91_UTMI
	select HAVE_FB_ATMEL
	select MEMORY
	select PINCTRL_AT91
	select SOC_SAM_V4_V5
	select SRAM if PM
	help
	  Select this if you are using one of those Atmel SoC:
	    AT91SAM9260
	    AT91SAM9261
	    AT91SAM9263
	    AT91SAM9G15
	    AT91SAM9G20
	    AT91SAM9G25
	    AT91SAM9G35
	    AT91SAM9G45
	    AT91SAM9G46
	    AT91SAM9M10
	    AT91SAM9M11
	    AT91SAM9N12
	    AT91SAM9RL
	    AT91SAM9X25
	    AT91SAM9X35
	    AT91SAM9XE

config HAVE_AT91_UTMI
	bool

config HAVE_AT91_USB_CLK
	bool

config COMMON_CLK_AT91
	bool
	select COMMON_CLK
	select MFD_SYSCON

config HAVE_AT91_SMD
	bool

config HAVE_AT91_H32MX
	bool

config HAVE_AT91_GENERATED_CLK
	bool

config SOC_SAM_V4_V5
	bool

config SOC_SAM_V7
	bool

config SOC_SAMA5
	bool
	select ATMEL_AIC5_IRQ
	select ATMEL_PM if PM
	select ATMEL_SDRAMC
	select MEMORY
	select SOC_SAM_V7
	select SRAM if PM

config ATMEL_PM
	bool

endif<|MERGE_RESOLUTION|>--- conflicted
+++ resolved
@@ -1,11 +1,7 @@
 menuconfig ARCH_AT91
 	bool "Atmel SoCs"
-<<<<<<< HEAD
 	depends on ARCH_MULTI_V4T || ARCH_MULTI_V5 || ARCH_MULTI_V7 || ARM_SINGLE_ARMV7M
-=======
-	depends on ARCH_MULTI_V4T || ARCH_MULTI_V5 || ARCH_MULTI_V7
 	select ARM_CPU_SUSPEND if PM
->>>>>>> cc7a938f
 	select COMMON_CLK_AT91
 	select GPIOLIB
 	select PINCTRL
