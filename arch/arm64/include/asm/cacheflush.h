/*
 * Based on arch/arm/include/asm/cacheflush.h
 *
 * Copyright (C) 1999-2002 Russell King.
 * Copyright (C) 2012 ARM Ltd.
 *
 * This program is free software; you can redistribute it and/or modify
 * it under the terms of the GNU General Public License version 2 as
 * published by the Free Software Foundation.
 *
 * This program is distributed in the hope that it will be useful,
 * but WITHOUT ANY WARRANTY; without even the implied warranty of
 * MERCHANTABILITY or FITNESS FOR A PARTICULAR PURPOSE.  See the
 * GNU General Public License for more details.
 *
 * You should have received a copy of the GNU General Public License
 * along with this program.  If not, see <http://www.gnu.org/licenses/>.
 */
#ifndef __ASM_CACHEFLUSH_H
#define __ASM_CACHEFLUSH_H

#include <linux/kgdb.h>
#include <linux/mm.h>

/*
 * This flag is used to indicate that the page pointed to by a pte is clean
 * and does not require cleaning before returning it to the user.
 */
#define PG_dcache_clean PG_arch_1

/*
 *	MM Cache Management
 *	===================
 *
 *	The arch/arm64/mm/cache.S implements these methods.
 *
 *	Start addresses are inclusive and end addresses are exclusive; start
 *	addresses should be rounded down, end addresses up.
 *
 *	See Documentation/core-api/cachetlb.rst for more information. Please note that
 *	the implementation assumes non-aliasing VIPT D-cache and (aliasing)
 *	VIPT I-cache.
 *
 *	flush_cache_all()
 *
 *		Unconditionally clean and invalidate the entire cache.
 *
 *	flush_cache_mm(mm)
 *
 *		Clean and invalidate all user space cache entries
 *		before a change of page tables.
 *
 *	flush_icache_range(start, end)
 *
 *		Ensure coherency between the I-cache and the D-cache in the
 *		region described by start, end.
 *		- start  - virtual start address
 *		- end    - virtual end address
 *
 *	invalidate_icache_range(start, end)
 *
 *		Invalidate the I-cache in the region described by start, end.
 *		- start  - virtual start address
 *		- end    - virtual end address
 *
 *	__flush_cache_user_range(start, end)
 *
 *		Ensure coherency between the I-cache and the D-cache in the
 *		region described by start, end.
 *		- start  - virtual start address
 *		- end    - virtual end address
 *
 *	__flush_dcache_area(kaddr, size)
 *
 *		Ensure that the data held in page is written back.
 *		- kaddr  - page address
 *		- size   - region size
 */
<<<<<<< HEAD
extern void flush_cache_all(void);
extern void flush_icache_range(unsigned long start, unsigned long end);
=======
extern void __flush_icache_range(unsigned long start, unsigned long end);
>>>>>>> 5b394b2d
extern int  invalidate_icache_range(unsigned long start, unsigned long end);
extern void __flush_dcache_area(void *addr, size_t len);
extern void __inval_dcache_area(void *addr, size_t len);
extern void __clean_dcache_area_poc(void *addr, size_t len);
extern void __clean_dcache_area_pop(void *addr, size_t len);
extern void __clean_dcache_area_pou(void *addr, size_t len);
extern long __flush_cache_user_range(unsigned long start, unsigned long end);
extern void sync_icache_aliases(void *kaddr, unsigned long len);

static inline void flush_icache_range(unsigned long start, unsigned long end)
{
	__flush_icache_range(start, end);

	/*
	 * IPI all online CPUs so that they undergo a context synchronization
	 * event and are forced to refetch the new instructions.
	 */
#ifdef CONFIG_KGDB
	/*
	 * KGDB performs cache maintenance with interrupts disabled, so we
	 * will deadlock trying to IPI the secondary CPUs. In theory, we can
	 * set CACHE_FLUSH_IS_SAFE to 0 to avoid this known issue, but that
	 * just means that KGDB will elide the maintenance altogether! As it
	 * turns out, KGDB uses IPIs to round-up the secondary CPUs during
	 * the patching operation, so we don't need extra IPIs here anyway.
	 * In which case, add a KGDB-specific bodge and return early.
	 */
	if (kgdb_connected && irqs_disabled())
		return;
#endif
	kick_all_cpus_sync();
}

static inline void flush_cache_mm(struct mm_struct *mm)
{
}

static inline void flush_cache_page(struct vm_area_struct *vma,
				    unsigned long user_addr, unsigned long pfn)
{
}

static inline void flush_cache_range(struct vm_area_struct *vma,
				     unsigned long start, unsigned long end)
{
}

/*
 * Cache maintenance functions used by the DMA API. No to be used directly.
 */
extern void __dma_map_area(const void *, size_t, int);
extern void __dma_unmap_area(const void *, size_t, int);
extern void __dma_flush_area(const void *, size_t);
extern void __dma_inv_area(const void *start, size_t size);
extern void __dma_clean_area(const void *start, size_t size);

#define dmac_flush_range(start, end) \
	__dma_flush_area(start, (void *)(end) - (void *)(start))
#define dmac_inv_range(start, end) \
	__dma_inv_area(start, (void *)(end) - (void *)(start))
#define dmac_clean_range(start, end) \
	__dma_clean_area(start, (void *)(end) - (void *)(start))

/*
 * Copy user data from/to a page which is mapped into a different
 * processes address space.  Really, we want to allow our "user
 * space" model to handle this.
 */
extern void copy_to_user_page(struct vm_area_struct *, struct page *,
	unsigned long, void *, const void *, unsigned long);
#define copy_from_user_page(vma, page, vaddr, dst, src, len) \
	do {							\
		memcpy(dst, src, len);				\
	} while (0)

#define flush_cache_dup_mm(mm) flush_cache_mm(mm)

/*
 * flush_dcache_page is used when the kernel has written to the page
 * cache page at virtual address page->virtual.
 *
 * If this page isn't mapped (ie, page_mapping == NULL), or it might
 * have userspace mappings, then we _must_ always clean + invalidate
 * the dcache entries associated with the kernel mapping.
 *
 * Otherwise we can defer the operation, and clean the cache when we are
 * about to change to user space.  This is the same method as used on SPARC64.
 * See update_mmu_cache for the user space part.
 */
#define ARCH_IMPLEMENTS_FLUSH_DCACHE_PAGE 1
extern void flush_dcache_page(struct page *);

static inline void __flush_icache_all(void)
{
	if (cpus_have_const_cap(ARM64_HAS_CACHE_DIC))
		return;

	asm("ic	ialluis");
	dsb(ish);
}

#define flush_dcache_mmap_lock(mapping)		do { } while (0)
#define flush_dcache_mmap_unlock(mapping)	do { } while (0)

/*
 * We don't appear to need to do anything here.  In fact, if we did, we'd
 * duplicate cache flushing elsewhere performed by flush_dcache_page().
 */
#define flush_icache_page(vma,page)	do { } while (0)

/*
 * Not required on AArch64 (PIPT or VIPT non-aliasing D-cache).
 */
static inline void flush_cache_vmap(unsigned long start, unsigned long end)
{
}

static inline void flush_cache_vunmap(unsigned long start, unsigned long end)
{
}

int set_memory_valid(unsigned long addr, int numpages, int enable);

#endif<|MERGE_RESOLUTION|>--- conflicted
+++ resolved
@@ -76,12 +76,8 @@
  *		- kaddr  - page address
  *		- size   - region size
  */
-<<<<<<< HEAD
 extern void flush_cache_all(void);
-extern void flush_icache_range(unsigned long start, unsigned long end);
-=======
 extern void __flush_icache_range(unsigned long start, unsigned long end);
->>>>>>> 5b394b2d
 extern int  invalidate_icache_range(unsigned long start, unsigned long end);
 extern void __flush_dcache_area(void *addr, size_t len);
 extern void __inval_dcache_area(void *addr, size_t len);
