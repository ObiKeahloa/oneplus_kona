--- conflicted
+++ resolved
@@ -1104,11 +1104,7 @@
 	if (user_mode(regs))
 		return 1;
 
-<<<<<<< HEAD
 	if (instr & BIT(PSTATE_Imm_shift))
-=======
-	if (instr & BIT(CRm_shift))
->>>>>>> 40321f25
 		regs->pstate |= PSR_SSBS_BIT;
 	else
 		regs->pstate &= ~PSR_SSBS_BIT;
@@ -1118,13 +1114,8 @@
 }
 
 static struct undef_hook ssbs_emulation_hook = {
-<<<<<<< HEAD
 	.instr_mask	= ~(1U << PSTATE_Imm_shift),
 	.instr_val	= 0xd500401f | PSTATE_SSBS,
-=======
-	.instr_mask	= ~(1U << CRm_shift),
-	.instr_val	= 0xd500001f | REG_PSTATE_SSBS_IMM,
->>>>>>> 40321f25
 	.fn		= ssbs_emulation_handler,
 };
 
