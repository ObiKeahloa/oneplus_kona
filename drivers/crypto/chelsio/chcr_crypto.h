/*
 * This file is part of the Chelsio T6 Crypto driver for Linux.
 *
 * Copyright (c) 2003-2016 Chelsio Communications, Inc. All rights reserved.
 *
 * This software is available to you under a choice of one of two
 * licenses.  You may choose to be licensed under the terms of the GNU
 * General Public License (GPL) Version 2, available from the file
 * COPYING in the main directory of this source tree, or the
 * OpenIB.org BSD license below:
 *
 *     Redistribution and use in source and binary forms, with or
 *     without modification, are permitted provided that the following
 *     conditions are met:
 *
 *      - Redistributions of source code must retain the above
 *        copyright notice, this list of conditions and the following
 *        disclaimer.
 *
 *      - Redistributions in binary form must reproduce the above
 *        copyright notice, this list of conditions and the following
 *        disclaimer in the documentation and/or other materials
 *        provided with the distribution.
 *
 * THE SOFTWARE IS PROVIDED "AS IS", WITHOUT WARRANTY OF ANY KIND,
 * EXPRESS OR IMPLIED, INCLUDING BUT NOT LIMITED TO THE WARRANTIES OF
 * MERCHANTABILITY, FITNESS FOR A PARTICULAR PURPOSE AND
 * NONINFRINGEMENT. IN NO EVENT SHALL THE AUTHORS OR COPYRIGHT HOLDERS
 * BE LIABLE FOR ANY CLAIM, DAMAGES OR OTHER LIABILITY, WHETHER IN AN
 * ACTION OF CONTRACT, TORT OR OTHERWISE, ARISING FROM, OUT OF OR IN
 * CONNECTION WITH THE SOFTWARE OR THE USE OR OTHER DEALINGS IN THE
 * SOFTWARE.
 *
 */

#ifndef __CHCR_CRYPTO_H__
#define __CHCR_CRYPTO_H__

#define GHASH_BLOCK_SIZE    16
#define GHASH_DIGEST_SIZE   16

#define CCM_B0_SIZE             16
#define CCM_AAD_FIELD_SIZE      2
#define T6_MAX_AAD_SIZE 511


/* Define following if h/w is not dropping the AAD and IV data before
 * giving the processed data
 */

#define CHCR_CRA_PRIORITY 500
#define CHCR_AEAD_PRIORITY 6000
#define CHCR_AES_MAX_KEY_LEN  (2 * (AES_MAX_KEY_SIZE)) /* consider xts */
#define CHCR_MAX_CRYPTO_IV_LEN 16 /* AES IV len */

#define CHCR_MAX_AUTHENC_AES_KEY_LEN 32 /* max aes key length*/
#define CHCR_MAX_AUTHENC_SHA_KEY_LEN 128 /* max sha key length*/

#define CHCR_GIVENCRYPT_OP 2
/* CPL/SCMD parameters */

#define CHCR_ENCRYPT_OP 0
#define CHCR_DECRYPT_OP 1

#define CHCR_SCMD_SEQ_NO_CTRL_32BIT     1
#define CHCR_SCMD_SEQ_NO_CTRL_48BIT     2
#define CHCR_SCMD_SEQ_NO_CTRL_64BIT     3

#define CHCR_SCMD_PROTO_VERSION_GENERIC 4

#define CHCR_SCMD_AUTH_CTRL_AUTH_CIPHER 0
#define CHCR_SCMD_AUTH_CTRL_CIPHER_AUTH 1

#define CHCR_SCMD_CIPHER_MODE_NOP               0
#define CHCR_SCMD_CIPHER_MODE_AES_CBC           1
#define CHCR_SCMD_CIPHER_MODE_AES_GCM           2
#define CHCR_SCMD_CIPHER_MODE_AES_CTR           3
#define CHCR_SCMD_CIPHER_MODE_GENERIC_AES       4
#define CHCR_SCMD_CIPHER_MODE_AES_XTS           6
#define CHCR_SCMD_CIPHER_MODE_AES_CCM           7

#define CHCR_SCMD_AUTH_MODE_NOP             0
#define CHCR_SCMD_AUTH_MODE_SHA1            1
#define CHCR_SCMD_AUTH_MODE_SHA224          2
#define CHCR_SCMD_AUTH_MODE_SHA256          3
#define CHCR_SCMD_AUTH_MODE_GHASH           4
#define CHCR_SCMD_AUTH_MODE_SHA512_224      5
#define CHCR_SCMD_AUTH_MODE_SHA512_256      6
#define CHCR_SCMD_AUTH_MODE_SHA512_384      7
#define CHCR_SCMD_AUTH_MODE_SHA512_512      8
#define CHCR_SCMD_AUTH_MODE_CBCMAC          9
#define CHCR_SCMD_AUTH_MODE_CMAC            10

#define CHCR_SCMD_HMAC_CTRL_NOP             0
#define CHCR_SCMD_HMAC_CTRL_NO_TRUNC        1
#define CHCR_SCMD_HMAC_CTRL_TRUNC_RFC4366   2
#define CHCR_SCMD_HMAC_CTRL_IPSEC_96BIT     3
#define CHCR_SCMD_HMAC_CTRL_PL1		    4
#define CHCR_SCMD_HMAC_CTRL_PL2		    5
#define CHCR_SCMD_HMAC_CTRL_PL3		    6
#define CHCR_SCMD_HMAC_CTRL_DIV2	    7
#define VERIFY_HW 0
#define VERIFY_SW 1

#define CHCR_SCMD_IVGEN_CTRL_HW             0
#define CHCR_SCMD_IVGEN_CTRL_SW             1
/* This are not really mac key size. They are intermediate values
 * of sha engine and its size
 */
#define CHCR_KEYCTX_MAC_KEY_SIZE_128        0
#define CHCR_KEYCTX_MAC_KEY_SIZE_160        1
#define CHCR_KEYCTX_MAC_KEY_SIZE_192        2
#define CHCR_KEYCTX_MAC_KEY_SIZE_256        3
#define CHCR_KEYCTX_MAC_KEY_SIZE_512        4
#define CHCR_KEYCTX_CIPHER_KEY_SIZE_128     0
#define CHCR_KEYCTX_CIPHER_KEY_SIZE_192     1
#define CHCR_KEYCTX_CIPHER_KEY_SIZE_256     2
#define CHCR_KEYCTX_NO_KEY                  15

#define CHCR_CPL_FW4_PLD_IV_OFFSET          (5 * 64) /* bytes. flt #5 and #6 */
#define CHCR_CPL_FW4_PLD_HASH_RESULT_OFFSET (7 * 64) /* bytes. flt #7 */
#define CHCR_CPL_FW4_PLD_DATA_SIZE          (4 * 64) /* bytes. flt #4 to #7 */

#define KEY_CONTEXT_HDR_SALT_AND_PAD	    16
#define flits_to_bytes(x)  (x * 8)

#define IV_NOP                  0
#define IV_IMMEDIATE            1
#define IV_DSGL			2

#define AEAD_H_SIZE             16

#define CRYPTO_ALG_SUB_TYPE_MASK            0x0f000000
#define CRYPTO_ALG_SUB_TYPE_HASH_HMAC       0x01000000
#define CRYPTO_ALG_SUB_TYPE_AEAD_RFC4106    0x02000000
#define CRYPTO_ALG_SUB_TYPE_AEAD_GCM	    0x03000000
#define CRYPTO_ALG_SUB_TYPE_CBC_SHA	    0x04000000
#define CRYPTO_ALG_SUB_TYPE_AEAD_CCM        0x05000000
#define CRYPTO_ALG_SUB_TYPE_AEAD_RFC4309    0x06000000
#define CRYPTO_ALG_SUB_TYPE_CBC_NULL	    0x07000000
#define CRYPTO_ALG_SUB_TYPE_CTR             0x08000000
#define CRYPTO_ALG_SUB_TYPE_CTR_RFC3686     0x09000000
#define CRYPTO_ALG_SUB_TYPE_XTS		    0x0a000000
#define CRYPTO_ALG_SUB_TYPE_CBC		    0x0b000000
#define CRYPTO_ALG_SUB_TYPE_CTR_SHA	    0x0c000000
#define CRYPTO_ALG_SUB_TYPE_CTR_NULL   0x0d000000
#define CRYPTO_ALG_TYPE_HMAC (CRYPTO_ALG_TYPE_AHASH |\
			      CRYPTO_ALG_SUB_TYPE_HASH_HMAC)

#define MAX_SCRATCH_PAD_SIZE    32

#define CHCR_HASH_MAX_BLOCK_SIZE_64  64
#define CHCR_HASH_MAX_BLOCK_SIZE_128 128
#define CHCR_SRC_SG_SIZE (0x10000 - sizeof(int))
#define CHCR_DST_SG_SIZE 2048

static inline struct chcr_context *a_ctx(struct crypto_aead *tfm)
{
	return crypto_aead_ctx(tfm);
}

static inline struct chcr_context *c_ctx(struct crypto_ablkcipher *tfm)
{
	return crypto_ablkcipher_ctx(tfm);
}

static inline struct chcr_context *h_ctx(struct crypto_ahash *tfm)
{
	return crypto_tfm_ctx(crypto_ahash_tfm(tfm));
}

struct ablk_ctx {
	struct crypto_skcipher *sw_cipher;
	struct crypto_cipher *aes_generic;
	__be32 key_ctx_hdr;
	unsigned int enckey_len;
	unsigned char ciph_mode;
	u8 key[CHCR_AES_MAX_KEY_LEN];
	u8 nonce[4];
	u8 rrkey[AES_MAX_KEY_SIZE];
};
struct chcr_aead_reqctx {
	struct	sk_buff	*skb;
	dma_addr_t iv_dma;
	dma_addr_t b0_dma;
	unsigned int b0_len;
	unsigned int op;
	short int aad_nents;
	short int src_nents;
	short int dst_nents;
	u16 imm;
	u16 verify;
	u8 iv[CHCR_MAX_CRYPTO_IV_LEN];
	unsigned char scratch_pad[MAX_SCRATCH_PAD_SIZE];
};

struct ulptx_walk {
	struct ulptx_sgl *sgl;
	unsigned int nents;
	unsigned int pair_idx;
	unsigned int last_sg_len;
	struct scatterlist *last_sg;
	struct ulptx_sge_pair *pair;

};

struct dsgl_walk {
	unsigned int nents;
	unsigned int last_sg_len;
	struct scatterlist *last_sg;
	struct cpl_rx_phys_dsgl *dsgl;
	struct phys_sge_pairs *to;
};

<<<<<<< HEAD


=======
>>>>>>> 661e50bc
struct chcr_gcm_ctx {
	u8 ghash_h[AEAD_H_SIZE];
};

struct chcr_authenc_ctx {
	u8 dec_rrkey[AES_MAX_KEY_SIZE];
	u8 h_iopad[2 * CHCR_HASH_MAX_DIGEST_SIZE];
	unsigned char auth_mode;
};

struct __aead_ctx {
	struct chcr_gcm_ctx gcm[0];
	struct chcr_authenc_ctx authenc[0];
};

struct chcr_aead_ctx {
	__be32 key_ctx_hdr;
	unsigned int enckey_len;
	struct crypto_aead *sw_cipher;
	u8 salt[MAX_SALT];
	u8 key[CHCR_AES_MAX_KEY_LEN];
	u8 nonce[4];
	u16 hmac_ctrl;
	u16 mayverify;
	struct	__aead_ctx ctx[0];
};

struct hmac_ctx {
	struct crypto_shash *base_hash;
	u8 ipad[CHCR_HASH_MAX_BLOCK_SIZE_128];
	u8 opad[CHCR_HASH_MAX_BLOCK_SIZE_128];
};

struct __crypto_ctx {
	struct hmac_ctx hmacctx[0];
	struct ablk_ctx ablkctx[0];
	struct chcr_aead_ctx aeadctx[0];
};

struct chcr_context {
	struct chcr_dev *dev;
	unsigned char tx_qidx;
	unsigned char rx_qidx;
	struct __crypto_ctx crypto_ctx[0];
};

struct chcr_ahash_req_ctx {
	u32 result;
	u8 bfr1[CHCR_HASH_MAX_BLOCK_SIZE_128];
	u8 bfr2[CHCR_HASH_MAX_BLOCK_SIZE_128];
	u8 *reqbfr;
	u8 *skbfr;
	dma_addr_t dma_addr;
	u32 dma_len;
	u8 reqlen;
	u8 imm;
	u8 is_sg_map;
	u8 partial_hash[CHCR_HASH_MAX_DIGEST_SIZE];
	u64 data_len;  /* Data len till time */
	/* SKB which is being sent to the hardware for processing */
	struct sk_buff *skb;
};

struct chcr_blkcipher_req_ctx {
	struct sk_buff *skb;
	struct scatterlist *dstsg;
	unsigned int processed;
	unsigned int last_req_len;
	struct scatterlist *srcsg;
	unsigned int src_ofst;
	unsigned int dst_ofst;
	unsigned int op;
	dma_addr_t iv_dma;
	u16 imm;
	u8 iv[CHCR_MAX_CRYPTO_IV_LEN];
};

struct chcr_alg_template {
	u32 type;
	u32 is_registered;
	union {
		struct crypto_alg crypto;
		struct ahash_alg hash;
		struct aead_alg aead;
	} alg;
};

typedef struct sk_buff *(*create_wr_t)(struct aead_request *req,
				       unsigned short qid,
				       int size,
				       unsigned short op_type);

<<<<<<< HEAD
static int chcr_aead_op(struct aead_request *req_base,
			  unsigned short op_type,
			  int size,
			  create_wr_t create_wr_fn);
static inline int get_aead_subtype(struct crypto_aead *aead);
static int chcr_handle_cipher_resp(struct ablkcipher_request *req,
				   unsigned char *input, int err);
static void chcr_verify_tag(struct aead_request *req, u8 *input, int *err);
static int chcr_aead_dma_map(struct device *dev, struct aead_request *req,
			     unsigned short op_type);
static void chcr_aead_dma_unmap(struct device *dev, struct aead_request
				*req, unsigned short op_type);
static inline void chcr_add_aead_dst_ent(struct aead_request *req,
				    struct cpl_rx_phys_dsgl *phys_cpl,
				    unsigned int assoclen,
				    unsigned short op_type,
				    unsigned short qid);
static inline void chcr_add_aead_src_ent(struct aead_request *req,
				    struct ulptx_sgl *ulptx,
				    unsigned int assoclen,
				    unsigned short op_type);
static inline void chcr_add_cipher_src_ent(struct ablkcipher_request *req,
					   struct ulptx_sgl *ulptx,
					   struct  cipher_wr_param *wrparam);
static int chcr_cipher_dma_map(struct device *dev,
			       struct ablkcipher_request *req);
static void chcr_cipher_dma_unmap(struct device *dev,
				  struct ablkcipher_request *req);
static inline void chcr_add_cipher_dst_ent(struct ablkcipher_request *req,
					   struct cpl_rx_phys_dsgl *phys_cpl,
					   struct  cipher_wr_param *wrparam,
					   unsigned short qid);
int sg_nents_len_skip(struct scatterlist *sg, u64 len, u64 skip);
static inline void chcr_add_hash_src_ent(struct ahash_request *req,
					 struct ulptx_sgl *ulptx,
					 struct hash_wr_param *param);
static inline int chcr_hash_dma_map(struct device *dev,
				    struct ahash_request *req);
static inline void chcr_hash_dma_unmap(struct device *dev,
				       struct ahash_request *req);
=======
void chcr_verify_tag(struct aead_request *req, u8 *input, int *err);
int chcr_aead_dma_map(struct device *dev, struct aead_request *req,
		      unsigned short op_type);
void chcr_aead_dma_unmap(struct device *dev, struct aead_request *req,
			 unsigned short op_type);
void chcr_add_aead_dst_ent(struct aead_request *req,
			   struct cpl_rx_phys_dsgl *phys_cpl,
			   unsigned int assoclen, unsigned short op_type,
			   unsigned short qid);
void chcr_add_aead_src_ent(struct aead_request *req, struct ulptx_sgl *ulptx,
			   unsigned int assoclen, unsigned short op_type);
void chcr_add_cipher_src_ent(struct ablkcipher_request *req,
			     struct ulptx_sgl *ulptx,
			     struct  cipher_wr_param *wrparam);
int chcr_cipher_dma_map(struct device *dev, struct ablkcipher_request *req);
void chcr_cipher_dma_unmap(struct device *dev, struct ablkcipher_request *req);
void chcr_add_cipher_dst_ent(struct ablkcipher_request *req,
			     struct cpl_rx_phys_dsgl *phys_cpl,
			     struct  cipher_wr_param *wrparam,
			     unsigned short qid);
int sg_nents_len_skip(struct scatterlist *sg, u64 len, u64 skip);
void chcr_add_hash_src_ent(struct ahash_request *req, struct ulptx_sgl *ulptx,
			   struct hash_wr_param *param);
int chcr_hash_dma_map(struct device *dev, struct ahash_request *req);
void chcr_hash_dma_unmap(struct device *dev, struct ahash_request *req);
>>>>>>> 661e50bc
#endif /* __CHCR_CRYPTO_H__ */<|MERGE_RESOLUTION|>--- conflicted
+++ resolved
@@ -212,11 +212,6 @@
 	struct phys_sge_pairs *to;
 };
 
-<<<<<<< HEAD
-
-
-=======
->>>>>>> 661e50bc
 struct chcr_gcm_ctx {
 	u8 ghash_h[AEAD_H_SIZE];
 };
@@ -309,48 +304,6 @@
 				       int size,
 				       unsigned short op_type);
 
-<<<<<<< HEAD
-static int chcr_aead_op(struct aead_request *req_base,
-			  unsigned short op_type,
-			  int size,
-			  create_wr_t create_wr_fn);
-static inline int get_aead_subtype(struct crypto_aead *aead);
-static int chcr_handle_cipher_resp(struct ablkcipher_request *req,
-				   unsigned char *input, int err);
-static void chcr_verify_tag(struct aead_request *req, u8 *input, int *err);
-static int chcr_aead_dma_map(struct device *dev, struct aead_request *req,
-			     unsigned short op_type);
-static void chcr_aead_dma_unmap(struct device *dev, struct aead_request
-				*req, unsigned short op_type);
-static inline void chcr_add_aead_dst_ent(struct aead_request *req,
-				    struct cpl_rx_phys_dsgl *phys_cpl,
-				    unsigned int assoclen,
-				    unsigned short op_type,
-				    unsigned short qid);
-static inline void chcr_add_aead_src_ent(struct aead_request *req,
-				    struct ulptx_sgl *ulptx,
-				    unsigned int assoclen,
-				    unsigned short op_type);
-static inline void chcr_add_cipher_src_ent(struct ablkcipher_request *req,
-					   struct ulptx_sgl *ulptx,
-					   struct  cipher_wr_param *wrparam);
-static int chcr_cipher_dma_map(struct device *dev,
-			       struct ablkcipher_request *req);
-static void chcr_cipher_dma_unmap(struct device *dev,
-				  struct ablkcipher_request *req);
-static inline void chcr_add_cipher_dst_ent(struct ablkcipher_request *req,
-					   struct cpl_rx_phys_dsgl *phys_cpl,
-					   struct  cipher_wr_param *wrparam,
-					   unsigned short qid);
-int sg_nents_len_skip(struct scatterlist *sg, u64 len, u64 skip);
-static inline void chcr_add_hash_src_ent(struct ahash_request *req,
-					 struct ulptx_sgl *ulptx,
-					 struct hash_wr_param *param);
-static inline int chcr_hash_dma_map(struct device *dev,
-				    struct ahash_request *req);
-static inline void chcr_hash_dma_unmap(struct device *dev,
-				       struct ahash_request *req);
-=======
 void chcr_verify_tag(struct aead_request *req, u8 *input, int *err);
 int chcr_aead_dma_map(struct device *dev, struct aead_request *req,
 		      unsigned short op_type);
@@ -376,5 +329,4 @@
 			   struct hash_wr_param *param);
 int chcr_hash_dma_map(struct device *dev, struct ahash_request *req);
 void chcr_hash_dma_unmap(struct device *dev, struct ahash_request *req);
->>>>>>> 661e50bc
 #endif /* __CHCR_CRYPTO_H__ */