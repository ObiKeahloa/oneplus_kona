/*
    include/linux/comedidev.h
    header file for kernel-only structures, variables, and constants

    COMEDI - Linux Control and Measurement Device Interface
    Copyright (C) 1997-2000 David A. Schleef <ds@schleef.org>

    This program is free software; you can redistribute it and/or modify
    it under the terms of the GNU General Public License as published by
    the Free Software Foundation; either version 2 of the License, or
    (at your option) any later version.

    This program is distributed in the hope that it will be useful,
    but WITHOUT ANY WARRANTY; without even the implied warranty of
    MERCHANTABILITY or FITNESS FOR A PARTICULAR PURPOSE.  See the
    GNU General Public License for more details.
*/

#ifndef _COMEDIDEV_H
#define _COMEDIDEV_H

#include <linux/dma-mapping.h>

#include "comedi.h"

#define DPRINTK(format, args...)	do {		\
	if (comedi_debug)				\
		pr_debug("comedi: " format, ## args);	\
} while (0)

#define COMEDI_VERSION(a, b, c) (((a) << 16) + ((b) << 8) + (c))
#define COMEDI_VERSION_CODE COMEDI_VERSION(COMEDI_MAJORVERSION, \
	COMEDI_MINORVERSION, COMEDI_MICROVERSION)
#define COMEDI_RELEASE VERSION

#define COMEDI_NUM_BOARD_MINORS 0x30

struct comedi_subdevice {
	struct comedi_device *device;
	int index;
	int type;
	int n_chan;
	int subdev_flags;
	int len_chanlist;	/* maximum length of channel/gain list */

	void *private;

	struct comedi_async *async;

	void *lock;
	void *busy;
	unsigned runflags;
	spinlock_t spin_lock;

	unsigned int io_bits;

	unsigned int maxdata;	/* if maxdata==0, use list */
	const unsigned int *maxdata_list;	/* list is channel specific */

	const struct comedi_lrange *range_table;
	const struct comedi_lrange *const *range_table_list;

	unsigned int *chanlist;	/* driver-owned chanlist (not used) */

	int (*insn_read) (struct comedi_device *, struct comedi_subdevice *,
			  struct comedi_insn *, unsigned int *);
	int (*insn_write) (struct comedi_device *, struct comedi_subdevice *,
			   struct comedi_insn *, unsigned int *);
	int (*insn_bits) (struct comedi_device *, struct comedi_subdevice *,
			  struct comedi_insn *, unsigned int *);
	int (*insn_config) (struct comedi_device *, struct comedi_subdevice *,
			    struct comedi_insn *, unsigned int *);

	int (*do_cmd) (struct comedi_device *, struct comedi_subdevice *);
	int (*do_cmdtest) (struct comedi_device *, struct comedi_subdevice *,
			   struct comedi_cmd *);
	int (*poll) (struct comedi_device *, struct comedi_subdevice *);
	int (*cancel) (struct comedi_device *, struct comedi_subdevice *);
	/* int (*do_lock)(struct comedi_device *, struct comedi_subdevice *); */
	/* int (*do_unlock)(struct comedi_device *, \
			struct comedi_subdevice *); */

	/* called when the buffer changes */
	int (*buf_change) (struct comedi_device *dev,
			   struct comedi_subdevice *s, unsigned long new_size);

	void (*munge) (struct comedi_device *dev, struct comedi_subdevice *s,
		       void *data, unsigned int num_bytes,
		       unsigned int start_chan_index);
	enum dma_data_direction async_dma_dir;

	unsigned int state;

	struct device *class_dev;
	int minor;
};

struct comedi_buf_page {
	void *virt_addr;
	dma_addr_t dma_addr;
};

struct comedi_async {
	struct comedi_subdevice *subdevice;

	void *prealloc_buf;	/* pre-allocated buffer */
	unsigned int prealloc_bufsz;	/* buffer size, in bytes */
	/* virtual and dma address of each page */
	struct comedi_buf_page *buf_page_list;
	unsigned n_buf_pages;	/* num elements in buf_page_list */

	unsigned int max_bufsize;	/* maximum buffer size, bytes */
	/* current number of mmaps of prealloc_buf */
	unsigned int mmap_count;

	/* byte count for writer (write completed) */
	unsigned int buf_write_count;
	/* byte count for writer (allocated for writing) */
	unsigned int buf_write_alloc_count;
	/* byte count for reader (read completed) */
	unsigned int buf_read_count;
	/* byte count for reader (allocated for reading) */
	unsigned int buf_read_alloc_count;

	unsigned int buf_write_ptr;	/* buffer marker for writer */
	unsigned int buf_read_ptr;	/* buffer marker for reader */

	unsigned int cur_chan;	/* useless channel marker for interrupt */
	/* number of bytes that have been received for current scan */
	unsigned int scan_progress;
	/* keeps track of where we are in chanlist as for munging */
	unsigned int munge_chan;
	/* number of bytes that have been munged */
	unsigned int munge_count;
	/* buffer marker for munging */
	unsigned int munge_ptr;

	unsigned int events;	/* events that have occurred */

	struct comedi_cmd cmd;

	wait_queue_head_t wait_head;

	/* callback stuff */
	unsigned int cb_mask;
	int (*cb_func) (unsigned int flags, void *);
	void *cb_arg;

	int (*inttrig) (struct comedi_device *dev, struct comedi_subdevice *s,
			unsigned int x);
};

struct comedi_driver {
	struct comedi_driver *next;

	const char *driver_name;
	struct module *module;
	int (*attach) (struct comedi_device *, struct comedi_devconfig *);
	void (*detach) (struct comedi_device *);
	int (*auto_attach) (struct comedi_device *, unsigned long);

	/* number of elements in board_name and board_id arrays */
	unsigned int num_names;
	const char *const *board_name;
	/* offset in bytes from one board name pointer to the next */
	int offset;
};

struct comedi_device {
	int use_count;
	struct comedi_driver *driver;
	void *private;

	struct device *class_dev;
	int minor;
	/* hw_dev is passed to dma_alloc_coherent when allocating async buffers
	 * for subdevices that have async_dma_dir set to something other than
	 * DMA_NONE */
	struct device *hw_dev;

	const char *board_name;
	const void *board_ptr;
	bool attached:1;
	bool in_request_module:1;
	bool ioenabled:1;
	spinlock_t spinlock;
	struct mutex mutex;

	int n_subdevices;
	struct comedi_subdevice *subdevices;

	/* dumb */
	unsigned long iobase;
	unsigned long iolen;
	unsigned int irq;

	struct comedi_subdevice *read_subdev;
	struct comedi_subdevice *write_subdev;

	struct fasync_struct *async_queue;

	int (*open) (struct comedi_device *dev);
	void (*close) (struct comedi_device *dev);
};

static inline const void *comedi_board(const struct comedi_device *dev)
{
	return dev->board_ptr;
}

#ifdef CONFIG_COMEDI_DEBUG
extern int comedi_debug;
#else
static const int comedi_debug;
#endif

/*
 * function prototypes
 */

void comedi_event(struct comedi_device *dev, struct comedi_subdevice *s);
void comedi_error(const struct comedi_device *dev, const char *s);

/* we can expand the number of bits used to encode devices/subdevices into
 the minor number soon, after more distros support > 8 bit minor numbers
 (like after Debian Etch gets released) */
enum comedi_minor_bits {
	COMEDI_DEVICE_MINOR_MASK = 0xf,
	COMEDI_SUBDEVICE_MINOR_MASK = 0xf0
};
static const unsigned COMEDI_SUBDEVICE_MINOR_SHIFT = 4;
static const unsigned COMEDI_SUBDEVICE_MINOR_OFFSET = 1;

struct comedi_device *comedi_dev_from_minor(unsigned minor);

void init_polling(void);
void cleanup_polling(void);
void start_polling(struct comedi_device *);
void stop_polling(struct comedi_device *);

/* subdevice runflags */
enum subdevice_runflags {
	SRF_USER = 0x00000001,
	SRF_RT = 0x00000002,
	/* indicates an COMEDI_CB_ERROR event has occurred since the last
	 * command was started */
	SRF_ERROR = 0x00000004,
	SRF_RUNNING = 0x08000000,
	SRF_FREE_SPRIV = 0x80000000,	/* free s->private on detach */
};

bool comedi_is_subdevice_running(struct comedi_subdevice *s);

void *comedi_alloc_spriv(struct comedi_subdevice *s, size_t size);

int comedi_check_chanlist(struct comedi_subdevice *s,
			  int n,
			  unsigned int *chanlist);

/* range stuff */

#define RANGE(a, b)		{(a)*1e6, (b)*1e6, 0}
#define RANGE_ext(a, b)		{(a)*1e6, (b)*1e6, RF_EXTERNAL}
#define RANGE_mA(a, b)		{(a)*1e6, (b)*1e6, UNIT_mA}
#define RANGE_unitless(a, b)	{(a)*1e6, (b)*1e6, 0}
#define BIP_RANGE(a)		{-(a)*1e6, (a)*1e6, 0}
#define UNI_RANGE(a)		{0, (a)*1e6, 0}

extern const struct comedi_lrange range_bipolar10;
extern const struct comedi_lrange range_bipolar5;
extern const struct comedi_lrange range_bipolar2_5;
extern const struct comedi_lrange range_unipolar10;
extern const struct comedi_lrange range_unipolar5;
extern const struct comedi_lrange range_unipolar2_5;
extern const struct comedi_lrange range_0_20mA;
extern const struct comedi_lrange range_4_20mA;
extern const struct comedi_lrange range_0_32mA;
extern const struct comedi_lrange range_unknown;

#define range_digital		range_unipolar5

#if __GNUC__ >= 3
#define GCC_ZERO_LENGTH_ARRAY
#else
#define GCC_ZERO_LENGTH_ARRAY 0
#endif

struct comedi_lrange {
	int length;
	struct comedi_krange range[GCC_ZERO_LENGTH_ARRAY];
};

static inline bool comedi_range_is_bipolar(struct comedi_subdevice *s,
					   unsigned int range)
{
	return s->range_table->range[range].min < 0;
}

static inline bool comedi_range_is_unipolar(struct comedi_subdevice *s,
					    unsigned int range)
{
	return s->range_table->range[range].min >= 0;
}

static inline bool comedi_chan_range_is_bipolar(struct comedi_subdevice *s,
						unsigned int chan,
						unsigned int range)
{
	return s->range_table_list[chan]->range[range].min < 0;
}

static inline bool comedi_chan_range_is_unipolar(struct comedi_subdevice *s,
						 unsigned int chan,
						 unsigned int range)
{
	return s->range_table_list[chan]->range[range].min >= 0;
}

/* munge between offset binary and two's complement values */
static inline unsigned int comedi_offset_munge(struct comedi_subdevice *s,
					       unsigned int val)
{
	return val ^ s->maxdata ^ (s->maxdata >> 1);
}

static inline unsigned int bytes_per_sample(const struct comedi_subdevice *subd)
{
	if (subd->subdev_flags & SDF_LSAMPL)
		return sizeof(unsigned int);
	else
		return sizeof(short);
}

/*
 * Must set dev->hw_dev if you wish to dma directly into comedi's buffer.
 * Also useful for retrieving a previously configured hardware device of
 * known bus type.  Set automatically for auto-configured devices.
 * Automatically set to NULL when detaching hardware device.
 */
int comedi_set_hw_dev(struct comedi_device *dev, struct device *hw_dev);

unsigned int comedi_buf_write_alloc(struct comedi_async *, unsigned int);
unsigned int comedi_buf_write_free(struct comedi_async *, unsigned int);

unsigned int comedi_buf_read_n_available(struct comedi_async *);
unsigned int comedi_buf_read_alloc(struct comedi_async *, unsigned int);
unsigned int comedi_buf_read_free(struct comedi_async *, unsigned int);

int comedi_buf_put(struct comedi_async *, unsigned short);
int comedi_buf_get(struct comedi_async *, unsigned short *);

void comedi_buf_memcpy_to(struct comedi_async *async, unsigned int offset,
			  const void *source, unsigned int num_bytes);
void comedi_buf_memcpy_from(struct comedi_async *async, unsigned int offset,
			    void *destination, unsigned int num_bytes);

/* drivers.c - general comedi driver functions */

int comedi_dio_insn_config(struct comedi_device *, struct comedi_subdevice *,
			   struct comedi_insn *, unsigned int *data,
			   unsigned int mask);
<<<<<<< HEAD
=======
unsigned int comedi_dio_update_state(struct comedi_subdevice *,
				     unsigned int *data);
>>>>>>> d8ec26d7

void *comedi_alloc_devpriv(struct comedi_device *, size_t);
int comedi_alloc_subdevices(struct comedi_device *, int);

int comedi_load_firmware(struct comedi_device *, struct device *,
			 const char *name,
			 int (*cb)(struct comedi_device *,
				   const u8 *data, size_t size,
				   unsigned long context),
			 unsigned long context);

int __comedi_request_region(struct comedi_device *,
			    unsigned long start, unsigned long len);
int comedi_request_region(struct comedi_device *,
			  unsigned long start, unsigned long len);
void comedi_legacy_detach(struct comedi_device *);

int comedi_auto_config(struct device *, struct comedi_driver *,
		       unsigned long context);
void comedi_auto_unconfig(struct device *);

int comedi_driver_register(struct comedi_driver *);
void comedi_driver_unregister(struct comedi_driver *);

/**
 * module_comedi_driver() - Helper macro for registering a comedi driver
 * @__comedi_driver: comedi_driver struct
 *
 * Helper macro for comedi drivers which do not do anything special in module
 * init/exit. This eliminates a lot of boilerplate. Each module may only use
 * this macro once, and calling it replaces module_init() and module_exit().
 */
#define module_comedi_driver(__comedi_driver) \
	module_driver(__comedi_driver, comedi_driver_register, \
			comedi_driver_unregister)

#ifdef CONFIG_COMEDI_PCI_DRIVERS

/* comedi_pci.c - comedi PCI driver specific functions */

/*
 * PCI Vendor IDs not in <linux/pci_ids.h>
 */
#define PCI_VENDOR_ID_KOLTER		0x1001
#define PCI_VENDOR_ID_ICP		0x104c
#define PCI_VENDOR_ID_DT		0x1116
#define PCI_VENDOR_ID_IOTECH		0x1616
#define PCI_VENDOR_ID_CONTEC		0x1221
#define PCI_VENDOR_ID_RTD		0x1435

struct pci_dev;
struct pci_driver;

struct pci_dev *comedi_to_pci_dev(struct comedi_device *);

int comedi_pci_enable(struct comedi_device *);
void comedi_pci_disable(struct comedi_device *);

int comedi_pci_auto_config(struct pci_dev *, struct comedi_driver *,
			   unsigned long context);
void comedi_pci_auto_unconfig(struct pci_dev *);

int comedi_pci_driver_register(struct comedi_driver *, struct pci_driver *);
void comedi_pci_driver_unregister(struct comedi_driver *, struct pci_driver *);

/**
 * module_comedi_pci_driver() - Helper macro for registering a comedi PCI driver
 * @__comedi_driver: comedi_driver struct
 * @__pci_driver: pci_driver struct
 *
 * Helper macro for comedi PCI drivers which do not do anything special
 * in module init/exit. This eliminates a lot of boilerplate. Each
 * module may only use this macro once, and calling it replaces
 * module_init() and module_exit()
 */
#define module_comedi_pci_driver(__comedi_driver, __pci_driver) \
	module_driver(__comedi_driver, comedi_pci_driver_register, \
			comedi_pci_driver_unregister, &(__pci_driver))

#else

/*
 * Some of the comedi mixed ISA/PCI drivers call the PCI specific
 * functions. Provide some dummy functions if CONFIG_COMEDI_PCI_DRIVERS
 * is not enabled.
 */

static inline struct pci_dev *comedi_to_pci_dev(struct comedi_device *dev)
{
	return NULL;
}

static inline int comedi_pci_enable(struct comedi_device *dev)
{
	return -ENOSYS;
}

static inline void comedi_pci_disable(struct comedi_device *dev)
{
}

#endif /* CONFIG_COMEDI_PCI_DRIVERS */

#ifdef CONFIG_COMEDI_PCMCIA_DRIVERS

/* comedi_pcmcia.c - comedi PCMCIA driver specific functions */

struct pcmcia_driver;
struct pcmcia_device;

struct pcmcia_device *comedi_to_pcmcia_dev(struct comedi_device *);

int comedi_pcmcia_enable(struct comedi_device *,
			 int (*conf_check)(struct pcmcia_device *, void *));
void comedi_pcmcia_disable(struct comedi_device *);

int comedi_pcmcia_auto_config(struct pcmcia_device *, struct comedi_driver *);
void comedi_pcmcia_auto_unconfig(struct pcmcia_device *);

int comedi_pcmcia_driver_register(struct comedi_driver *,
					struct pcmcia_driver *);
void comedi_pcmcia_driver_unregister(struct comedi_driver *,
					struct pcmcia_driver *);

/**
 * module_comedi_pcmcia_driver() - Helper macro for registering a comedi PCMCIA driver
 * @__comedi_driver: comedi_driver struct
 * @__pcmcia_driver: pcmcia_driver struct
 *
 * Helper macro for comedi PCMCIA drivers which do not do anything special
 * in module init/exit. This eliminates a lot of boilerplate. Each
 * module may only use this macro once, and calling it replaces
 * module_init() and module_exit()
 */
#define module_comedi_pcmcia_driver(__comedi_driver, __pcmcia_driver) \
	module_driver(__comedi_driver, comedi_pcmcia_driver_register, \
			comedi_pcmcia_driver_unregister, &(__pcmcia_driver))

#endif /* CONFIG_COMEDI_PCMCIA_DRIVERS */

#ifdef CONFIG_COMEDI_USB_DRIVERS

/* comedi_usb.c - comedi USB driver specific functions */

struct usb_driver;
struct usb_interface;

struct usb_interface *comedi_to_usb_interface(struct comedi_device *);
struct usb_device *comedi_to_usb_dev(struct comedi_device *);

int comedi_usb_auto_config(struct usb_interface *, struct comedi_driver *,
			   unsigned long context);
void comedi_usb_auto_unconfig(struct usb_interface *);

int comedi_usb_driver_register(struct comedi_driver *, struct usb_driver *);
void comedi_usb_driver_unregister(struct comedi_driver *, struct usb_driver *);

/**
 * module_comedi_usb_driver() - Helper macro for registering a comedi USB driver
 * @__comedi_driver: comedi_driver struct
 * @__usb_driver: usb_driver struct
 *
 * Helper macro for comedi USB drivers which do not do anything special
 * in module init/exit. This eliminates a lot of boilerplate. Each
 * module may only use this macro once, and calling it replaces
 * module_init() and module_exit()
 */
#define module_comedi_usb_driver(__comedi_driver, __usb_driver) \
	module_driver(__comedi_driver, comedi_usb_driver_register, \
			comedi_usb_driver_unregister, &(__usb_driver))

#endif /* CONFIG_COMEDI_USB_DRIVERS */

#endif /* _COMEDIDEV_H */<|MERGE_RESOLUTION|>--- conflicted
+++ resolved
@@ -359,11 +359,8 @@
 int comedi_dio_insn_config(struct comedi_device *, struct comedi_subdevice *,
 			   struct comedi_insn *, unsigned int *data,
 			   unsigned int mask);
-<<<<<<< HEAD
-=======
 unsigned int comedi_dio_update_state(struct comedi_subdevice *,
 				     unsigned int *data);
->>>>>>> d8ec26d7
 
 void *comedi_alloc_devpriv(struct comedi_device *, size_t);
 int comedi_alloc_subdevices(struct comedi_device *, int);
