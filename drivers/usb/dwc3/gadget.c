/**
 * gadget.c - DesignWare USB3 DRD Controller Gadget Framework Link
 *
 * Copyright (C) 2010-2011 Texas Instruments Incorporated - http://www.ti.com
 *
 * Authors: Felipe Balbi <balbi@ti.com>,
 *	    Sebastian Andrzej Siewior <bigeasy@linutronix.de>
 *
 * Redistribution and use in source and binary forms, with or without
 * modification, are permitted provided that the following conditions
 * are met:
 * 1. Redistributions of source code must retain the above copyright
 *    notice, this list of conditions, and the following disclaimer,
 *    without modification.
 * 2. Redistributions in binary form must reproduce the above copyright
 *    notice, this list of conditions and the following disclaimer in the
 *    documentation and/or other materials provided with the distribution.
 * 3. The names of the above-listed copyright holders may not be used
 *    to endorse or promote products derived from this software without
 *    specific prior written permission.
 *
 * ALTERNATIVELY, this software may be distributed under the terms of the
 * GNU General Public License ("GPL") version 2, as published by the Free
 * Software Foundation.
 *
 * THIS SOFTWARE IS PROVIDED BY THE COPYRIGHT HOLDERS AND CONTRIBUTORS "AS
 * IS" AND ANY EXPRESS OR IMPLIED WARRANTIES, INCLUDING, BUT NOT LIMITED TO,
 * THE IMPLIED WARRANTIES OF MERCHANTABILITY AND FITNESS FOR A PARTICULAR
 * PURPOSE ARE DISCLAIMED. IN NO EVENT SHALL THE COPYRIGHT OWNER OR
 * CONTRIBUTORS BE LIABLE FOR ANY DIRECT, INDIRECT, INCIDENTAL, SPECIAL,
 * EXEMPLARY, OR CONSEQUENTIAL DAMAGES (INCLUDING, BUT NOT LIMITED TO,
 * PROCUREMENT OF SUBSTITUTE GOODS OR SERVICES; LOSS OF USE, DATA, OR
 * PROFITS; OR BUSINESS INTERRUPTION) HOWEVER CAUSED AND ON ANY THEORY OF
 * LIABILITY, WHETHER IN CONTRACT, STRICT LIABILITY, OR TORT (INCLUDING
 * NEGLIGENCE OR OTHERWISE) ARISING IN ANY WAY OUT OF THE USE OF THIS
 * SOFTWARE, EVEN IF ADVISED OF THE POSSIBILITY OF SUCH DAMAGE.
 */

#include <linux/kernel.h>
#include <linux/delay.h>
#include <linux/slab.h>
#include <linux/spinlock.h>
#include <linux/platform_device.h>
#include <linux/pm_runtime.h>
#include <linux/interrupt.h>
#include <linux/io.h>
#include <linux/list.h>
#include <linux/dma-mapping.h>

#include <linux/usb/ch9.h>
#include <linux/usb/gadget.h>

#include "core.h"
#include "gadget.h"
#include "io.h"

/**
 * dwc3_gadget_set_test_mode - Enables USB2 Test Modes
 * @dwc: pointer to our context structure
 * @mode: the mode to set (J, K SE0 NAK, Force Enable)
 *
 * Caller should take care of locking. This function will
 * return 0 on success or -EINVAL if wrong Test Selector
 * is passed
 */
int dwc3_gadget_set_test_mode(struct dwc3 *dwc, int mode)
{
	u32		reg;

	reg = dwc3_readl(dwc->regs, DWC3_DCTL);
	reg &= ~DWC3_DCTL_TSTCTRL_MASK;

	switch (mode) {
	case TEST_J:
	case TEST_K:
	case TEST_SE0_NAK:
	case TEST_PACKET:
	case TEST_FORCE_EN:
		reg |= mode << 1;
		break;
	default:
		return -EINVAL;
	}

	dwc3_writel(dwc->regs, DWC3_DCTL, reg);

	return 0;
}

/**
 * dwc3_gadget_set_link_state - Sets USB Link to a particular State
 * @dwc: pointer to our context structure
 * @state: the state to put link into
 *
 * Caller should take care of locking. This function will
 * return 0 on success or -ETIMEDOUT.
 */
int dwc3_gadget_set_link_state(struct dwc3 *dwc, enum dwc3_link_state state)
{
	int		retries = 10000;
	u32		reg;

	/*
	 * Wait until device controller is ready. Only applies to 1.94a and
	 * later RTL.
	 */
	if (dwc->revision >= DWC3_REVISION_194A) {
		while (--retries) {
			reg = dwc3_readl(dwc->regs, DWC3_DSTS);
			if (reg & DWC3_DSTS_DCNRD)
				udelay(5);
			else
				break;
		}

		if (retries <= 0)
			return -ETIMEDOUT;
	}

	reg = dwc3_readl(dwc->regs, DWC3_DCTL);
	reg &= ~DWC3_DCTL_ULSTCHNGREQ_MASK;

	/* set requested state */
	reg |= DWC3_DCTL_ULSTCHNGREQ(state);
	dwc3_writel(dwc->regs, DWC3_DCTL, reg);

	/*
	 * The following code is racy when called from dwc3_gadget_wakeup,
	 * and is not needed, at least on newer versions
	 */
	if (dwc->revision >= DWC3_REVISION_194A)
		return 0;

	/* wait for a change in DSTS */
	retries = 10000;
	while (--retries) {
		reg = dwc3_readl(dwc->regs, DWC3_DSTS);

		if (DWC3_DSTS_USBLNKST(reg) == state)
			return 0;

		udelay(5);
	}

	dev_vdbg(dwc->dev, "link state change request timed out\n");

	return -ETIMEDOUT;
}

/**
 * dwc3_gadget_resize_tx_fifos - reallocate fifo spaces for current use-case
 * @dwc: pointer to our context structure
 *
 * This function will a best effort FIFO allocation in order
 * to improve FIFO usage and throughput, while still allowing
 * us to enable as many endpoints as possible.
 *
 * Keep in mind that this operation will be highly dependent
 * on the configured size for RAM1 - which contains TxFifo -,
 * the amount of endpoints enabled on coreConsultant tool, and
 * the width of the Master Bus.
 *
 * In the ideal world, we would always be able to satisfy the
 * following equation:
 *
 * ((512 + 2 * MDWIDTH-Bytes) + (Number of IN Endpoints - 1) * \
 * (3 * (1024 + MDWIDTH-Bytes) + MDWIDTH-Bytes)) / MDWIDTH-Bytes
 *
 * Unfortunately, due to many variables that's not always the case.
 */
int dwc3_gadget_resize_tx_fifos(struct dwc3 *dwc)
{
	int		last_fifo_depth = 0;
	int		ram1_depth;
	int		fifo_size;
	int		mdwidth;
	int		num;

	if (!dwc->needs_fifo_resize)
		return 0;

	ram1_depth = DWC3_RAM1_DEPTH(dwc->hwparams.hwparams7);
	mdwidth = DWC3_MDWIDTH(dwc->hwparams.hwparams0);

	/* MDWIDTH is represented in bits, we need it in bytes */
	mdwidth >>= 3;

	/*
	 * FIXME For now we will only allocate 1 wMaxPacketSize space
	 * for each enabled endpoint, later patches will come to
	 * improve this algorithm so that we better use the internal
	 * FIFO space
	 */
	for (num = 0; num < DWC3_ENDPOINTS_NUM; num++) {
		struct dwc3_ep	*dep = dwc->eps[num];
		int		fifo_number = dep->number >> 1;
		int		mult = 1;
		int		tmp;

		if (!(dep->number & 1))
			continue;

		if (!(dep->flags & DWC3_EP_ENABLED))
			continue;

		if (usb_endpoint_xfer_bulk(dep->endpoint.desc)
				|| usb_endpoint_xfer_isoc(dep->endpoint.desc))
			mult = 3;

		/*
		 * REVISIT: the following assumes we will always have enough
		 * space available on the FIFO RAM for all possible use cases.
		 * Make sure that's true somehow and change FIFO allocation
		 * accordingly.
		 *
		 * If we have Bulk or Isochronous endpoints, we want
		 * them to be able to be very, very fast. So we're giving
		 * those endpoints a fifo_size which is enough for 3 full
		 * packets
		 */
		tmp = mult * (dep->endpoint.maxpacket + mdwidth);
		tmp += mdwidth;

		fifo_size = DIV_ROUND_UP(tmp, mdwidth);

		fifo_size |= (last_fifo_depth << 16);

		dev_vdbg(dwc->dev, "%s: Fifo Addr %04x Size %d\n",
				dep->name, last_fifo_depth, fifo_size & 0xffff);

		dwc3_writel(dwc->regs, DWC3_GTXFIFOSIZ(fifo_number),
				fifo_size);

		last_fifo_depth += (fifo_size & 0xffff);
	}

	return 0;
}

void dwc3_gadget_giveback(struct dwc3_ep *dep, struct dwc3_request *req,
		int status)
{
	struct dwc3			*dwc = dep->dwc;

	if (req->queued) {
		if (req->request.num_mapped_sgs)
			dep->busy_slot += req->request.num_mapped_sgs;
		else
			dep->busy_slot++;

		/*
		 * Skip LINK TRB. We can't use req->trb and check for
		 * DWC3_TRBCTL_LINK_TRB because it points the TRB we just
		 * completed (not the LINK TRB).
		 */
		if (((dep->busy_slot & DWC3_TRB_MASK) == DWC3_TRB_NUM - 1) &&
				usb_endpoint_xfer_isoc(dep->endpoint.desc))
			dep->busy_slot++;
	}
	list_del(&req->list);
	req->trb = NULL;

	if (req->request.status == -EINPROGRESS)
		req->request.status = status;

	if (dwc->ep0_bounced && dep->number == 0)
		dwc->ep0_bounced = false;
	else
		usb_gadget_unmap_request(&dwc->gadget, &req->request,
				req->direction);

	dev_dbg(dwc->dev, "request %p from %s completed %d/%d ===> %d\n",
			req, dep->name, req->request.actual,
			req->request.length, status);

	spin_unlock(&dwc->lock);
	req->request.complete(&dep->endpoint, &req->request);
	spin_lock(&dwc->lock);
}

static const char *dwc3_gadget_ep_cmd_string(u8 cmd)
{
	switch (cmd) {
	case DWC3_DEPCMD_DEPSTARTCFG:
		return "Start New Configuration";
	case DWC3_DEPCMD_ENDTRANSFER:
		return "End Transfer";
	case DWC3_DEPCMD_UPDATETRANSFER:
		return "Update Transfer";
	case DWC3_DEPCMD_STARTTRANSFER:
		return "Start Transfer";
	case DWC3_DEPCMD_CLEARSTALL:
		return "Clear Stall";
	case DWC3_DEPCMD_SETSTALL:
		return "Set Stall";
	case DWC3_DEPCMD_GETEPSTATE:
		return "Get Endpoint State";
	case DWC3_DEPCMD_SETTRANSFRESOURCE:
		return "Set Endpoint Transfer Resource";
	case DWC3_DEPCMD_SETEPCONFIG:
		return "Set Endpoint Configuration";
	default:
		return "UNKNOWN command";
	}
}

int dwc3_send_gadget_generic_command(struct dwc3 *dwc, int cmd, u32 param)
{
	u32		timeout = 500;
	u32		reg;

	dwc3_writel(dwc->regs, DWC3_DGCMDPAR, param);
	dwc3_writel(dwc->regs, DWC3_DGCMD, cmd | DWC3_DGCMD_CMDACT);

	do {
		reg = dwc3_readl(dwc->regs, DWC3_DGCMD);
		if (!(reg & DWC3_DGCMD_CMDACT)) {
			dev_vdbg(dwc->dev, "Command Complete --> %d\n",
					DWC3_DGCMD_STATUS(reg));
			return 0;
		}

		/*
		 * We can't sleep here, because it's also called from
		 * interrupt context.
		 */
		timeout--;
		if (!timeout)
			return -ETIMEDOUT;
		udelay(1);
	} while (1);
}

int dwc3_send_gadget_ep_cmd(struct dwc3 *dwc, unsigned ep,
		unsigned cmd, struct dwc3_gadget_ep_cmd_params *params)
{
	struct dwc3_ep		*dep = dwc->eps[ep];
	u32			timeout = 500;
	u32			reg;

	dev_vdbg(dwc->dev, "%s: cmd '%s' params %08x %08x %08x\n",
			dep->name,
			dwc3_gadget_ep_cmd_string(cmd), params->param0,
			params->param1, params->param2);

	dwc3_writel(dwc->regs, DWC3_DEPCMDPAR0(ep), params->param0);
	dwc3_writel(dwc->regs, DWC3_DEPCMDPAR1(ep), params->param1);
	dwc3_writel(dwc->regs, DWC3_DEPCMDPAR2(ep), params->param2);

	dwc3_writel(dwc->regs, DWC3_DEPCMD(ep), cmd | DWC3_DEPCMD_CMDACT);
	do {
		reg = dwc3_readl(dwc->regs, DWC3_DEPCMD(ep));
		if (!(reg & DWC3_DEPCMD_CMDACT)) {
			dev_vdbg(dwc->dev, "Command Complete --> %d\n",
					DWC3_DEPCMD_STATUS(reg));
			return 0;
		}

		/*
		 * We can't sleep here, because it is also called from
		 * interrupt context.
		 */
		timeout--;
		if (!timeout)
			return -ETIMEDOUT;

		udelay(1);
	} while (1);
}

static dma_addr_t dwc3_trb_dma_offset(struct dwc3_ep *dep,
		struct dwc3_trb *trb)
{
	u32		offset = (char *) trb - (char *) dep->trb_pool;

	return dep->trb_pool_dma + offset;
}

static int dwc3_alloc_trb_pool(struct dwc3_ep *dep)
{
	struct dwc3		*dwc = dep->dwc;

	if (dep->trb_pool)
		return 0;

	if (dep->number == 0 || dep->number == 1)
		return 0;

	dep->trb_pool = dma_alloc_coherent(dwc->dev,
			sizeof(struct dwc3_trb) * DWC3_TRB_NUM,
			&dep->trb_pool_dma, GFP_KERNEL);
	if (!dep->trb_pool) {
		dev_err(dep->dwc->dev, "failed to allocate trb pool for %s\n",
				dep->name);
		return -ENOMEM;
	}

	return 0;
}

static void dwc3_free_trb_pool(struct dwc3_ep *dep)
{
	struct dwc3		*dwc = dep->dwc;

	dma_free_coherent(dwc->dev, sizeof(struct dwc3_trb) * DWC3_TRB_NUM,
			dep->trb_pool, dep->trb_pool_dma);

	dep->trb_pool = NULL;
	dep->trb_pool_dma = 0;
}

static int dwc3_gadget_start_config(struct dwc3 *dwc, struct dwc3_ep *dep)
{
	struct dwc3_gadget_ep_cmd_params params;
	u32			cmd;

	memset(&params, 0x00, sizeof(params));

	if (dep->number != 1) {
		cmd = DWC3_DEPCMD_DEPSTARTCFG;
		/* XferRscIdx == 0 for ep0 and 2 for the remaining */
		if (dep->number > 1) {
			if (dwc->start_config_issued)
				return 0;
			dwc->start_config_issued = true;
			cmd |= DWC3_DEPCMD_PARAM(2);
		}

		return dwc3_send_gadget_ep_cmd(dwc, 0, cmd, &params);
	}

	return 0;
}

static int dwc3_gadget_set_ep_config(struct dwc3 *dwc, struct dwc3_ep *dep,
		const struct usb_endpoint_descriptor *desc,
		const struct usb_ss_ep_comp_descriptor *comp_desc,
		bool ignore)
{
	struct dwc3_gadget_ep_cmd_params params;

	memset(&params, 0x00, sizeof(params));

	params.param0 = DWC3_DEPCFG_EP_TYPE(usb_endpoint_type(desc))
		| DWC3_DEPCFG_MAX_PACKET_SIZE(usb_endpoint_maxp(desc));

	/* Burst size is only needed in SuperSpeed mode */
	if (dwc->gadget.speed == USB_SPEED_SUPER) {
		u32 burst = dep->endpoint.maxburst - 1;

		params.param0 |= DWC3_DEPCFG_BURST_SIZE(burst);
	}

	if (ignore)
		params.param0 |= DWC3_DEPCFG_IGN_SEQ_NUM;

	params.param1 = DWC3_DEPCFG_XFER_COMPLETE_EN
		| DWC3_DEPCFG_XFER_NOT_READY_EN;

	if (usb_ss_max_streams(comp_desc) && usb_endpoint_xfer_bulk(desc)) {
		params.param1 |= DWC3_DEPCFG_STREAM_CAPABLE
			| DWC3_DEPCFG_STREAM_EVENT_EN;
		dep->stream_capable = true;
	}

	if (usb_endpoint_xfer_isoc(desc))
		params.param1 |= DWC3_DEPCFG_XFER_IN_PROGRESS_EN;

	/*
	 * We are doing 1:1 mapping for endpoints, meaning
	 * Physical Endpoints 2 maps to Logical Endpoint 2 and
	 * so on. We consider the direction bit as part of the physical
	 * endpoint number. So USB endpoint 0x81 is 0x03.
	 */
	params.param1 |= DWC3_DEPCFG_EP_NUMBER(dep->number);

	/*
	 * We must use the lower 16 TX FIFOs even though
	 * HW might have more
	 */
	if (dep->direction)
		params.param0 |= DWC3_DEPCFG_FIFO_NUMBER(dep->number >> 1);

	if (desc->bInterval) {
		params.param1 |= DWC3_DEPCFG_BINTERVAL_M1(desc->bInterval - 1);
		dep->interval = 1 << (desc->bInterval - 1);
	}

	return dwc3_send_gadget_ep_cmd(dwc, dep->number,
			DWC3_DEPCMD_SETEPCONFIG, &params);
}

static int dwc3_gadget_set_xfer_resource(struct dwc3 *dwc, struct dwc3_ep *dep)
{
	struct dwc3_gadget_ep_cmd_params params;

	memset(&params, 0x00, sizeof(params));

	params.param0 = DWC3_DEPXFERCFG_NUM_XFER_RES(1);

	return dwc3_send_gadget_ep_cmd(dwc, dep->number,
			DWC3_DEPCMD_SETTRANSFRESOURCE, &params);
}

/**
 * __dwc3_gadget_ep_enable - Initializes a HW endpoint
 * @dep: endpoint to be initialized
 * @desc: USB Endpoint Descriptor
 *
 * Caller should take care of locking
 */
static int __dwc3_gadget_ep_enable(struct dwc3_ep *dep,
		const struct usb_endpoint_descriptor *desc,
		const struct usb_ss_ep_comp_descriptor *comp_desc,
		bool ignore)
{
	struct dwc3		*dwc = dep->dwc;
	u32			reg;
	int			ret = -ENOMEM;

	if (!(dep->flags & DWC3_EP_ENABLED)) {
		ret = dwc3_gadget_start_config(dwc, dep);
		if (ret)
			return ret;
	}

	ret = dwc3_gadget_set_ep_config(dwc, dep, desc, comp_desc, ignore);
	if (ret)
		return ret;

	if (!(dep->flags & DWC3_EP_ENABLED)) {
		struct dwc3_trb	*trb_st_hw;
		struct dwc3_trb	*trb_link;

		ret = dwc3_gadget_set_xfer_resource(dwc, dep);
		if (ret)
			return ret;

		dep->endpoint.desc = desc;
		dep->comp_desc = comp_desc;
		dep->type = usb_endpoint_type(desc);
		dep->flags |= DWC3_EP_ENABLED;

		reg = dwc3_readl(dwc->regs, DWC3_DALEPENA);
		reg |= DWC3_DALEPENA_EP(dep->number);
		dwc3_writel(dwc->regs, DWC3_DALEPENA, reg);

		if (!usb_endpoint_xfer_isoc(desc))
			return 0;

		memset(&trb_link, 0, sizeof(trb_link));

		/* Link TRB for ISOC. The HWO bit is never reset */
		trb_st_hw = &dep->trb_pool[0];

		trb_link = &dep->trb_pool[DWC3_TRB_NUM - 1];

		trb_link->bpl = lower_32_bits(dwc3_trb_dma_offset(dep, trb_st_hw));
		trb_link->bph = upper_32_bits(dwc3_trb_dma_offset(dep, trb_st_hw));
		trb_link->ctrl |= DWC3_TRBCTL_LINK_TRB;
		trb_link->ctrl |= DWC3_TRB_CTRL_HWO;
	}

	return 0;
}

static void dwc3_stop_active_transfer(struct dwc3 *dwc, u32 epnum);
static void dwc3_remove_requests(struct dwc3 *dwc, struct dwc3_ep *dep)
{
	struct dwc3_request		*req;

	if (!list_empty(&dep->req_queued)) {
		dwc3_stop_active_transfer(dwc, dep->number);

		/* - giveback all requests to gadget driver */
		while (!list_empty(&dep->req_queued)) {
			req = next_request(&dep->req_queued);

			dwc3_gadget_giveback(dep, req, -ESHUTDOWN);
		}
	}

	while (!list_empty(&dep->request_list)) {
		req = next_request(&dep->request_list);

		dwc3_gadget_giveback(dep, req, -ESHUTDOWN);
	}
}

/**
 * __dwc3_gadget_ep_disable - Disables a HW endpoint
 * @dep: the endpoint to disable
 *
 * This function also removes requests which are currently processed ny the
 * hardware and those which are not yet scheduled.
 * Caller should take care of locking.
 */
static int __dwc3_gadget_ep_disable(struct dwc3_ep *dep)
{
	struct dwc3		*dwc = dep->dwc;
	u32			reg;

	dwc3_remove_requests(dwc, dep);

	reg = dwc3_readl(dwc->regs, DWC3_DALEPENA);
	reg &= ~DWC3_DALEPENA_EP(dep->number);
	dwc3_writel(dwc->regs, DWC3_DALEPENA, reg);

	dep->stream_capable = false;
	dep->endpoint.desc = NULL;
	dep->comp_desc = NULL;
	dep->type = 0;
	dep->flags = 0;

	return 0;
}

/* -------------------------------------------------------------------------- */

static int dwc3_gadget_ep0_enable(struct usb_ep *ep,
		const struct usb_endpoint_descriptor *desc)
{
	return -EINVAL;
}

static int dwc3_gadget_ep0_disable(struct usb_ep *ep)
{
	return -EINVAL;
}

/* -------------------------------------------------------------------------- */

static int dwc3_gadget_ep_enable(struct usb_ep *ep,
		const struct usb_endpoint_descriptor *desc)
{
	struct dwc3_ep			*dep;
	struct dwc3			*dwc;
	unsigned long			flags;
	int				ret;

	if (!ep || !desc || desc->bDescriptorType != USB_DT_ENDPOINT) {
		pr_debug("dwc3: invalid parameters\n");
		return -EINVAL;
	}

	if (!desc->wMaxPacketSize) {
		pr_debug("dwc3: missing wMaxPacketSize\n");
		return -EINVAL;
	}

	dep = to_dwc3_ep(ep);
	dwc = dep->dwc;

	if (dep->flags & DWC3_EP_ENABLED) {
		dev_WARN_ONCE(dwc->dev, true, "%s is already enabled\n",
				dep->name);
		return 0;
	}

	switch (usb_endpoint_type(desc)) {
	case USB_ENDPOINT_XFER_CONTROL:
		strlcat(dep->name, "-control", sizeof(dep->name));
		break;
	case USB_ENDPOINT_XFER_ISOC:
		strlcat(dep->name, "-isoc", sizeof(dep->name));
		break;
	case USB_ENDPOINT_XFER_BULK:
		strlcat(dep->name, "-bulk", sizeof(dep->name));
		break;
	case USB_ENDPOINT_XFER_INT:
		strlcat(dep->name, "-int", sizeof(dep->name));
		break;
	default:
		dev_err(dwc->dev, "invalid endpoint transfer type\n");
	}

	dev_vdbg(dwc->dev, "Enabling %s\n", dep->name);

	spin_lock_irqsave(&dwc->lock, flags);
	ret = __dwc3_gadget_ep_enable(dep, desc, ep->comp_desc, false);
	spin_unlock_irqrestore(&dwc->lock, flags);

	return ret;
}

static int dwc3_gadget_ep_disable(struct usb_ep *ep)
{
	struct dwc3_ep			*dep;
	struct dwc3			*dwc;
	unsigned long			flags;
	int				ret;

	if (!ep) {
		pr_debug("dwc3: invalid parameters\n");
		return -EINVAL;
	}

	dep = to_dwc3_ep(ep);
	dwc = dep->dwc;

	if (!(dep->flags & DWC3_EP_ENABLED)) {
		dev_WARN_ONCE(dwc->dev, true, "%s is already disabled\n",
				dep->name);
		return 0;
	}

	snprintf(dep->name, sizeof(dep->name), "ep%d%s",
			dep->number >> 1,
			(dep->number & 1) ? "in" : "out");

	spin_lock_irqsave(&dwc->lock, flags);
	ret = __dwc3_gadget_ep_disable(dep);
	spin_unlock_irqrestore(&dwc->lock, flags);

	return ret;
}

static struct usb_request *dwc3_gadget_ep_alloc_request(struct usb_ep *ep,
	gfp_t gfp_flags)
{
	struct dwc3_request		*req;
	struct dwc3_ep			*dep = to_dwc3_ep(ep);
	struct dwc3			*dwc = dep->dwc;

	req = kzalloc(sizeof(*req), gfp_flags);
	if (!req) {
		dev_err(dwc->dev, "not enough memory\n");
		return NULL;
	}

	req->epnum	= dep->number;
	req->dep	= dep;

	return &req->request;
}

static void dwc3_gadget_ep_free_request(struct usb_ep *ep,
		struct usb_request *request)
{
	struct dwc3_request		*req = to_dwc3_request(request);

	kfree(req);
}

/**
 * dwc3_prepare_one_trb - setup one TRB from one request
 * @dep: endpoint for which this request is prepared
 * @req: dwc3_request pointer
 */
static void dwc3_prepare_one_trb(struct dwc3_ep *dep,
		struct dwc3_request *req, dma_addr_t dma,
		unsigned length, unsigned last, unsigned chain)
{
	struct dwc3		*dwc = dep->dwc;
	struct dwc3_trb		*trb;

	unsigned int		cur_slot;

	dev_vdbg(dwc->dev, "%s: req %p dma %08llx length %d%s%s\n",
			dep->name, req, (unsigned long long) dma,
			length, last ? " last" : "",
			chain ? " chain" : "");

	trb = &dep->trb_pool[dep->free_slot & DWC3_TRB_MASK];
	cur_slot = dep->free_slot;
	dep->free_slot++;

	/* Skip the LINK-TRB on ISOC */
	if (((cur_slot & DWC3_TRB_MASK) == DWC3_TRB_NUM - 1) &&
			usb_endpoint_xfer_isoc(dep->endpoint.desc))
		return;

	if (!req->trb) {
		dwc3_gadget_move_request_queued(req);
		req->trb = trb;
		req->trb_dma = dwc3_trb_dma_offset(dep, trb);
	}

	trb->size = DWC3_TRB_SIZE_LENGTH(length);
	trb->bpl = lower_32_bits(dma);
	trb->bph = upper_32_bits(dma);

	switch (usb_endpoint_type(dep->endpoint.desc)) {
	case USB_ENDPOINT_XFER_CONTROL:
		trb->ctrl = DWC3_TRBCTL_CONTROL_SETUP;
		break;

	case USB_ENDPOINT_XFER_ISOC:
		trb->ctrl = DWC3_TRBCTL_ISOCHRONOUS_FIRST;

		if (!req->request.no_interrupt)
			trb->ctrl |= DWC3_TRB_CTRL_IOC;
		break;

	case USB_ENDPOINT_XFER_BULK:
	case USB_ENDPOINT_XFER_INT:
		trb->ctrl = DWC3_TRBCTL_NORMAL;
		break;
	default:
		/*
		 * This is only possible with faulty memory because we
		 * checked it already :)
		 */
		BUG();
	}

	if (usb_endpoint_xfer_isoc(dep->endpoint.desc)) {
		trb->ctrl |= DWC3_TRB_CTRL_ISP_IMI;
		trb->ctrl |= DWC3_TRB_CTRL_CSP;
	} else {
		if (chain)
			trb->ctrl |= DWC3_TRB_CTRL_CHN;

		if (last)
			trb->ctrl |= DWC3_TRB_CTRL_LST;
	}

	if (usb_endpoint_xfer_bulk(dep->endpoint.desc) && dep->stream_capable)
		trb->ctrl |= DWC3_TRB_CTRL_SID_SOFN(req->request.stream_id);

	trb->ctrl |= DWC3_TRB_CTRL_HWO;
}

/*
 * dwc3_prepare_trbs - setup TRBs from requests
 * @dep: endpoint for which requests are being prepared
 * @starting: true if the endpoint is idle and no requests are queued.
 *
 * The function goes through the requests list and sets up TRBs for the
 * transfers. The function returns once there are no more TRBs available or
 * it runs out of requests.
 */
static void dwc3_prepare_trbs(struct dwc3_ep *dep, bool starting)
{
	struct dwc3_request	*req, *n;
	u32			trbs_left;
	u32			max;
	unsigned int		last_one = 0;

	BUILD_BUG_ON_NOT_POWER_OF_2(DWC3_TRB_NUM);

	/* the first request must not be queued */
	trbs_left = (dep->busy_slot - dep->free_slot) & DWC3_TRB_MASK;

	/* Can't wrap around on a non-isoc EP since there's no link TRB */
	if (!usb_endpoint_xfer_isoc(dep->endpoint.desc)) {
		max = DWC3_TRB_NUM - (dep->free_slot & DWC3_TRB_MASK);
		if (trbs_left > max)
			trbs_left = max;
	}

	/*
	 * If busy & slot are equal than it is either full or empty. If we are
	 * starting to process requests then we are empty. Otherwise we are
	 * full and don't do anything
	 */
	if (!trbs_left) {
		if (!starting)
			return;
		trbs_left = DWC3_TRB_NUM;
		/*
		 * In case we start from scratch, we queue the ISOC requests
		 * starting from slot 1. This is done because we use ring
		 * buffer and have no LST bit to stop us. Instead, we place
		 * IOC bit every TRB_NUM/4. We try to avoid having an interrupt
		 * after the first request so we start at slot 1 and have
		 * 7 requests proceed before we hit the first IOC.
		 * Other transfer types don't use the ring buffer and are
		 * processed from the first TRB until the last one. Since we
		 * don't wrap around we have to start at the beginning.
		 */
		if (usb_endpoint_xfer_isoc(dep->endpoint.desc)) {
			dep->busy_slot = 1;
			dep->free_slot = 1;
		} else {
			dep->busy_slot = 0;
			dep->free_slot = 0;
		}
	}

	/* The last TRB is a link TRB, not used for xfer */
	if ((trbs_left <= 1) && usb_endpoint_xfer_isoc(dep->endpoint.desc))
		return;

	list_for_each_entry_safe(req, n, &dep->request_list, list) {
		unsigned	length;
		dma_addr_t	dma;

		if (req->request.num_mapped_sgs > 0) {
			struct usb_request *request = &req->request;
			struct scatterlist *sg = request->sg;
			struct scatterlist *s;
			int		i;

			for_each_sg(sg, s, request->num_mapped_sgs, i) {
				unsigned chain = true;

				length = sg_dma_len(s);
				dma = sg_dma_address(s);

				if (i == (request->num_mapped_sgs - 1) ||
						sg_is_last(s)) {
					last_one = true;
					chain = false;
				}

				trbs_left--;
				if (!trbs_left)
					last_one = true;

				if (last_one)
					chain = false;

				dwc3_prepare_one_trb(dep, req, dma, length,
						last_one, chain);

				if (last_one)
					break;
			}
		} else {
			dma = req->request.dma;
			length = req->request.length;
			trbs_left--;

			if (!trbs_left)
				last_one = 1;

			/* Is this the last request? */
			if (list_is_last(&req->list, &dep->request_list))
				last_one = 1;

			dwc3_prepare_one_trb(dep, req, dma, length,
					last_one, false);

			if (last_one)
				break;
		}
	}
}

static int __dwc3_gadget_kick_transfer(struct dwc3_ep *dep, u16 cmd_param,
		int start_new)
{
	struct dwc3_gadget_ep_cmd_params params;
	struct dwc3_request		*req;
	struct dwc3			*dwc = dep->dwc;
	int				ret;
	u32				cmd;

	if (start_new && (dep->flags & DWC3_EP_BUSY)) {
		dev_vdbg(dwc->dev, "%s: endpoint busy\n", dep->name);
		return -EBUSY;
	}
	dep->flags &= ~DWC3_EP_PENDING_REQUEST;

	/*
	 * If we are getting here after a short-out-packet we don't enqueue any
	 * new requests as we try to set the IOC bit only on the last request.
	 */
	if (start_new) {
		if (list_empty(&dep->req_queued))
			dwc3_prepare_trbs(dep, start_new);

		/* req points to the first request which will be sent */
		req = next_request(&dep->req_queued);
	} else {
		dwc3_prepare_trbs(dep, start_new);

		/*
		 * req points to the first request where HWO changed from 0 to 1
		 */
		req = next_request(&dep->req_queued);
	}
	if (!req) {
		dep->flags |= DWC3_EP_PENDING_REQUEST;
		return 0;
	}

	memset(&params, 0, sizeof(params));
	params.param0 = upper_32_bits(req->trb_dma);
	params.param1 = lower_32_bits(req->trb_dma);

	if (start_new)
		cmd = DWC3_DEPCMD_STARTTRANSFER;
	else
		cmd = DWC3_DEPCMD_UPDATETRANSFER;

	cmd |= DWC3_DEPCMD_PARAM(cmd_param);
	ret = dwc3_send_gadget_ep_cmd(dwc, dep->number, cmd, &params);
	if (ret < 0) {
		dev_dbg(dwc->dev, "failed to send STARTTRANSFER command\n");

		/*
		 * FIXME we need to iterate over the list of requests
		 * here and stop, unmap, free and del each of the linked
		 * requests instead of what we do now.
		 */
		usb_gadget_unmap_request(&dwc->gadget, &req->request,
				req->direction);
		list_del(&req->list);
		return ret;
	}

	dep->flags |= DWC3_EP_BUSY;

	if (start_new) {
		dep->resource_index = dwc3_gadget_ep_get_transfer_index(dwc,
				dep->number);
		WARN_ON_ONCE(!dep->resource_index);
	}

	return 0;
}

static void __dwc3_gadget_start_isoc(struct dwc3 *dwc,
		struct dwc3_ep *dep, u32 cur_uf)
{
	u32 uf;

	if (list_empty(&dep->request_list)) {
		dev_vdbg(dwc->dev, "ISOC ep %s run out for requests.\n",
			dep->name);
		dep->flags |= DWC3_EP_PENDING_REQUEST;
		return;
	}

	/* 4 micro frames in the future */
	uf = cur_uf + dep->interval * 4;

	__dwc3_gadget_kick_transfer(dep, uf, 1);
}

static void dwc3_gadget_start_isoc(struct dwc3 *dwc,
		struct dwc3_ep *dep, const struct dwc3_event_depevt *event)
{
	u32 cur_uf, mask;

	mask = ~(dep->interval - 1);
	cur_uf = event->parameters & mask;

	__dwc3_gadget_start_isoc(dwc, dep, cur_uf);
}

static int __dwc3_gadget_ep_queue(struct dwc3_ep *dep, struct dwc3_request *req)
{
	struct dwc3		*dwc = dep->dwc;
	int			ret;

	req->request.actual	= 0;
	req->request.status	= -EINPROGRESS;
	req->direction		= dep->direction;
	req->epnum		= dep->number;

	/*
	 * We only add to our list of requests now and
	 * start consuming the list once we get XferNotReady
	 * IRQ.
	 *
	 * That way, we avoid doing anything that we don't need
	 * to do now and defer it until the point we receive a
	 * particular token from the Host side.
	 *
	 * This will also avoid Host cancelling URBs due to too
	 * many NAKs.
	 */
	ret = usb_gadget_map_request(&dwc->gadget, &req->request,
			dep->direction);
	if (ret)
		return ret;

	list_add_tail(&req->list, &dep->request_list);

	/*
	 * There are a few special cases:
	 *
	 * 1. XferNotReady with empty list of requests. We need to kick the
	 *    transfer here in that situation, otherwise we will be NAKing
	 *    forever. If we get XferNotReady before gadget driver has a
	 *    chance to queue a request, we will ACK the IRQ but won't be
	 *    able to receive the data until the next request is queued.
	 *    The following code is handling exactly that.
	 *
	 */
	if (dep->flags & DWC3_EP_PENDING_REQUEST) {
<<<<<<< HEAD
=======
		int	ret;

		/*
		 * If xfernotready is already elapsed and it is a case
		 * of isoc transfer, then issue END TRANSFER, so that
		 * you can receive xfernotready again and can have
		 * notion of current microframe.
		 */
		if (usb_endpoint_xfer_isoc(dep->endpoint.desc)) {
			dwc3_stop_active_transfer(dwc, dep->number);
			return 0;
		}

>>>>>>> 5698bd75
		ret = __dwc3_gadget_kick_transfer(dep, 0, true);
		if (ret && ret != -EBUSY)
			dev_dbg(dwc->dev, "%s: failed to kick transfers\n",
					dep->name);
	}

	/*
	 * 2. XferInProgress on Isoc EP with an active transfer. We need to
	 *    kick the transfer here after queuing a request, otherwise the
	 *    core may not see the modified TRB(s).
	 */
	if (usb_endpoint_xfer_isoc(dep->endpoint.desc) &&
			(dep->flags & DWC3_EP_BUSY) &&
			!(dep->flags & DWC3_EP_MISSED_ISOC)) {
		WARN_ON_ONCE(!dep->resource_index);
		ret = __dwc3_gadget_kick_transfer(dep, dep->resource_index,
				false);
		if (ret && ret != -EBUSY)
			dev_dbg(dwc->dev, "%s: failed to kick transfers\n",
					dep->name);
	}

	/*
	 * 3. Missed ISOC Handling. We need to start isoc transfer on the saved
	 * uframe number.
	 */
	if (usb_endpoint_xfer_isoc(dep->endpoint.desc) &&
		(dep->flags & DWC3_EP_MISSED_ISOC)) {
			__dwc3_gadget_start_isoc(dwc, dep, dep->current_uf);
			dep->flags &= ~DWC3_EP_MISSED_ISOC;
	}

	return 0;
}

static int dwc3_gadget_ep_queue(struct usb_ep *ep, struct usb_request *request,
	gfp_t gfp_flags)
{
	struct dwc3_request		*req = to_dwc3_request(request);
	struct dwc3_ep			*dep = to_dwc3_ep(ep);
	struct dwc3			*dwc = dep->dwc;

	unsigned long			flags;

	int				ret;

	if (!dep->endpoint.desc) {
		dev_dbg(dwc->dev, "trying to queue request %p to disabled %s\n",
				request, ep->name);
		return -ESHUTDOWN;
	}

	dev_vdbg(dwc->dev, "queing request %p to %s length %d\n",
			request, ep->name, request->length);

	spin_lock_irqsave(&dwc->lock, flags);
	ret = __dwc3_gadget_ep_queue(dep, req);
	spin_unlock_irqrestore(&dwc->lock, flags);

	return ret;
}

static int dwc3_gadget_ep_dequeue(struct usb_ep *ep,
		struct usb_request *request)
{
	struct dwc3_request		*req = to_dwc3_request(request);
	struct dwc3_request		*r = NULL;

	struct dwc3_ep			*dep = to_dwc3_ep(ep);
	struct dwc3			*dwc = dep->dwc;

	unsigned long			flags;
	int				ret = 0;

	spin_lock_irqsave(&dwc->lock, flags);

	list_for_each_entry(r, &dep->request_list, list) {
		if (r == req)
			break;
	}

	if (r != req) {
		list_for_each_entry(r, &dep->req_queued, list) {
			if (r == req)
				break;
		}
		if (r == req) {
			/* wait until it is processed */
			dwc3_stop_active_transfer(dwc, dep->number);
			goto out1;
		}
		dev_err(dwc->dev, "request %p was not queued to %s\n",
				request, ep->name);
		ret = -EINVAL;
		goto out0;
	}

out1:
	/* giveback the request */
	dwc3_gadget_giveback(dep, req, -ECONNRESET);

out0:
	spin_unlock_irqrestore(&dwc->lock, flags);

	return ret;
}

int __dwc3_gadget_ep_set_halt(struct dwc3_ep *dep, int value)
{
	struct dwc3_gadget_ep_cmd_params	params;
	struct dwc3				*dwc = dep->dwc;
	int					ret;

	memset(&params, 0x00, sizeof(params));

	if (value) {
		ret = dwc3_send_gadget_ep_cmd(dwc, dep->number,
			DWC3_DEPCMD_SETSTALL, &params);
		if (ret)
			dev_err(dwc->dev, "failed to %s STALL on %s\n",
					value ? "set" : "clear",
					dep->name);
		else
			dep->flags |= DWC3_EP_STALL;
	} else {
		if (dep->flags & DWC3_EP_WEDGE)
			return 0;

		ret = dwc3_send_gadget_ep_cmd(dwc, dep->number,
			DWC3_DEPCMD_CLEARSTALL, &params);
		if (ret)
			dev_err(dwc->dev, "failed to %s STALL on %s\n",
					value ? "set" : "clear",
					dep->name);
		else
			dep->flags &= ~DWC3_EP_STALL;
	}

	return ret;
}

static int dwc3_gadget_ep_set_halt(struct usb_ep *ep, int value)
{
	struct dwc3_ep			*dep = to_dwc3_ep(ep);
	struct dwc3			*dwc = dep->dwc;

	unsigned long			flags;

	int				ret;

	spin_lock_irqsave(&dwc->lock, flags);

	if (usb_endpoint_xfer_isoc(dep->endpoint.desc)) {
		dev_err(dwc->dev, "%s is of Isochronous type\n", dep->name);
		ret = -EINVAL;
		goto out;
	}

	ret = __dwc3_gadget_ep_set_halt(dep, value);
out:
	spin_unlock_irqrestore(&dwc->lock, flags);

	return ret;
}

static int dwc3_gadget_ep_set_wedge(struct usb_ep *ep)
{
	struct dwc3_ep			*dep = to_dwc3_ep(ep);
	struct dwc3			*dwc = dep->dwc;
	unsigned long			flags;

	spin_lock_irqsave(&dwc->lock, flags);
	dep->flags |= DWC3_EP_WEDGE;
	spin_unlock_irqrestore(&dwc->lock, flags);

	if (dep->number == 0 || dep->number == 1)
		return dwc3_gadget_ep0_set_halt(ep, 1);
	else
		return dwc3_gadget_ep_set_halt(ep, 1);
}

/* -------------------------------------------------------------------------- */

static struct usb_endpoint_descriptor dwc3_gadget_ep0_desc = {
	.bLength	= USB_DT_ENDPOINT_SIZE,
	.bDescriptorType = USB_DT_ENDPOINT,
	.bmAttributes	= USB_ENDPOINT_XFER_CONTROL,
};

static const struct usb_ep_ops dwc3_gadget_ep0_ops = {
	.enable		= dwc3_gadget_ep0_enable,
	.disable	= dwc3_gadget_ep0_disable,
	.alloc_request	= dwc3_gadget_ep_alloc_request,
	.free_request	= dwc3_gadget_ep_free_request,
	.queue		= dwc3_gadget_ep0_queue,
	.dequeue	= dwc3_gadget_ep_dequeue,
	.set_halt	= dwc3_gadget_ep0_set_halt,
	.set_wedge	= dwc3_gadget_ep_set_wedge,
};

static const struct usb_ep_ops dwc3_gadget_ep_ops = {
	.enable		= dwc3_gadget_ep_enable,
	.disable	= dwc3_gadget_ep_disable,
	.alloc_request	= dwc3_gadget_ep_alloc_request,
	.free_request	= dwc3_gadget_ep_free_request,
	.queue		= dwc3_gadget_ep_queue,
	.dequeue	= dwc3_gadget_ep_dequeue,
	.set_halt	= dwc3_gadget_ep_set_halt,
	.set_wedge	= dwc3_gadget_ep_set_wedge,
};

/* -------------------------------------------------------------------------- */

static int dwc3_gadget_get_frame(struct usb_gadget *g)
{
	struct dwc3		*dwc = gadget_to_dwc(g);
	u32			reg;

	reg = dwc3_readl(dwc->regs, DWC3_DSTS);
	return DWC3_DSTS_SOFFN(reg);
}

static int dwc3_gadget_wakeup(struct usb_gadget *g)
{
	struct dwc3		*dwc = gadget_to_dwc(g);

	unsigned long		timeout;
	unsigned long		flags;

	u32			reg;

	int			ret = 0;

	u8			link_state;
	u8			speed;

	spin_lock_irqsave(&dwc->lock, flags);

	/*
	 * According to the Databook Remote wakeup request should
	 * be issued only when the device is in early suspend state.
	 *
	 * We can check that via USB Link State bits in DSTS register.
	 */
	reg = dwc3_readl(dwc->regs, DWC3_DSTS);

	speed = reg & DWC3_DSTS_CONNECTSPD;
	if (speed == DWC3_DSTS_SUPERSPEED) {
		dev_dbg(dwc->dev, "no wakeup on SuperSpeed\n");
		ret = -EINVAL;
		goto out;
	}

	link_state = DWC3_DSTS_USBLNKST(reg);

	switch (link_state) {
	case DWC3_LINK_STATE_RX_DET:	/* in HS, means Early Suspend */
	case DWC3_LINK_STATE_U3:	/* in HS, means SUSPEND */
		break;
	default:
		dev_dbg(dwc->dev, "can't wakeup from link state %d\n",
				link_state);
		ret = -EINVAL;
		goto out;
	}

	ret = dwc3_gadget_set_link_state(dwc, DWC3_LINK_STATE_RECOV);
	if (ret < 0) {
		dev_err(dwc->dev, "failed to put link in Recovery\n");
		goto out;
	}

	/* Recent versions do this automatically */
	if (dwc->revision < DWC3_REVISION_194A) {
		/* write zeroes to Link Change Request */
		reg = dwc3_readl(dwc->regs, DWC3_DCTL);
		reg &= ~DWC3_DCTL_ULSTCHNGREQ_MASK;
		dwc3_writel(dwc->regs, DWC3_DCTL, reg);
	}

	/* poll until Link State changes to ON */
	timeout = jiffies + msecs_to_jiffies(100);

	while (!time_after(jiffies, timeout)) {
		reg = dwc3_readl(dwc->regs, DWC3_DSTS);

		/* in HS, means ON */
		if (DWC3_DSTS_USBLNKST(reg) == DWC3_LINK_STATE_U0)
			break;
	}

	if (DWC3_DSTS_USBLNKST(reg) != DWC3_LINK_STATE_U0) {
		dev_err(dwc->dev, "failed to send remote wakeup\n");
		ret = -EINVAL;
	}

out:
	spin_unlock_irqrestore(&dwc->lock, flags);

	return ret;
}

static int dwc3_gadget_set_selfpowered(struct usb_gadget *g,
		int is_selfpowered)
{
	struct dwc3		*dwc = gadget_to_dwc(g);
	unsigned long		flags;

	spin_lock_irqsave(&dwc->lock, flags);
	dwc->is_selfpowered = !!is_selfpowered;
	spin_unlock_irqrestore(&dwc->lock, flags);

	return 0;
}

static int dwc3_gadget_run_stop(struct dwc3 *dwc, int is_on)
{
	u32			reg;
	u32			timeout = 500;

	reg = dwc3_readl(dwc->regs, DWC3_DCTL);
	if (is_on) {
		if (dwc->revision <= DWC3_REVISION_187A) {
			reg &= ~DWC3_DCTL_TRGTULST_MASK;
			reg |= DWC3_DCTL_TRGTULST_RX_DET;
		}

		if (dwc->revision >= DWC3_REVISION_194A)
			reg &= ~DWC3_DCTL_KEEP_CONNECT;
		reg |= DWC3_DCTL_RUN_STOP;
	} else {
		reg &= ~DWC3_DCTL_RUN_STOP;
	}

	dwc3_writel(dwc->regs, DWC3_DCTL, reg);

	do {
		reg = dwc3_readl(dwc->regs, DWC3_DSTS);
		if (is_on) {
			if (!(reg & DWC3_DSTS_DEVCTRLHLT))
				break;
		} else {
			if (reg & DWC3_DSTS_DEVCTRLHLT)
				break;
		}
		timeout--;
		if (!timeout)
			return -ETIMEDOUT;
		udelay(1);
	} while (1);

	dev_vdbg(dwc->dev, "gadget %s data soft-%s\n",
			dwc->gadget_driver
			? dwc->gadget_driver->function : "no-function",
			is_on ? "connect" : "disconnect");

	return 0;
}

static int dwc3_gadget_pullup(struct usb_gadget *g, int is_on)
{
	struct dwc3		*dwc = gadget_to_dwc(g);
	unsigned long		flags;
	int			ret;

	is_on = !!is_on;

	spin_lock_irqsave(&dwc->lock, flags);
	ret = dwc3_gadget_run_stop(dwc, is_on);
	spin_unlock_irqrestore(&dwc->lock, flags);

	return ret;
}

static int dwc3_gadget_start(struct usb_gadget *g,
		struct usb_gadget_driver *driver)
{
	struct dwc3		*dwc = gadget_to_dwc(g);
	struct dwc3_ep		*dep;
	unsigned long		flags;
	int			ret = 0;
	u32			reg;

	spin_lock_irqsave(&dwc->lock, flags);

	if (dwc->gadget_driver) {
		dev_err(dwc->dev, "%s is already bound to %s\n",
				dwc->gadget.name,
				dwc->gadget_driver->driver.name);
		ret = -EBUSY;
		goto err0;
	}

	dwc->gadget_driver	= driver;
	dwc->gadget.dev.driver	= &driver->driver;

	reg = dwc3_readl(dwc->regs, DWC3_DCFG);
	reg &= ~(DWC3_DCFG_SPEED_MASK);

	/**
	 * WORKAROUND: DWC3 revision < 2.20a have an issue
	 * which would cause metastability state on Run/Stop
	 * bit if we try to force the IP to USB2-only mode.
	 *
	 * Because of that, we cannot configure the IP to any
	 * speed other than the SuperSpeed
	 *
	 * Refers to:
	 *
	 * STAR#9000525659: Clock Domain Crossing on DCTL in
	 * USB 2.0 Mode
	 */
	if (dwc->revision < DWC3_REVISION_220A)
		reg |= DWC3_DCFG_SUPERSPEED;
	else
		reg |= dwc->maximum_speed;
	dwc3_writel(dwc->regs, DWC3_DCFG, reg);

	dwc->start_config_issued = false;

	/* Start with SuperSpeed Default */
	dwc3_gadget_ep0_desc.wMaxPacketSize = cpu_to_le16(512);

	dep = dwc->eps[0];
	ret = __dwc3_gadget_ep_enable(dep, &dwc3_gadget_ep0_desc, NULL, false);
	if (ret) {
		dev_err(dwc->dev, "failed to enable %s\n", dep->name);
		goto err0;
	}

	dep = dwc->eps[1];
	ret = __dwc3_gadget_ep_enable(dep, &dwc3_gadget_ep0_desc, NULL, false);
	if (ret) {
		dev_err(dwc->dev, "failed to enable %s\n", dep->name);
		goto err1;
	}

	/* begin to receive SETUP packets */
	dwc->ep0state = EP0_SETUP_PHASE;
	dwc3_ep0_out_start(dwc);

	spin_unlock_irqrestore(&dwc->lock, flags);

	return 0;

err1:
	__dwc3_gadget_ep_disable(dwc->eps[0]);

err0:
	spin_unlock_irqrestore(&dwc->lock, flags);

	return ret;
}

static int dwc3_gadget_stop(struct usb_gadget *g,
		struct usb_gadget_driver *driver)
{
	struct dwc3		*dwc = gadget_to_dwc(g);
	unsigned long		flags;

	spin_lock_irqsave(&dwc->lock, flags);

	__dwc3_gadget_ep_disable(dwc->eps[0]);
	__dwc3_gadget_ep_disable(dwc->eps[1]);

	dwc->gadget_driver	= NULL;
	dwc->gadget.dev.driver	= NULL;

	spin_unlock_irqrestore(&dwc->lock, flags);

	return 0;
}

static const struct usb_gadget_ops dwc3_gadget_ops = {
	.get_frame		= dwc3_gadget_get_frame,
	.wakeup			= dwc3_gadget_wakeup,
	.set_selfpowered	= dwc3_gadget_set_selfpowered,
	.pullup			= dwc3_gadget_pullup,
	.udc_start		= dwc3_gadget_start,
	.udc_stop		= dwc3_gadget_stop,
};

/* -------------------------------------------------------------------------- */

static int __devinit dwc3_gadget_init_endpoints(struct dwc3 *dwc)
{
	struct dwc3_ep			*dep;
	u8				epnum;

	INIT_LIST_HEAD(&dwc->gadget.ep_list);

	for (epnum = 0; epnum < DWC3_ENDPOINTS_NUM; epnum++) {
		dep = kzalloc(sizeof(*dep), GFP_KERNEL);
		if (!dep) {
			dev_err(dwc->dev, "can't allocate endpoint %d\n",
					epnum);
			return -ENOMEM;
		}

		dep->dwc = dwc;
		dep->number = epnum;
		dwc->eps[epnum] = dep;

		snprintf(dep->name, sizeof(dep->name), "ep%d%s", epnum >> 1,
				(epnum & 1) ? "in" : "out");
		dep->endpoint.name = dep->name;
		dep->direction = (epnum & 1);

		if (epnum == 0 || epnum == 1) {
			dep->endpoint.maxpacket = 512;
			dep->endpoint.ops = &dwc3_gadget_ep0_ops;
			if (!epnum)
				dwc->gadget.ep0 = &dep->endpoint;
		} else {
			int		ret;

			dep->endpoint.maxpacket = 1024;
			dep->endpoint.max_streams = 15;
			dep->endpoint.ops = &dwc3_gadget_ep_ops;
			list_add_tail(&dep->endpoint.ep_list,
					&dwc->gadget.ep_list);

			ret = dwc3_alloc_trb_pool(dep);
			if (ret)
				return ret;
		}

		INIT_LIST_HEAD(&dep->request_list);
		INIT_LIST_HEAD(&dep->req_queued);
	}

	return 0;
}

static void dwc3_gadget_free_endpoints(struct dwc3 *dwc)
{
	struct dwc3_ep			*dep;
	u8				epnum;

	for (epnum = 0; epnum < DWC3_ENDPOINTS_NUM; epnum++) {
		dep = dwc->eps[epnum];
		dwc3_free_trb_pool(dep);

		if (epnum != 0 && epnum != 1)
			list_del(&dep->endpoint.ep_list);

		kfree(dep);
	}
}

static void dwc3_gadget_release(struct device *dev)
{
	dev_dbg(dev, "%s\n", __func__);
}

/* -------------------------------------------------------------------------- */
static int dwc3_cleanup_done_reqs(struct dwc3 *dwc, struct dwc3_ep *dep,
		const struct dwc3_event_depevt *event, int status)
{
	struct dwc3_request	*req;
	struct dwc3_trb		*trb;
	unsigned int		count;
	unsigned int		s_pkt = 0;
	unsigned int		trb_status;

	do {
		req = next_request(&dep->req_queued);
		if (!req) {
			WARN_ON_ONCE(1);
			return 1;
		}

		trb = req->trb;

		if ((trb->ctrl & DWC3_TRB_CTRL_HWO) && status != -ESHUTDOWN)
			/*
			 * We continue despite the error. There is not much we
			 * can do. If we don't clean it up we loop forever. If
			 * we skip the TRB then it gets overwritten after a
			 * while since we use them in a ring buffer. A BUG()
			 * would help. Lets hope that if this occurs, someone
			 * fixes the root cause instead of looking away :)
			 */
			dev_err(dwc->dev, "%s's TRB (%p) still owned by HW\n",
					dep->name, req->trb);
		count = trb->size & DWC3_TRB_SIZE_MASK;

		if (dep->direction) {
			if (count) {
				trb_status = DWC3_TRB_SIZE_TRBSTS(trb->size);
				if (trb_status == DWC3_TRBSTS_MISSED_ISOC) {
					dev_dbg(dwc->dev, "incomplete IN transfer %s\n",
							dep->name);
					dep->current_uf = event->parameters &
						~(dep->interval - 1);
					dep->flags |= DWC3_EP_MISSED_ISOC;
				} else {
					dev_err(dwc->dev, "incomplete IN transfer %s\n",
							dep->name);
					status = -ECONNRESET;
				}
			}
		} else {
			if (count && (event->status & DEPEVT_STATUS_SHORT))
				s_pkt = 1;
		}

		/*
		 * We assume here we will always receive the entire data block
		 * which we should receive. Meaning, if we program RX to
		 * receive 4K but we receive only 2K, we assume that's all we
		 * should receive and we simply bounce the request back to the
		 * gadget driver for further processing.
		 */
		req->request.actual += req->request.length - count;
		dwc3_gadget_giveback(dep, req, status);
		if (s_pkt)
			break;
		if ((event->status & DEPEVT_STATUS_LST) &&
				(trb->ctrl & (DWC3_TRB_CTRL_LST |
						DWC3_TRB_CTRL_HWO)))
			break;
		if ((event->status & DEPEVT_STATUS_IOC) &&
				(trb->ctrl & DWC3_TRB_CTRL_IOC))
			break;
	} while (1);

	if ((event->status & DEPEVT_STATUS_IOC) &&
			(trb->ctrl & DWC3_TRB_CTRL_IOC))
		return 0;
	return 1;
}

static void dwc3_endpoint_transfer_complete(struct dwc3 *dwc,
		struct dwc3_ep *dep, const struct dwc3_event_depevt *event,
		int start_new)
{
	unsigned		status = 0;
	int			clean_busy;

	if (event->status & DEPEVT_STATUS_BUSERR)
		status = -ECONNRESET;

	clean_busy = dwc3_cleanup_done_reqs(dwc, dep, event, status);
	if (clean_busy)
		dep->flags &= ~DWC3_EP_BUSY;

	/*
	 * WORKAROUND: This is the 2nd half of U1/U2 -> U0 workaround.
	 * See dwc3_gadget_linksts_change_interrupt() for 1st half.
	 */
	if (dwc->revision < DWC3_REVISION_183A) {
		u32		reg;
		int		i;

		for (i = 0; i < DWC3_ENDPOINTS_NUM; i++) {
			dep = dwc->eps[i];

			if (!(dep->flags & DWC3_EP_ENABLED))
				continue;

			if (!list_empty(&dep->req_queued))
				return;
		}

		reg = dwc3_readl(dwc->regs, DWC3_DCTL);
		reg |= dwc->u1u2;
		dwc3_writel(dwc->regs, DWC3_DCTL, reg);

		dwc->u1u2 = 0;
	}
}

static void dwc3_endpoint_interrupt(struct dwc3 *dwc,
		const struct dwc3_event_depevt *event)
{
	struct dwc3_ep		*dep;
	u8			epnum = event->endpoint_number;

	dep = dwc->eps[epnum];

	if (!(dep->flags & DWC3_EP_ENABLED))
		return;

	dev_vdbg(dwc->dev, "%s: %s\n", dep->name,
			dwc3_ep_event_string(event->endpoint_event));

	if (epnum == 0 || epnum == 1) {
		dwc3_ep0_interrupt(dwc, event);
		return;
	}

	switch (event->endpoint_event) {
	case DWC3_DEPEVT_XFERCOMPLETE:
		dep->resource_index = 0;

		if (usb_endpoint_xfer_isoc(dep->endpoint.desc)) {
			dev_dbg(dwc->dev, "%s is an Isochronous endpoint\n",
					dep->name);
			return;
		}

		dwc3_endpoint_transfer_complete(dwc, dep, event, 1);
		break;
	case DWC3_DEPEVT_XFERINPROGRESS:
		if (!usb_endpoint_xfer_isoc(dep->endpoint.desc)) {
			dev_dbg(dwc->dev, "%s is not an Isochronous endpoint\n",
					dep->name);
			return;
		}

		dwc3_endpoint_transfer_complete(dwc, dep, event, 0);
		break;
	case DWC3_DEPEVT_XFERNOTREADY:
		if (usb_endpoint_xfer_isoc(dep->endpoint.desc)) {
			dwc3_gadget_start_isoc(dwc, dep, event);
		} else {
			int ret;

			dev_vdbg(dwc->dev, "%s: reason %s\n",
					dep->name, event->status &
					DEPEVT_STATUS_TRANSFER_ACTIVE
					? "Transfer Active"
					: "Transfer Not Active");

			ret = __dwc3_gadget_kick_transfer(dep, 0, 1);
			if (!ret || ret == -EBUSY)
				return;

			dev_dbg(dwc->dev, "%s: failed to kick transfers\n",
					dep->name);
		}

		break;
	case DWC3_DEPEVT_STREAMEVT:
		if (!usb_endpoint_xfer_bulk(dep->endpoint.desc)) {
			dev_err(dwc->dev, "Stream event for non-Bulk %s\n",
					dep->name);
			return;
		}

		switch (event->status) {
		case DEPEVT_STREAMEVT_FOUND:
			dev_vdbg(dwc->dev, "Stream %d found and started\n",
					event->parameters);

			break;
		case DEPEVT_STREAMEVT_NOTFOUND:
			/* FALLTHROUGH */
		default:
			dev_dbg(dwc->dev, "Couldn't find suitable stream\n");
		}
		break;
	case DWC3_DEPEVT_RXTXFIFOEVT:
		dev_dbg(dwc->dev, "%s FIFO Overrun\n", dep->name);
		break;
	case DWC3_DEPEVT_EPCMDCMPLT:
		dev_vdbg(dwc->dev, "Endpoint Command Complete\n");
		break;
	}
}

static void dwc3_disconnect_gadget(struct dwc3 *dwc)
{
	if (dwc->gadget_driver && dwc->gadget_driver->disconnect) {
		spin_unlock(&dwc->lock);
		dwc->gadget_driver->disconnect(&dwc->gadget);
		spin_lock(&dwc->lock);
	}
}

static void dwc3_stop_active_transfer(struct dwc3 *dwc, u32 epnum)
{
	struct dwc3_ep *dep;
	struct dwc3_gadget_ep_cmd_params params;
	u32 cmd;
	int ret;

	dep = dwc->eps[epnum];

	if (!dep->resource_index)
		return;

	/*
	 * NOTICE: We are violating what the Databook says about the
	 * EndTransfer command. Ideally we would _always_ wait for the
	 * EndTransfer Command Completion IRQ, but that's causing too
	 * much trouble synchronizing between us and gadget driver.
	 *
	 * We have discussed this with the IP Provider and it was
	 * suggested to giveback all requests here, but give HW some
	 * extra time to synchronize with the interconnect. We're using
	 * an arbitraty 100us delay for that.
	 *
	 * Note also that a similar handling was tested by Synopsys
	 * (thanks a lot Paul) and nothing bad has come out of it.
	 * In short, what we're doing is:
	 *
	 * - Issue EndTransfer WITH CMDIOC bit set
	 * - Wait 100us
	 */

	cmd = DWC3_DEPCMD_ENDTRANSFER;
	cmd |= DWC3_DEPCMD_HIPRI_FORCERM | DWC3_DEPCMD_CMDIOC;
	cmd |= DWC3_DEPCMD_PARAM(dep->resource_index);
	memset(&params, 0, sizeof(params));
	ret = dwc3_send_gadget_ep_cmd(dwc, dep->number, cmd, &params);
	WARN_ON_ONCE(ret);
	dep->resource_index = 0;

	udelay(100);
}

static void dwc3_stop_active_transfers(struct dwc3 *dwc)
{
	u32 epnum;

	for (epnum = 2; epnum < DWC3_ENDPOINTS_NUM; epnum++) {
		struct dwc3_ep *dep;

		dep = dwc->eps[epnum];
		if (!(dep->flags & DWC3_EP_ENABLED))
			continue;

		dwc3_remove_requests(dwc, dep);
	}
}

static void dwc3_clear_stall_all_ep(struct dwc3 *dwc)
{
	u32 epnum;

	for (epnum = 1; epnum < DWC3_ENDPOINTS_NUM; epnum++) {
		struct dwc3_ep *dep;
		struct dwc3_gadget_ep_cmd_params params;
		int ret;

		dep = dwc->eps[epnum];

		if (!(dep->flags & DWC3_EP_STALL))
			continue;

		dep->flags &= ~DWC3_EP_STALL;

		memset(&params, 0, sizeof(params));
		ret = dwc3_send_gadget_ep_cmd(dwc, dep->number,
				DWC3_DEPCMD_CLEARSTALL, &params);
		WARN_ON_ONCE(ret);
	}
}

static void dwc3_gadget_disconnect_interrupt(struct dwc3 *dwc)
{
	int			reg;

	dev_vdbg(dwc->dev, "%s\n", __func__);

	reg = dwc3_readl(dwc->regs, DWC3_DCTL);
	reg &= ~DWC3_DCTL_INITU1ENA;
	dwc3_writel(dwc->regs, DWC3_DCTL, reg);

	reg &= ~DWC3_DCTL_INITU2ENA;
	dwc3_writel(dwc->regs, DWC3_DCTL, reg);

	dwc3_disconnect_gadget(dwc);
	dwc->start_config_issued = false;

	dwc->gadget.speed = USB_SPEED_UNKNOWN;
	dwc->setup_packet_pending = false;
}

static void dwc3_gadget_usb3_phy_suspend(struct dwc3 *dwc, int suspend)
{
	u32			reg;

	reg = dwc3_readl(dwc->regs, DWC3_GUSB3PIPECTL(0));

	if (suspend)
		reg |= DWC3_GUSB3PIPECTL_SUSPHY;
	else
		reg &= ~DWC3_GUSB3PIPECTL_SUSPHY;

	dwc3_writel(dwc->regs, DWC3_GUSB3PIPECTL(0), reg);
}

static void dwc3_gadget_usb2_phy_suspend(struct dwc3 *dwc, int suspend)
{
	u32			reg;

	reg = dwc3_readl(dwc->regs, DWC3_GUSB2PHYCFG(0));

	if (suspend)
		reg |= DWC3_GUSB2PHYCFG_SUSPHY;
	else
		reg &= ~DWC3_GUSB2PHYCFG_SUSPHY;

	dwc3_writel(dwc->regs, DWC3_GUSB2PHYCFG(0), reg);
}

static void dwc3_gadget_reset_interrupt(struct dwc3 *dwc)
{
	u32			reg;

	dev_vdbg(dwc->dev, "%s\n", __func__);

	/*
	 * WORKAROUND: DWC3 revisions <1.88a have an issue which
	 * would cause a missing Disconnect Event if there's a
	 * pending Setup Packet in the FIFO.
	 *
	 * There's no suggested workaround on the official Bug
	 * report, which states that "unless the driver/application
	 * is doing any special handling of a disconnect event,
	 * there is no functional issue".
	 *
	 * Unfortunately, it turns out that we _do_ some special
	 * handling of a disconnect event, namely complete all
	 * pending transfers, notify gadget driver of the
	 * disconnection, and so on.
	 *
	 * Our suggested workaround is to follow the Disconnect
	 * Event steps here, instead, based on a setup_packet_pending
	 * flag. Such flag gets set whenever we have a XferNotReady
	 * event on EP0 and gets cleared on XferComplete for the
	 * same endpoint.
	 *
	 * Refers to:
	 *
	 * STAR#9000466709: RTL: Device : Disconnect event not
	 * generated if setup packet pending in FIFO
	 */
	if (dwc->revision < DWC3_REVISION_188A) {
		if (dwc->setup_packet_pending)
			dwc3_gadget_disconnect_interrupt(dwc);
	}

	/* after reset -> Default State */
	dwc->dev_state = DWC3_DEFAULT_STATE;

	/* Recent versions support automatic phy suspend and don't need this */
	if (dwc->revision < DWC3_REVISION_194A) {
		/* Resume PHYs */
		dwc3_gadget_usb2_phy_suspend(dwc, false);
		dwc3_gadget_usb3_phy_suspend(dwc, false);
	}

	if (dwc->gadget.speed != USB_SPEED_UNKNOWN)
		dwc3_disconnect_gadget(dwc);

	reg = dwc3_readl(dwc->regs, DWC3_DCTL);
	reg &= ~DWC3_DCTL_TSTCTRL_MASK;
	dwc3_writel(dwc->regs, DWC3_DCTL, reg);
	dwc->test_mode = false;

	dwc3_stop_active_transfers(dwc);
	dwc3_clear_stall_all_ep(dwc);
	dwc->start_config_issued = false;

	/* Reset device address to zero */
	reg = dwc3_readl(dwc->regs, DWC3_DCFG);
	reg &= ~(DWC3_DCFG_DEVADDR_MASK);
	dwc3_writel(dwc->regs, DWC3_DCFG, reg);
}

static void dwc3_update_ram_clk_sel(struct dwc3 *dwc, u32 speed)
{
	u32 reg;
	u32 usb30_clock = DWC3_GCTL_CLK_BUS;

	/*
	 * We change the clock only at SS but I dunno why I would want to do
	 * this. Maybe it becomes part of the power saving plan.
	 */

	if (speed != DWC3_DSTS_SUPERSPEED)
		return;

	/*
	 * RAMClkSel is reset to 0 after USB reset, so it must be reprogrammed
	 * each time on Connect Done.
	 */
	if (!usb30_clock)
		return;

	reg = dwc3_readl(dwc->regs, DWC3_GCTL);
	reg |= DWC3_GCTL_RAMCLKSEL(usb30_clock);
	dwc3_writel(dwc->regs, DWC3_GCTL, reg);
}

static void dwc3_gadget_phy_suspend(struct dwc3 *dwc, u8 speed)
{
	switch (speed) {
	case USB_SPEED_SUPER:
		dwc3_gadget_usb2_phy_suspend(dwc, true);
		break;
	case USB_SPEED_HIGH:
	case USB_SPEED_FULL:
	case USB_SPEED_LOW:
		dwc3_gadget_usb3_phy_suspend(dwc, true);
		break;
	}
}

static void dwc3_gadget_conndone_interrupt(struct dwc3 *dwc)
{
	struct dwc3_gadget_ep_cmd_params params;
	struct dwc3_ep		*dep;
	int			ret;
	u32			reg;
	u8			speed;

	dev_vdbg(dwc->dev, "%s\n", __func__);

	memset(&params, 0x00, sizeof(params));

	reg = dwc3_readl(dwc->regs, DWC3_DSTS);
	speed = reg & DWC3_DSTS_CONNECTSPD;
	dwc->speed = speed;

	dwc3_update_ram_clk_sel(dwc, speed);

	switch (speed) {
	case DWC3_DCFG_SUPERSPEED:
		/*
		 * WORKAROUND: DWC3 revisions <1.90a have an issue which
		 * would cause a missing USB3 Reset event.
		 *
		 * In such situations, we should force a USB3 Reset
		 * event by calling our dwc3_gadget_reset_interrupt()
		 * routine.
		 *
		 * Refers to:
		 *
		 * STAR#9000483510: RTL: SS : USB3 reset event may
		 * not be generated always when the link enters poll
		 */
		if (dwc->revision < DWC3_REVISION_190A)
			dwc3_gadget_reset_interrupt(dwc);

		dwc3_gadget_ep0_desc.wMaxPacketSize = cpu_to_le16(512);
		dwc->gadget.ep0->maxpacket = 512;
		dwc->gadget.speed = USB_SPEED_SUPER;
		break;
	case DWC3_DCFG_HIGHSPEED:
		dwc3_gadget_ep0_desc.wMaxPacketSize = cpu_to_le16(64);
		dwc->gadget.ep0->maxpacket = 64;
		dwc->gadget.speed = USB_SPEED_HIGH;
		break;
	case DWC3_DCFG_FULLSPEED2:
	case DWC3_DCFG_FULLSPEED1:
		dwc3_gadget_ep0_desc.wMaxPacketSize = cpu_to_le16(64);
		dwc->gadget.ep0->maxpacket = 64;
		dwc->gadget.speed = USB_SPEED_FULL;
		break;
	case DWC3_DCFG_LOWSPEED:
		dwc3_gadget_ep0_desc.wMaxPacketSize = cpu_to_le16(8);
		dwc->gadget.ep0->maxpacket = 8;
		dwc->gadget.speed = USB_SPEED_LOW;
		break;
	}

	/* Recent versions support automatic phy suspend and don't need this */
	if (dwc->revision < DWC3_REVISION_194A) {
		/* Suspend unneeded PHY */
		dwc3_gadget_phy_suspend(dwc, dwc->gadget.speed);
	}

	dep = dwc->eps[0];
	ret = __dwc3_gadget_ep_enable(dep, &dwc3_gadget_ep0_desc, NULL, true);
	if (ret) {
		dev_err(dwc->dev, "failed to enable %s\n", dep->name);
		return;
	}

	dep = dwc->eps[1];
	ret = __dwc3_gadget_ep_enable(dep, &dwc3_gadget_ep0_desc, NULL, true);
	if (ret) {
		dev_err(dwc->dev, "failed to enable %s\n", dep->name);
		return;
	}

	/*
	 * Configure PHY via GUSB3PIPECTLn if required.
	 *
	 * Update GTXFIFOSIZn
	 *
	 * In both cases reset values should be sufficient.
	 */
}

static void dwc3_gadget_wakeup_interrupt(struct dwc3 *dwc)
{
	dev_vdbg(dwc->dev, "%s\n", __func__);

	/*
	 * TODO take core out of low power mode when that's
	 * implemented.
	 */

	dwc->gadget_driver->resume(&dwc->gadget);
}

static void dwc3_gadget_linksts_change_interrupt(struct dwc3 *dwc,
		unsigned int evtinfo)
{
	enum dwc3_link_state	next = evtinfo & DWC3_LINK_STATE_MASK;

	/*
	 * WORKAROUND: DWC3 Revisions <1.83a have an issue which, depending
	 * on the link partner, the USB session might do multiple entry/exit
	 * of low power states before a transfer takes place.
	 *
	 * Due to this problem, we might experience lower throughput. The
	 * suggested workaround is to disable DCTL[12:9] bits if we're
	 * transitioning from U1/U2 to U0 and enable those bits again
	 * after a transfer completes and there are no pending transfers
	 * on any of the enabled endpoints.
	 *
	 * This is the first half of that workaround.
	 *
	 * Refers to:
	 *
	 * STAR#9000446952: RTL: Device SS : if U1/U2 ->U0 takes >128us
	 * core send LGO_Ux entering U0
	 */
	if (dwc->revision < DWC3_REVISION_183A) {
		if (next == DWC3_LINK_STATE_U0) {
			u32	u1u2;
			u32	reg;

			switch (dwc->link_state) {
			case DWC3_LINK_STATE_U1:
			case DWC3_LINK_STATE_U2:
				reg = dwc3_readl(dwc->regs, DWC3_DCTL);
				u1u2 = reg & (DWC3_DCTL_INITU2ENA
						| DWC3_DCTL_ACCEPTU2ENA
						| DWC3_DCTL_INITU1ENA
						| DWC3_DCTL_ACCEPTU1ENA);

				if (!dwc->u1u2)
					dwc->u1u2 = reg & u1u2;

				reg &= ~u1u2;

				dwc3_writel(dwc->regs, DWC3_DCTL, reg);
				break;
			default:
				/* do nothing */
				break;
			}
		}
	}

	dwc->link_state = next;

	dev_vdbg(dwc->dev, "%s link %d\n", __func__, dwc->link_state);
}

static void dwc3_gadget_interrupt(struct dwc3 *dwc,
		const struct dwc3_event_devt *event)
{
	switch (event->type) {
	case DWC3_DEVICE_EVENT_DISCONNECT:
		dwc3_gadget_disconnect_interrupt(dwc);
		break;
	case DWC3_DEVICE_EVENT_RESET:
		dwc3_gadget_reset_interrupt(dwc);
		break;
	case DWC3_DEVICE_EVENT_CONNECT_DONE:
		dwc3_gadget_conndone_interrupt(dwc);
		break;
	case DWC3_DEVICE_EVENT_WAKEUP:
		dwc3_gadget_wakeup_interrupt(dwc);
		break;
	case DWC3_DEVICE_EVENT_LINK_STATUS_CHANGE:
		dwc3_gadget_linksts_change_interrupt(dwc, event->event_info);
		break;
	case DWC3_DEVICE_EVENT_EOPF:
		dev_vdbg(dwc->dev, "End of Periodic Frame\n");
		break;
	case DWC3_DEVICE_EVENT_SOF:
		dev_vdbg(dwc->dev, "Start of Periodic Frame\n");
		break;
	case DWC3_DEVICE_EVENT_ERRATIC_ERROR:
		dev_vdbg(dwc->dev, "Erratic Error\n");
		break;
	case DWC3_DEVICE_EVENT_CMD_CMPL:
		dev_vdbg(dwc->dev, "Command Complete\n");
		break;
	case DWC3_DEVICE_EVENT_OVERFLOW:
		dev_vdbg(dwc->dev, "Overflow\n");
		break;
	default:
		dev_dbg(dwc->dev, "UNKNOWN IRQ %d\n", event->type);
	}
}

static void dwc3_process_event_entry(struct dwc3 *dwc,
		const union dwc3_event *event)
{
	/* Endpoint IRQ, handle it and return early */
	if (event->type.is_devspec == 0) {
		/* depevt */
		return dwc3_endpoint_interrupt(dwc, &event->depevt);
	}

	switch (event->type.type) {
	case DWC3_EVENT_TYPE_DEV:
		dwc3_gadget_interrupt(dwc, &event->devt);
		break;
	/* REVISIT what to do with Carkit and I2C events ? */
	default:
		dev_err(dwc->dev, "UNKNOWN IRQ type %d\n", event->raw);
	}
}

static irqreturn_t dwc3_process_event_buf(struct dwc3 *dwc, u32 buf)
{
	struct dwc3_event_buffer *evt;
	int left;
	u32 count;

	count = dwc3_readl(dwc->regs, DWC3_GEVNTCOUNT(buf));
	count &= DWC3_GEVNTCOUNT_MASK;
	if (!count)
		return IRQ_NONE;

	evt = dwc->ev_buffs[buf];
	left = count;

	while (left > 0) {
		union dwc3_event event;

		event.raw = *(u32 *) (evt->buf + evt->lpos);

		dwc3_process_event_entry(dwc, &event);
		/*
		 * XXX we wrap around correctly to the next entry as almost all
		 * entries are 4 bytes in size. There is one entry which has 12
		 * bytes which is a regular entry followed by 8 bytes data. ATM
		 * I don't know how things are organized if were get next to the
		 * a boundary so I worry about that once we try to handle that.
		 */
		evt->lpos = (evt->lpos + 4) % DWC3_EVENT_BUFFERS_SIZE;
		left -= 4;

		dwc3_writel(dwc->regs, DWC3_GEVNTCOUNT(buf), 4);
	}

	return IRQ_HANDLED;
}

static irqreturn_t dwc3_interrupt(int irq, void *_dwc)
{
	struct dwc3			*dwc = _dwc;
	int				i;
	irqreturn_t			ret = IRQ_NONE;

	spin_lock(&dwc->lock);

	for (i = 0; i < dwc->num_event_buffers; i++) {
		irqreturn_t status;

		status = dwc3_process_event_buf(dwc, i);
		if (status == IRQ_HANDLED)
			ret = status;
	}

	spin_unlock(&dwc->lock);

	return ret;
}

/**
 * dwc3_gadget_init - Initializes gadget related registers
 * @dwc: pointer to our controller context structure
 *
 * Returns 0 on success otherwise negative errno.
 */
int __devinit dwc3_gadget_init(struct dwc3 *dwc)
{
	u32					reg;
	int					ret;
	int					irq;

	dwc->ctrl_req = dma_alloc_coherent(dwc->dev, sizeof(*dwc->ctrl_req),
			&dwc->ctrl_req_addr, GFP_KERNEL);
	if (!dwc->ctrl_req) {
		dev_err(dwc->dev, "failed to allocate ctrl request\n");
		ret = -ENOMEM;
		goto err0;
	}

	dwc->ep0_trb = dma_alloc_coherent(dwc->dev, sizeof(*dwc->ep0_trb),
			&dwc->ep0_trb_addr, GFP_KERNEL);
	if (!dwc->ep0_trb) {
		dev_err(dwc->dev, "failed to allocate ep0 trb\n");
		ret = -ENOMEM;
		goto err1;
	}

	dwc->setup_buf = kzalloc(DWC3_EP0_BOUNCE_SIZE, GFP_KERNEL);
	if (!dwc->setup_buf) {
		dev_err(dwc->dev, "failed to allocate setup buffer\n");
		ret = -ENOMEM;
		goto err2;
	}

	dwc->ep0_bounce = dma_alloc_coherent(dwc->dev,
			DWC3_EP0_BOUNCE_SIZE, &dwc->ep0_bounce_addr,
			GFP_KERNEL);
	if (!dwc->ep0_bounce) {
		dev_err(dwc->dev, "failed to allocate ep0 bounce buffer\n");
		ret = -ENOMEM;
		goto err3;
	}

	dev_set_name(&dwc->gadget.dev, "gadget");

	dwc->gadget.ops			= &dwc3_gadget_ops;
	dwc->gadget.max_speed		= USB_SPEED_SUPER;
	dwc->gadget.speed		= USB_SPEED_UNKNOWN;
	dwc->gadget.dev.parent		= dwc->dev;
	dwc->gadget.sg_supported	= true;

	dma_set_coherent_mask(&dwc->gadget.dev, dwc->dev->coherent_dma_mask);

	dwc->gadget.dev.dma_parms	= dwc->dev->dma_parms;
	dwc->gadget.dev.dma_mask	= dwc->dev->dma_mask;
	dwc->gadget.dev.release		= dwc3_gadget_release;
	dwc->gadget.name		= "dwc3-gadget";

	/*
	 * REVISIT: Here we should clear all pending IRQs to be
	 * sure we're starting from a well known location.
	 */

	ret = dwc3_gadget_init_endpoints(dwc);
	if (ret)
		goto err4;

	irq = platform_get_irq(to_platform_device(dwc->dev), 0);

	ret = request_irq(irq, dwc3_interrupt, IRQF_SHARED,
			"dwc3", dwc);
	if (ret) {
		dev_err(dwc->dev, "failed to request irq #%d --> %d\n",
				irq, ret);
		goto err5;
	}

	reg = dwc3_readl(dwc->regs, DWC3_DCFG);
	reg |= DWC3_DCFG_LPM_CAP;
	dwc3_writel(dwc->regs, DWC3_DCFG, reg);

	/* Enable all but Start and End of Frame IRQs */
	reg = (DWC3_DEVTEN_VNDRDEVTSTRCVEDEN |
			DWC3_DEVTEN_EVNTOVERFLOWEN |
			DWC3_DEVTEN_CMDCMPLTEN |
			DWC3_DEVTEN_ERRTICERREN |
			DWC3_DEVTEN_WKUPEVTEN |
			DWC3_DEVTEN_ULSTCNGEN |
			DWC3_DEVTEN_CONNECTDONEEN |
			DWC3_DEVTEN_USBRSTEN |
			DWC3_DEVTEN_DISCONNEVTEN);
	dwc3_writel(dwc->regs, DWC3_DEVTEN, reg);

	/* Enable USB2 LPM and automatic phy suspend only on recent versions */
	if (dwc->revision >= DWC3_REVISION_194A) {
		reg = dwc3_readl(dwc->regs, DWC3_DCFG);
		reg |= DWC3_DCFG_LPM_CAP;
		dwc3_writel(dwc->regs, DWC3_DCFG, reg);

		reg = dwc3_readl(dwc->regs, DWC3_DCTL);
		reg &= ~(DWC3_DCTL_HIRD_THRES_MASK | DWC3_DCTL_L1_HIBER_EN);

		/* TODO: This should be configurable */
		reg |= DWC3_DCTL_HIRD_THRES(28);

		dwc3_writel(dwc->regs, DWC3_DCTL, reg);

		dwc3_gadget_usb2_phy_suspend(dwc, false);
		dwc3_gadget_usb3_phy_suspend(dwc, false);
	}

	ret = device_register(&dwc->gadget.dev);
	if (ret) {
		dev_err(dwc->dev, "failed to register gadget device\n");
		put_device(&dwc->gadget.dev);
		goto err6;
	}

	ret = usb_add_gadget_udc(dwc->dev, &dwc->gadget);
	if (ret) {
		dev_err(dwc->dev, "failed to register udc\n");
		goto err7;
	}

	return 0;

err7:
	device_unregister(&dwc->gadget.dev);

err6:
	dwc3_writel(dwc->regs, DWC3_DEVTEN, 0x00);
	free_irq(irq, dwc);

err5:
	dwc3_gadget_free_endpoints(dwc);

err4:
	dma_free_coherent(dwc->dev, DWC3_EP0_BOUNCE_SIZE,
			dwc->ep0_bounce, dwc->ep0_bounce_addr);

err3:
	kfree(dwc->setup_buf);

err2:
	dma_free_coherent(dwc->dev, sizeof(*dwc->ep0_trb),
			dwc->ep0_trb, dwc->ep0_trb_addr);

err1:
	dma_free_coherent(dwc->dev, sizeof(*dwc->ctrl_req),
			dwc->ctrl_req, dwc->ctrl_req_addr);

err0:
	return ret;
}

void dwc3_gadget_exit(struct dwc3 *dwc)
{
	int			irq;

	usb_del_gadget_udc(&dwc->gadget);
	irq = platform_get_irq(to_platform_device(dwc->dev), 0);

	dwc3_writel(dwc->regs, DWC3_DEVTEN, 0x00);
	free_irq(irq, dwc);

	dwc3_gadget_free_endpoints(dwc);

	dma_free_coherent(dwc->dev, DWC3_EP0_BOUNCE_SIZE,
			dwc->ep0_bounce, dwc->ep0_bounce_addr);

	kfree(dwc->setup_buf);

	dma_free_coherent(dwc->dev, sizeof(*dwc->ep0_trb),
			dwc->ep0_trb, dwc->ep0_trb_addr);

	dma_free_coherent(dwc->dev, sizeof(*dwc->ctrl_req),
			dwc->ctrl_req, dwc->ctrl_req_addr);

	device_unregister(&dwc->gadget.dev);
}<|MERGE_RESOLUTION|>--- conflicted
+++ resolved
@@ -1082,8 +1082,6 @@
 	 *
 	 */
 	if (dep->flags & DWC3_EP_PENDING_REQUEST) {
-<<<<<<< HEAD
-=======
 		int	ret;
 
 		/*
@@ -1097,7 +1095,6 @@
 			return 0;
 		}
 
->>>>>>> 5698bd75
 		ret = __dwc3_gadget_kick_transfer(dep, 0, true);
 		if (ret && ret != -EBUSY)
 			dev_dbg(dwc->dev, "%s: failed to kick transfers\n",
