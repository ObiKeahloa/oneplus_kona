/*
 * VXLAN: Virtual eXtensible Local Area Network
 *
 * Copyright (c) 2012-2013 Vyatta Inc.
 *
 * This program is free software; you can redistribute it and/or modify
 * it under the terms of the GNU General Public License version 2 as
 * published by the Free Software Foundation.
 */

#define pr_fmt(fmt) KBUILD_MODNAME ": " fmt

#include <linux/kernel.h>
#include <linux/types.h>
#include <linux/module.h>
#include <linux/errno.h>
#include <linux/slab.h>
#include <linux/skbuff.h>
#include <linux/rculist.h>
#include <linux/netdevice.h>
#include <linux/in.h>
#include <linux/ip.h>
#include <linux/udp.h>
#include <linux/igmp.h>
#include <linux/etherdevice.h>
#include <linux/if_ether.h>
#include <linux/if_vlan.h>
#include <linux/hash.h>
#include <linux/ethtool.h>
#include <net/arp.h>
#include <net/ndisc.h>
#include <net/ip.h>
#include <net/ip_tunnels.h>
#include <net/icmp.h>
#include <net/udp.h>
#include <net/rtnetlink.h>
#include <net/route.h>
#include <net/dsfield.h>
#include <net/inet_ecn.h>
#include <net/net_namespace.h>
#include <net/netns/generic.h>
#include <net/vxlan.h>
#include <net/protocol.h>
#if IS_ENABLED(CONFIG_IPV6)
#include <net/ipv6.h>
#include <net/addrconf.h>
#include <net/ip6_tunnel.h>
#include <net/ip6_checksum.h>
#endif

#define VXLAN_VERSION	"0.1"

#define PORT_HASH_BITS	8
#define PORT_HASH_SIZE  (1<<PORT_HASH_BITS)
#define VNI_HASH_BITS	10
#define VNI_HASH_SIZE	(1<<VNI_HASH_BITS)
#define FDB_HASH_BITS	8
#define FDB_HASH_SIZE	(1<<FDB_HASH_BITS)
#define FDB_AGE_DEFAULT 300 /* 5 min */
#define FDB_AGE_INTERVAL (10 * HZ)	/* rescan interval */

#define VXLAN_N_VID	(1u << 24)
#define VXLAN_VID_MASK	(VXLAN_N_VID - 1)
#define VXLAN_HLEN (sizeof(struct udphdr) + sizeof(struct vxlanhdr))

#define VXLAN_FLAGS 0x08000000	/* struct vxlanhdr.vx_flags required value. */

/* VXLAN protocol header */
struct vxlanhdr {
	__be32 vx_flags;
	__be32 vx_vni;
};

/* UDP port for VXLAN traffic.
 * The IANA assigned port is 4789, but the Linux default is 8472
 * for compatibility with early adopters.
 */
static unsigned short vxlan_port __read_mostly = 8472;
module_param_named(udp_port, vxlan_port, ushort, 0444);
MODULE_PARM_DESC(udp_port, "Destination UDP port");

static bool log_ecn_error = true;
module_param(log_ecn_error, bool, 0644);
MODULE_PARM_DESC(log_ecn_error, "Log packets received with corrupted ECN");

static int vxlan_net_id;

static const u8 all_zeros_mac[ETH_ALEN];

/* per-network namespace private data for this module */
struct vxlan_net {
	struct list_head  vxlan_list;
	struct hlist_head sock_list[PORT_HASH_SIZE];
	spinlock_t	  sock_lock;
};

union vxlan_addr {
	struct sockaddr_in sin;
	struct sockaddr_in6 sin6;
	struct sockaddr sa;
};

struct vxlan_rdst {
	union vxlan_addr	 remote_ip;
	__be16			 remote_port;
	u32			 remote_vni;
	u32			 remote_ifindex;
	struct list_head	 list;
	struct rcu_head		 rcu;
};

/* Forwarding table entry */
struct vxlan_fdb {
	struct hlist_node hlist;	/* linked list of entries */
	struct rcu_head	  rcu;
	unsigned long	  updated;	/* jiffies */
	unsigned long	  used;
	struct list_head  remotes;
	u16		  state;	/* see ndm_state */
	u8		  flags;	/* see ndm_flags */
	u8		  eth_addr[ETH_ALEN];
};

/* Pseudo network device */
struct vxlan_dev {
	struct hlist_node hlist;	/* vni hash table */
	struct list_head  next;		/* vxlan's per namespace list */
	struct vxlan_sock *vn_sock;	/* listening socket */
	struct net_device *dev;
	struct vxlan_rdst default_dst;	/* default destination */
	union vxlan_addr  saddr;	/* source address */
	__be16		  dst_port;
	__u16		  port_min;	/* source port range */
	__u16		  port_max;
	__u8		  tos;		/* TOS override */
	__u8		  ttl;
	u32		  flags;	/* VXLAN_F_* below */

	struct work_struct sock_work;
	struct work_struct igmp_join;
	struct work_struct igmp_leave;

	unsigned long	  age_interval;
	struct timer_list age_timer;
	spinlock_t	  hash_lock;
	unsigned int	  addrcnt;
	unsigned int	  addrmax;

	struct hlist_head fdb_head[FDB_HASH_SIZE];
};

#define VXLAN_F_LEARN	0x01
#define VXLAN_F_PROXY	0x02
#define VXLAN_F_RSC	0x04
#define VXLAN_F_L2MISS	0x08
#define VXLAN_F_L3MISS	0x10
#define VXLAN_F_IPV6	0x20 /* internal flag */

/* salt for hash table */
static u32 vxlan_salt __read_mostly;
static struct workqueue_struct *vxlan_wq;

static void vxlan_sock_work(struct work_struct *work);

#if IS_ENABLED(CONFIG_IPV6)
static inline
bool vxlan_addr_equal(const union vxlan_addr *a, const union vxlan_addr *b)
{
       if (a->sa.sa_family != b->sa.sa_family)
               return false;
       if (a->sa.sa_family == AF_INET6)
               return ipv6_addr_equal(&a->sin6.sin6_addr, &b->sin6.sin6_addr);
       else
               return a->sin.sin_addr.s_addr == b->sin.sin_addr.s_addr;
}

static inline bool vxlan_addr_any(const union vxlan_addr *ipa)
{
       if (ipa->sa.sa_family == AF_INET6)
               return ipv6_addr_any(&ipa->sin6.sin6_addr);
       else
               return ipa->sin.sin_addr.s_addr == htonl(INADDR_ANY);
}

static inline bool vxlan_addr_multicast(const union vxlan_addr *ipa)
{
       if (ipa->sa.sa_family == AF_INET6)
               return ipv6_addr_is_multicast(&ipa->sin6.sin6_addr);
       else
               return IN_MULTICAST(ntohl(ipa->sin.sin_addr.s_addr));
}

static int vxlan_nla_get_addr(union vxlan_addr *ip, struct nlattr *nla)
{
       if (nla_len(nla) >= sizeof(struct in6_addr)) {
               nla_memcpy(&ip->sin6.sin6_addr, nla, sizeof(struct in6_addr));
               ip->sa.sa_family = AF_INET6;
               return 0;
       } else if (nla_len(nla) >= sizeof(__be32)) {
               ip->sin.sin_addr.s_addr = nla_get_be32(nla);
               ip->sa.sa_family = AF_INET;
               return 0;
       } else {
               return -EAFNOSUPPORT;
       }
}

static int vxlan_nla_put_addr(struct sk_buff *skb, int attr,
                             const union vxlan_addr *ip)
{
       if (ip->sa.sa_family == AF_INET6)
               return nla_put(skb, attr, sizeof(struct in6_addr), &ip->sin6.sin6_addr);
       else
               return nla_put_be32(skb, attr, ip->sin.sin_addr.s_addr);
}

#else /* !CONFIG_IPV6 */

static inline
bool vxlan_addr_equal(const union vxlan_addr *a, const union vxlan_addr *b)
{
       return a->sin.sin_addr.s_addr == b->sin.sin_addr.s_addr;
}

static inline bool vxlan_addr_any(const union vxlan_addr *ipa)
{
       return ipa->sin.sin_addr.s_addr == htonl(INADDR_ANY);
}

static inline bool vxlan_addr_multicast(const union vxlan_addr *ipa)
{
       return IN_MULTICAST(ntohl(ipa->sin.sin_addr.s_addr));
}

static int vxlan_nla_get_addr(union vxlan_addr *ip, struct nlattr *nla)
{
       if (nla_len(nla) >= sizeof(struct in6_addr)) {
               return -EAFNOSUPPORT;
       } else if (nla_len(nla) >= sizeof(__be32)) {
               ip->sin.sin_addr.s_addr = nla_get_be32(nla);
               ip->sa.sa_family = AF_INET;
               return 0;
       } else {
               return -EAFNOSUPPORT;
       }
}

static int vxlan_nla_put_addr(struct sk_buff *skb, int attr,
                             const union vxlan_addr *ip)
{
       return nla_put_be32(skb, attr, ip->sin.sin_addr.s_addr);
}
#endif

/* Virtual Network hash table head */
static inline struct hlist_head *vni_head(struct vxlan_sock *vs, u32 id)
{
	return &vs->vni_list[hash_32(id, VNI_HASH_BITS)];
}

/* Socket hash table head */
static inline struct hlist_head *vs_head(struct net *net, __be16 port)
{
	struct vxlan_net *vn = net_generic(net, vxlan_net_id);

	return &vn->sock_list[hash_32(ntohs(port), PORT_HASH_BITS)];
}

/* First remote destination for a forwarding entry.
 * Guaranteed to be non-NULL because remotes are never deleted.
 */
static inline struct vxlan_rdst *first_remote_rcu(struct vxlan_fdb *fdb)
{
	return list_entry_rcu(fdb->remotes.next, struct vxlan_rdst, list);
}

static inline struct vxlan_rdst *first_remote_rtnl(struct vxlan_fdb *fdb)
{
	return list_first_entry(&fdb->remotes, struct vxlan_rdst, list);
}

/* Find VXLAN socket based on network namespace and UDP port */
static struct vxlan_sock *vxlan_find_sock(struct net *net, __be16 port)
{
	struct vxlan_sock *vs;

	hlist_for_each_entry_rcu(vs, vs_head(net, port), hlist) {
		if (inet_sk(vs->sock->sk)->inet_sport == port)
			return vs;
	}
	return NULL;
}

static struct vxlan_dev *vxlan_vs_find_vni(struct vxlan_sock *vs, u32 id)
{
	struct vxlan_dev *vxlan;

	hlist_for_each_entry_rcu(vxlan, vni_head(vs, id), hlist) {
		if (vxlan->default_dst.remote_vni == id)
			return vxlan;
	}

	return NULL;
}

/* Look up VNI in a per net namespace table */
static struct vxlan_dev *vxlan_find_vni(struct net *net, u32 id, __be16 port)
{
	struct vxlan_sock *vs;

	vs = vxlan_find_sock(net, port);
	if (!vs)
		return NULL;

	return vxlan_vs_find_vni(vs, id);
}

/* Fill in neighbour message in skbuff. */
static int vxlan_fdb_info(struct sk_buff *skb, struct vxlan_dev *vxlan,
			  const struct vxlan_fdb *fdb,
			  u32 portid, u32 seq, int type, unsigned int flags,
			  const struct vxlan_rdst *rdst)
{
	unsigned long now = jiffies;
	struct nda_cacheinfo ci;
	struct nlmsghdr *nlh;
	struct ndmsg *ndm;
	bool send_ip, send_eth;

	nlh = nlmsg_put(skb, portid, seq, type, sizeof(*ndm), flags);
	if (nlh == NULL)
		return -EMSGSIZE;

	ndm = nlmsg_data(nlh);
	memset(ndm, 0, sizeof(*ndm));

	send_eth = send_ip = true;

	if (type == RTM_GETNEIGH) {
		ndm->ndm_family	= AF_INET;
		send_ip = !vxlan_addr_any(&rdst->remote_ip);
		send_eth = !is_zero_ether_addr(fdb->eth_addr);
	} else
		ndm->ndm_family	= AF_BRIDGE;
	ndm->ndm_state = fdb->state;
	ndm->ndm_ifindex = vxlan->dev->ifindex;
	ndm->ndm_flags = fdb->flags;
	ndm->ndm_type = NDA_DST;

	if (send_eth && nla_put(skb, NDA_LLADDR, ETH_ALEN, &fdb->eth_addr))
		goto nla_put_failure;

	if (send_ip && vxlan_nla_put_addr(skb, NDA_DST, &rdst->remote_ip))
		goto nla_put_failure;

	if (rdst->remote_port && rdst->remote_port != vxlan->dst_port &&
	    nla_put_be16(skb, NDA_PORT, rdst->remote_port))
		goto nla_put_failure;
	if (rdst->remote_vni != vxlan->default_dst.remote_vni &&
	    nla_put_u32(skb, NDA_VNI, rdst->remote_vni))
		goto nla_put_failure;
	if (rdst->remote_ifindex &&
	    nla_put_u32(skb, NDA_IFINDEX, rdst->remote_ifindex))
		goto nla_put_failure;

	ci.ndm_used	 = jiffies_to_clock_t(now - fdb->used);
	ci.ndm_confirmed = 0;
	ci.ndm_updated	 = jiffies_to_clock_t(now - fdb->updated);
	ci.ndm_refcnt	 = 0;

	if (nla_put(skb, NDA_CACHEINFO, sizeof(ci), &ci))
		goto nla_put_failure;

	return nlmsg_end(skb, nlh);

nla_put_failure:
	nlmsg_cancel(skb, nlh);
	return -EMSGSIZE;
}

static inline size_t vxlan_nlmsg_size(void)
{
	return NLMSG_ALIGN(sizeof(struct ndmsg))
		+ nla_total_size(ETH_ALEN) /* NDA_LLADDR */
		+ nla_total_size(sizeof(struct in6_addr)) /* NDA_DST */
		+ nla_total_size(sizeof(__be16)) /* NDA_PORT */
		+ nla_total_size(sizeof(__be32)) /* NDA_VNI */
		+ nla_total_size(sizeof(__u32)) /* NDA_IFINDEX */
		+ nla_total_size(sizeof(struct nda_cacheinfo));
}

static void vxlan_fdb_notify(struct vxlan_dev *vxlan,
			     struct vxlan_fdb *fdb, int type)
{
	struct net *net = dev_net(vxlan->dev);
	struct sk_buff *skb;
	int err = -ENOBUFS;

	skb = nlmsg_new(vxlan_nlmsg_size(), GFP_ATOMIC);
	if (skb == NULL)
		goto errout;

	err = vxlan_fdb_info(skb, vxlan, fdb, 0, 0, type, 0,
			     first_remote_rtnl(fdb));
	if (err < 0) {
		/* -EMSGSIZE implies BUG in vxlan_nlmsg_size() */
		WARN_ON(err == -EMSGSIZE);
		kfree_skb(skb);
		goto errout;
	}

	rtnl_notify(skb, net, 0, RTNLGRP_NEIGH, NULL, GFP_ATOMIC);
	return;
errout:
	if (err < 0)
		rtnl_set_sk_err(net, RTNLGRP_NEIGH, err);
}

static void vxlan_ip_miss(struct net_device *dev, union vxlan_addr *ipa)
{
	struct vxlan_dev *vxlan = netdev_priv(dev);
	struct vxlan_fdb f = {
		.state = NUD_STALE,
	};
	struct vxlan_rdst remote = {
		.remote_ip = *ipa, /* goes to NDA_DST */
		.remote_vni = VXLAN_N_VID,
	};

	INIT_LIST_HEAD(&f.remotes);
	list_add_rcu(&remote.list, &f.remotes);

	vxlan_fdb_notify(vxlan, &f, RTM_GETNEIGH);
}

static void vxlan_fdb_miss(struct vxlan_dev *vxlan, const u8 eth_addr[ETH_ALEN])
{
	struct vxlan_fdb f = {
		.state = NUD_STALE,
	};

	INIT_LIST_HEAD(&f.remotes);
	memcpy(f.eth_addr, eth_addr, ETH_ALEN);

	vxlan_fdb_notify(vxlan, &f, RTM_GETNEIGH);
}

/* Hash Ethernet address */
static u32 eth_hash(const unsigned char *addr)
{
	u64 value = get_unaligned((u64 *)addr);

	/* only want 6 bytes */
#ifdef __BIG_ENDIAN
	value >>= 16;
#else
	value <<= 16;
#endif
	return hash_64(value, FDB_HASH_BITS);
}

/* Hash chain to use given mac address */
static inline struct hlist_head *vxlan_fdb_head(struct vxlan_dev *vxlan,
						const u8 *mac)
{
	return &vxlan->fdb_head[eth_hash(mac)];
}

/* Look up Ethernet address in forwarding table */
static struct vxlan_fdb *__vxlan_find_mac(struct vxlan_dev *vxlan,
					const u8 *mac)
{
	struct hlist_head *head = vxlan_fdb_head(vxlan, mac);
	struct vxlan_fdb *f;

	hlist_for_each_entry_rcu(f, head, hlist) {
		if (ether_addr_equal(mac, f->eth_addr))
			return f;
	}

	return NULL;
}

static struct vxlan_fdb *vxlan_find_mac(struct vxlan_dev *vxlan,
					const u8 *mac)
{
	struct vxlan_fdb *f;

	f = __vxlan_find_mac(vxlan, mac);
	if (f)
		f->used = jiffies;

	return f;
}

/* caller should hold vxlan->hash_lock */
static struct vxlan_rdst *vxlan_fdb_find_rdst(struct vxlan_fdb *f,
					      union vxlan_addr *ip, __be16 port,
					      __u32 vni, __u32 ifindex)
{
	struct vxlan_rdst *rd;

	list_for_each_entry(rd, &f->remotes, list) {
		if (vxlan_addr_equal(&rd->remote_ip, ip) &&
		    rd->remote_port == port &&
		    rd->remote_vni == vni &&
		    rd->remote_ifindex == ifindex)
			return rd;
	}

	return NULL;
}

/* Replace destination of unicast mac */
static int vxlan_fdb_replace(struct vxlan_fdb *f,
			     union vxlan_addr *ip, __be16 port, __u32 vni, __u32 ifindex)
{
	struct vxlan_rdst *rd;

	rd = vxlan_fdb_find_rdst(f, ip, port, vni, ifindex);
	if (rd)
		return 0;

	rd = list_first_entry_or_null(&f->remotes, struct vxlan_rdst, list);
	if (!rd)
		return 0;
	rd->remote_ip = *ip;
	rd->remote_port = port;
	rd->remote_vni = vni;
	rd->remote_ifindex = ifindex;
	return 1;
}

/* Add/update destinations for multicast */
static int vxlan_fdb_append(struct vxlan_fdb *f,
			    union vxlan_addr *ip, __be16 port, __u32 vni, __u32 ifindex)
{
	struct vxlan_rdst *rd;

	rd = vxlan_fdb_find_rdst(f, ip, port, vni, ifindex);
	if (rd)
		return 0;

	rd = kmalloc(sizeof(*rd), GFP_ATOMIC);
	if (rd == NULL)
		return -ENOBUFS;
	rd->remote_ip = *ip;
	rd->remote_port = port;
	rd->remote_vni = vni;
	rd->remote_ifindex = ifindex;

	list_add_tail_rcu(&rd->list, &f->remotes);

	return 1;
}

static struct sk_buff **vxlan_gro_receive(struct sk_buff **head, struct sk_buff *skb)
{
	struct sk_buff *p, **pp = NULL;
	struct vxlanhdr *vh, *vh2;
	struct ethhdr *eh, *eh2;
	unsigned int hlen, off_vx, off_eth;
	const struct packet_offload *ptype;
	__be16 type;
	int flush = 1;

	off_vx = skb_gro_offset(skb);
	hlen = off_vx + sizeof(*vh);
	vh   = skb_gro_header_fast(skb, off_vx);
	if (skb_gro_header_hard(skb, hlen)) {
		vh = skb_gro_header_slow(skb, hlen, off_vx);
		if (unlikely(!vh))
			goto out;
	}
	skb_gro_pull(skb, sizeof(struct vxlanhdr)); /* pull vxlan header */

	off_eth = skb_gro_offset(skb);
	hlen = off_eth + sizeof(*eh);
	eh   = skb_gro_header_fast(skb, off_eth);
	if (skb_gro_header_hard(skb, hlen)) {
		eh = skb_gro_header_slow(skb, hlen, off_eth);
		if (unlikely(!eh))
			goto out;
	}

	flush = 0;

	for (p = *head; p; p = p->next) {
		if (!NAPI_GRO_CB(p)->same_flow)
			continue;

		vh2 = (struct vxlanhdr *)(p->data + off_vx);
		eh2 = (struct ethhdr   *)(p->data + off_eth);
		if (vh->vx_vni != vh2->vx_vni || compare_ether_header(eh, eh2)) {
			NAPI_GRO_CB(p)->same_flow = 0;
			continue;
		}
<<<<<<< HEAD
		goto found;
	}

found:
=======
	}

>>>>>>> e3703f8c
	type = eh->h_proto;

	rcu_read_lock();
	ptype = gro_find_receive_by_type(type);
	if (ptype == NULL) {
		flush = 1;
		goto out_unlock;
	}

	skb_gro_pull(skb, sizeof(*eh)); /* pull inner eth header */
	pp = ptype->callbacks.gro_receive(head, skb);

out_unlock:
	rcu_read_unlock();
out:
	NAPI_GRO_CB(skb)->flush |= flush;

	return pp;
}

static int vxlan_gro_complete(struct sk_buff *skb, int nhoff)
{
	struct ethhdr *eh;
	struct packet_offload *ptype;
	__be16 type;
	int vxlan_len  = sizeof(struct vxlanhdr) + sizeof(struct ethhdr);
	int err = -ENOSYS;

	eh = (struct ethhdr *)(skb->data + nhoff + sizeof(struct vxlanhdr));
	type = eh->h_proto;

	rcu_read_lock();
	ptype = gro_find_complete_by_type(type);
	if (ptype != NULL)
		err = ptype->callbacks.gro_complete(skb, nhoff + vxlan_len);

	rcu_read_unlock();
	return err;
}

/* Notify netdevs that UDP port started listening */
static void vxlan_notify_add_rx_port(struct vxlan_sock *vs)
{
	struct net_device *dev;
	struct sock *sk = vs->sock->sk;
	struct net *net = sock_net(sk);
	sa_family_t sa_family = sk->sk_family;
	__be16 port = inet_sk(sk)->inet_sport;
	int err;

	if (sa_family == AF_INET) {
		err = udp_add_offload(&vs->udp_offloads);
		if (err)
			pr_warn("vxlan: udp_add_offload failed with status %d\n", err);
	}

	rcu_read_lock();
	for_each_netdev_rcu(net, dev) {
		if (dev->netdev_ops->ndo_add_vxlan_port)
			dev->netdev_ops->ndo_add_vxlan_port(dev, sa_family,
							    port);
	}
	rcu_read_unlock();
}

/* Notify netdevs that UDP port is no more listening */
static void vxlan_notify_del_rx_port(struct vxlan_sock *vs)
{
	struct net_device *dev;
	struct sock *sk = vs->sock->sk;
	struct net *net = sock_net(sk);
	sa_family_t sa_family = sk->sk_family;
	__be16 port = inet_sk(sk)->inet_sport;

	rcu_read_lock();
	for_each_netdev_rcu(net, dev) {
		if (dev->netdev_ops->ndo_del_vxlan_port)
			dev->netdev_ops->ndo_del_vxlan_port(dev, sa_family,
							    port);
	}
	rcu_read_unlock();

	if (sa_family == AF_INET)
		udp_del_offload(&vs->udp_offloads);
}

/* Add new entry to forwarding table -- assumes lock held */
static int vxlan_fdb_create(struct vxlan_dev *vxlan,
			    const u8 *mac, union vxlan_addr *ip,
			    __u16 state, __u16 flags,
			    __be16 port, __u32 vni, __u32 ifindex,
			    __u8 ndm_flags)
{
	struct vxlan_fdb *f;
	int notify = 0;

	f = __vxlan_find_mac(vxlan, mac);
	if (f) {
		if (flags & NLM_F_EXCL) {
			netdev_dbg(vxlan->dev,
				   "lost race to create %pM\n", mac);
			return -EEXIST;
		}
		if (f->state != state) {
			f->state = state;
			f->updated = jiffies;
			notify = 1;
		}
		if (f->flags != ndm_flags) {
			f->flags = ndm_flags;
			f->updated = jiffies;
			notify = 1;
		}
		if ((flags & NLM_F_REPLACE)) {
			/* Only change unicasts */
			if (!(is_multicast_ether_addr(f->eth_addr) ||
			     is_zero_ether_addr(f->eth_addr))) {
				int rc = vxlan_fdb_replace(f, ip, port, vni,
							   ifindex);

				if (rc < 0)
					return rc;
				notify |= rc;
			} else
				return -EOPNOTSUPP;
		}
		if ((flags & NLM_F_APPEND) &&
		    (is_multicast_ether_addr(f->eth_addr) ||
		     is_zero_ether_addr(f->eth_addr))) {
			int rc = vxlan_fdb_append(f, ip, port, vni, ifindex);

			if (rc < 0)
				return rc;
			notify |= rc;
		}
	} else {
		if (!(flags & NLM_F_CREATE))
			return -ENOENT;

		if (vxlan->addrmax && vxlan->addrcnt >= vxlan->addrmax)
			return -ENOSPC;

		/* Disallow replace to add a multicast entry */
		if ((flags & NLM_F_REPLACE) &&
		    (is_multicast_ether_addr(mac) || is_zero_ether_addr(mac)))
			return -EOPNOTSUPP;

		netdev_dbg(vxlan->dev, "add %pM -> %pIS\n", mac, ip);
		f = kmalloc(sizeof(*f), GFP_ATOMIC);
		if (!f)
			return -ENOMEM;

		notify = 1;
		f->state = state;
		f->flags = ndm_flags;
		f->updated = f->used = jiffies;
		INIT_LIST_HEAD(&f->remotes);
		memcpy(f->eth_addr, mac, ETH_ALEN);

		vxlan_fdb_append(f, ip, port, vni, ifindex);

		++vxlan->addrcnt;
		hlist_add_head_rcu(&f->hlist,
				   vxlan_fdb_head(vxlan, mac));
	}

	if (notify)
		vxlan_fdb_notify(vxlan, f, RTM_NEWNEIGH);

	return 0;
}

static void vxlan_fdb_free(struct rcu_head *head)
{
	struct vxlan_fdb *f = container_of(head, struct vxlan_fdb, rcu);
	struct vxlan_rdst *rd, *nd;

	list_for_each_entry_safe(rd, nd, &f->remotes, list)
		kfree(rd);
	kfree(f);
}

static void vxlan_fdb_destroy(struct vxlan_dev *vxlan, struct vxlan_fdb *f)
{
	netdev_dbg(vxlan->dev,
		    "delete %pM\n", f->eth_addr);

	--vxlan->addrcnt;
	vxlan_fdb_notify(vxlan, f, RTM_DELNEIGH);

	hlist_del_rcu(&f->hlist);
	call_rcu(&f->rcu, vxlan_fdb_free);
}

static int vxlan_fdb_parse(struct nlattr *tb[], struct vxlan_dev *vxlan,
			   union vxlan_addr *ip, __be16 *port, u32 *vni, u32 *ifindex)
{
	struct net *net = dev_net(vxlan->dev);
	int err;

	if (tb[NDA_DST]) {
		err = vxlan_nla_get_addr(ip, tb[NDA_DST]);
		if (err)
			return err;
	} else {
		union vxlan_addr *remote = &vxlan->default_dst.remote_ip;
		if (remote->sa.sa_family == AF_INET) {
			ip->sin.sin_addr.s_addr = htonl(INADDR_ANY);
			ip->sa.sa_family = AF_INET;
#if IS_ENABLED(CONFIG_IPV6)
		} else {
			ip->sin6.sin6_addr = in6addr_any;
			ip->sa.sa_family = AF_INET6;
#endif
		}
	}

	if (tb[NDA_PORT]) {
		if (nla_len(tb[NDA_PORT]) != sizeof(__be16))
			return -EINVAL;
		*port = nla_get_be16(tb[NDA_PORT]);
	} else {
		*port = vxlan->dst_port;
	}

	if (tb[NDA_VNI]) {
		if (nla_len(tb[NDA_VNI]) != sizeof(u32))
			return -EINVAL;
		*vni = nla_get_u32(tb[NDA_VNI]);
	} else {
		*vni = vxlan->default_dst.remote_vni;
	}

	if (tb[NDA_IFINDEX]) {
		struct net_device *tdev;

		if (nla_len(tb[NDA_IFINDEX]) != sizeof(u32))
			return -EINVAL;
		*ifindex = nla_get_u32(tb[NDA_IFINDEX]);
		tdev = __dev_get_by_index(net, *ifindex);
		if (!tdev)
			return -EADDRNOTAVAIL;
	} else {
		*ifindex = 0;
	}

	return 0;
}

/* Add static entry (via netlink) */
static int vxlan_fdb_add(struct ndmsg *ndm, struct nlattr *tb[],
			 struct net_device *dev,
			 const unsigned char *addr, u16 flags)
{
	struct vxlan_dev *vxlan = netdev_priv(dev);
	/* struct net *net = dev_net(vxlan->dev); */
	union vxlan_addr ip;
	__be16 port;
	u32 vni, ifindex;
	int err;

	if (!(ndm->ndm_state & (NUD_PERMANENT|NUD_REACHABLE))) {
		pr_info("RTM_NEWNEIGH with invalid state %#x\n",
			ndm->ndm_state);
		return -EINVAL;
	}

	if (tb[NDA_DST] == NULL)
		return -EINVAL;

	err = vxlan_fdb_parse(tb, vxlan, &ip, &port, &vni, &ifindex);
	if (err)
		return err;

	spin_lock_bh(&vxlan->hash_lock);
	err = vxlan_fdb_create(vxlan, addr, &ip, ndm->ndm_state, flags,
			       port, vni, ifindex, ndm->ndm_flags);
	spin_unlock_bh(&vxlan->hash_lock);

	return err;
}

/* Delete entry (via netlink) */
static int vxlan_fdb_delete(struct ndmsg *ndm, struct nlattr *tb[],
			    struct net_device *dev,
			    const unsigned char *addr)
{
	struct vxlan_dev *vxlan = netdev_priv(dev);
	struct vxlan_fdb *f;
	struct vxlan_rdst *rd = NULL;
	union vxlan_addr ip;
	__be16 port;
	u32 vni, ifindex;
	int err;

	err = vxlan_fdb_parse(tb, vxlan, &ip, &port, &vni, &ifindex);
	if (err)
		return err;

	err = -ENOENT;

	spin_lock_bh(&vxlan->hash_lock);
	f = vxlan_find_mac(vxlan, addr);
	if (!f)
		goto out;

	if (!vxlan_addr_any(&ip)) {
		rd = vxlan_fdb_find_rdst(f, &ip, port, vni, ifindex);
		if (!rd)
			goto out;
	}

	err = 0;

	/* remove a destination if it's not the only one on the list,
	 * otherwise destroy the fdb entry
	 */
	if (rd && !list_is_singular(&f->remotes)) {
		list_del_rcu(&rd->list);
		kfree_rcu(rd, rcu);
		goto out;
	}

	vxlan_fdb_destroy(vxlan, f);

out:
	spin_unlock_bh(&vxlan->hash_lock);

	return err;
}

/* Dump forwarding table */
static int vxlan_fdb_dump(struct sk_buff *skb, struct netlink_callback *cb,
			  struct net_device *dev, int idx)
{
	struct vxlan_dev *vxlan = netdev_priv(dev);
	unsigned int h;

	for (h = 0; h < FDB_HASH_SIZE; ++h) {
		struct vxlan_fdb *f;
		int err;

		hlist_for_each_entry_rcu(f, &vxlan->fdb_head[h], hlist) {
			struct vxlan_rdst *rd;

			if (idx < cb->args[0])
				goto skip;

			list_for_each_entry_rcu(rd, &f->remotes, list) {
				err = vxlan_fdb_info(skb, vxlan, f,
						     NETLINK_CB(cb->skb).portid,
						     cb->nlh->nlmsg_seq,
						     RTM_NEWNEIGH,
						     NLM_F_MULTI, rd);
				if (err < 0)
					goto out;
			}
skip:
			++idx;
		}
	}
out:
	return idx;
}

/* Watch incoming packets to learn mapping between Ethernet address
 * and Tunnel endpoint.
 * Return true if packet is bogus and should be droppped.
 */
static bool vxlan_snoop(struct net_device *dev,
			union vxlan_addr *src_ip, const u8 *src_mac)
{
	struct vxlan_dev *vxlan = netdev_priv(dev);
	struct vxlan_fdb *f;

	f = vxlan_find_mac(vxlan, src_mac);
	if (likely(f)) {
		struct vxlan_rdst *rdst = first_remote_rcu(f);

		if (likely(vxlan_addr_equal(&rdst->remote_ip, src_ip)))
			return false;

		/* Don't migrate static entries, drop packets */
		if (f->state & NUD_NOARP)
			return true;

		if (net_ratelimit())
			netdev_info(dev,
				    "%pM migrated from %pIS to %pIS\n",
				    src_mac, &rdst->remote_ip, &src_ip);

		rdst->remote_ip = *src_ip;
		f->updated = jiffies;
		vxlan_fdb_notify(vxlan, f, RTM_NEWNEIGH);
	} else {
		/* learned new entry */
		spin_lock(&vxlan->hash_lock);

		/* close off race between vxlan_flush and incoming packets */
		if (netif_running(dev))
			vxlan_fdb_create(vxlan, src_mac, src_ip,
					 NUD_REACHABLE,
					 NLM_F_EXCL|NLM_F_CREATE,
					 vxlan->dst_port,
					 vxlan->default_dst.remote_vni,
					 0, NTF_SELF);
		spin_unlock(&vxlan->hash_lock);
	}

	return false;
}

/* See if multicast group is already in use by other ID */
static bool vxlan_group_used(struct vxlan_net *vn, struct vxlan_dev *dev)
{
	struct vxlan_dev *vxlan;

	/* The vxlan_sock is only used by dev, leaving group has
	 * no effect on other vxlan devices.
	 */
	if (atomic_read(&dev->vn_sock->refcnt) == 1)
		return false;

	list_for_each_entry(vxlan, &vn->vxlan_list, next) {
		if (!netif_running(vxlan->dev) || vxlan == dev)
			continue;

		if (vxlan->vn_sock != dev->vn_sock)
			continue;

		if (!vxlan_addr_equal(&vxlan->default_dst.remote_ip,
				      &dev->default_dst.remote_ip))
			continue;

		if (vxlan->default_dst.remote_ifindex !=
		    dev->default_dst.remote_ifindex)
			continue;

		return true;
	}

	return false;
}

static void vxlan_sock_hold(struct vxlan_sock *vs)
{
	atomic_inc(&vs->refcnt);
}

void vxlan_sock_release(struct vxlan_sock *vs)
{
	struct sock *sk = vs->sock->sk;
	struct net *net = sock_net(sk);
	struct vxlan_net *vn = net_generic(net, vxlan_net_id);

	if (!atomic_dec_and_test(&vs->refcnt))
		return;

	spin_lock(&vn->sock_lock);
	hlist_del_rcu(&vs->hlist);
	rcu_assign_sk_user_data(vs->sock->sk, NULL);
	vxlan_notify_del_rx_port(vs);
	spin_unlock(&vn->sock_lock);

	queue_work(vxlan_wq, &vs->del_work);
}
EXPORT_SYMBOL_GPL(vxlan_sock_release);

/* Callback to update multicast group membership when first VNI on
 * multicast asddress is brought up
 * Done as workqueue because ip_mc_join_group acquires RTNL.
 */
static void vxlan_igmp_join(struct work_struct *work)
{
	struct vxlan_dev *vxlan = container_of(work, struct vxlan_dev, igmp_join);
	struct vxlan_sock *vs = vxlan->vn_sock;
	struct sock *sk = vs->sock->sk;
	union vxlan_addr *ip = &vxlan->default_dst.remote_ip;
	int ifindex = vxlan->default_dst.remote_ifindex;

	lock_sock(sk);
	if (ip->sa.sa_family == AF_INET) {
		struct ip_mreqn mreq = {
			.imr_multiaddr.s_addr	= ip->sin.sin_addr.s_addr,
			.imr_ifindex		= ifindex,
		};

		ip_mc_join_group(sk, &mreq);
#if IS_ENABLED(CONFIG_IPV6)
	} else {
		ipv6_stub->ipv6_sock_mc_join(sk, ifindex,
					     &ip->sin6.sin6_addr);
#endif
	}
	release_sock(sk);

	vxlan_sock_release(vs);
	dev_put(vxlan->dev);
}

/* Inverse of vxlan_igmp_join when last VNI is brought down */
static void vxlan_igmp_leave(struct work_struct *work)
{
	struct vxlan_dev *vxlan = container_of(work, struct vxlan_dev, igmp_leave);
	struct vxlan_sock *vs = vxlan->vn_sock;
	struct sock *sk = vs->sock->sk;
	union vxlan_addr *ip = &vxlan->default_dst.remote_ip;
	int ifindex = vxlan->default_dst.remote_ifindex;

	lock_sock(sk);
	if (ip->sa.sa_family == AF_INET) {
		struct ip_mreqn mreq = {
			.imr_multiaddr.s_addr	= ip->sin.sin_addr.s_addr,
			.imr_ifindex		= ifindex,
		};

		ip_mc_leave_group(sk, &mreq);
#if IS_ENABLED(CONFIG_IPV6)
	} else {
		ipv6_stub->ipv6_sock_mc_drop(sk, ifindex,
					     &ip->sin6.sin6_addr);
#endif
	}

	release_sock(sk);

	vxlan_sock_release(vs);
	dev_put(vxlan->dev);
}

/* Callback from net/ipv4/udp.c to receive packets */
static int vxlan_udp_encap_recv(struct sock *sk, struct sk_buff *skb)
{
	struct vxlan_sock *vs;
	struct vxlanhdr *vxh;
	__be16 port;

	/* Need Vxlan and inner Ethernet header to be present */
	if (!pskb_may_pull(skb, VXLAN_HLEN))
		goto error;

	/* Return packets with reserved bits set */
	vxh = (struct vxlanhdr *)(udp_hdr(skb) + 1);
	if (vxh->vx_flags != htonl(VXLAN_FLAGS) ||
	    (vxh->vx_vni & htonl(0xff))) {
		netdev_dbg(skb->dev, "invalid vxlan flags=%#x vni=%#x\n",
			   ntohl(vxh->vx_flags), ntohl(vxh->vx_vni));
		goto error;
	}

	if (iptunnel_pull_header(skb, VXLAN_HLEN, htons(ETH_P_TEB)))
		goto drop;

	port = inet_sk(sk)->inet_sport;

	vs = rcu_dereference_sk_user_data(sk);
	if (!vs)
		goto drop;

	/* If the NIC driver gave us an encapsulated packet
	 * with the encapsulation mark, the device checksummed it
	 * for us. Otherwise force the upper layers to verify it.
	 */
	if ((skb->ip_summed != CHECKSUM_UNNECESSARY && skb->ip_summed != CHECKSUM_PARTIAL) ||
	    !skb->encapsulation)
		skb->ip_summed = CHECKSUM_NONE;

	skb->encapsulation = 0;

	vs->rcv(vs, skb, vxh->vx_vni);
	return 0;

drop:
	/* Consume bad packet */
	kfree_skb(skb);
	return 0;

error:
	/* Return non vxlan pkt */
	return 1;
}

static void vxlan_rcv(struct vxlan_sock *vs,
		      struct sk_buff *skb, __be32 vx_vni)
{
	struct iphdr *oip = NULL;
	struct ipv6hdr *oip6 = NULL;
	struct vxlan_dev *vxlan;
	struct pcpu_sw_netstats *stats;
	union vxlan_addr saddr;
	__u32 vni;
	int err = 0;
	union vxlan_addr *remote_ip;

	vni = ntohl(vx_vni) >> 8;
	/* Is this VNI defined? */
	vxlan = vxlan_vs_find_vni(vs, vni);
	if (!vxlan)
		goto drop;

	remote_ip = &vxlan->default_dst.remote_ip;
	skb_reset_mac_header(skb);
	skb->protocol = eth_type_trans(skb, vxlan->dev);

	/* Ignore packet loops (and multicast echo) */
	if (ether_addr_equal(eth_hdr(skb)->h_source, vxlan->dev->dev_addr))
		goto drop;

	/* Re-examine inner Ethernet packet */
	if (remote_ip->sa.sa_family == AF_INET) {
		oip = ip_hdr(skb);
		saddr.sin.sin_addr.s_addr = oip->saddr;
		saddr.sa.sa_family = AF_INET;
#if IS_ENABLED(CONFIG_IPV6)
	} else {
		oip6 = ipv6_hdr(skb);
		saddr.sin6.sin6_addr = oip6->saddr;
		saddr.sa.sa_family = AF_INET6;
#endif
	}

	if ((vxlan->flags & VXLAN_F_LEARN) &&
	    vxlan_snoop(skb->dev, &saddr, eth_hdr(skb)->h_source))
		goto drop;

	skb_reset_network_header(skb);

	if (oip6)
		err = IP6_ECN_decapsulate(oip6, skb);
	if (oip)
		err = IP_ECN_decapsulate(oip, skb);

	if (unlikely(err)) {
		if (log_ecn_error) {
			if (oip6)
				net_info_ratelimited("non-ECT from %pI6\n",
						     &oip6->saddr);
			if (oip)
				net_info_ratelimited("non-ECT from %pI4 with TOS=%#x\n",
						     &oip->saddr, oip->tos);
		}
		if (err > 1) {
			++vxlan->dev->stats.rx_frame_errors;
			++vxlan->dev->stats.rx_errors;
			goto drop;
		}
	}

	stats = this_cpu_ptr(vxlan->dev->tstats);
	u64_stats_update_begin(&stats->syncp);
	stats->rx_packets++;
	stats->rx_bytes += skb->len;
	u64_stats_update_end(&stats->syncp);

	netif_rx(skb);

	return;
drop:
	/* Consume bad packet */
	kfree_skb(skb);
}

static int arp_reduce(struct net_device *dev, struct sk_buff *skb)
{
	struct vxlan_dev *vxlan = netdev_priv(dev);
	struct arphdr *parp;
	u8 *arpptr, *sha;
	__be32 sip, tip;
	struct neighbour *n;

	if (dev->flags & IFF_NOARP)
		goto out;

	if (!pskb_may_pull(skb, arp_hdr_len(dev))) {
		dev->stats.tx_dropped++;
		goto out;
	}
	parp = arp_hdr(skb);

	if ((parp->ar_hrd != htons(ARPHRD_ETHER) &&
	     parp->ar_hrd != htons(ARPHRD_IEEE802)) ||
	    parp->ar_pro != htons(ETH_P_IP) ||
	    parp->ar_op != htons(ARPOP_REQUEST) ||
	    parp->ar_hln != dev->addr_len ||
	    parp->ar_pln != 4)
		goto out;
	arpptr = (u8 *)parp + sizeof(struct arphdr);
	sha = arpptr;
	arpptr += dev->addr_len;	/* sha */
	memcpy(&sip, arpptr, sizeof(sip));
	arpptr += sizeof(sip);
	arpptr += dev->addr_len;	/* tha */
	memcpy(&tip, arpptr, sizeof(tip));

	if (ipv4_is_loopback(tip) ||
	    ipv4_is_multicast(tip))
		goto out;

	n = neigh_lookup(&arp_tbl, &tip, dev);

	if (n) {
		struct vxlan_fdb *f;
		struct sk_buff	*reply;

		if (!(n->nud_state & NUD_CONNECTED)) {
			neigh_release(n);
			goto out;
		}

		f = vxlan_find_mac(vxlan, n->ha);
		if (f && vxlan_addr_any(&(first_remote_rcu(f)->remote_ip))) {
			/* bridge-local neighbor */
			neigh_release(n);
			goto out;
		}

		reply = arp_create(ARPOP_REPLY, ETH_P_ARP, sip, dev, tip, sha,
				n->ha, sha);

		neigh_release(n);

		skb_reset_mac_header(reply);
		__skb_pull(reply, skb_network_offset(reply));
		reply->ip_summed = CHECKSUM_UNNECESSARY;
		reply->pkt_type = PACKET_HOST;

		if (netif_rx_ni(reply) == NET_RX_DROP)
			dev->stats.rx_dropped++;
	} else if (vxlan->flags & VXLAN_F_L3MISS) {
		union vxlan_addr ipa = {
			.sin.sin_addr.s_addr = tip,
			.sa.sa_family = AF_INET,
		};

		vxlan_ip_miss(dev, &ipa);
	}
out:
	consume_skb(skb);
	return NETDEV_TX_OK;
}

#if IS_ENABLED(CONFIG_IPV6)
static int neigh_reduce(struct net_device *dev, struct sk_buff *skb)
{
	struct vxlan_dev *vxlan = netdev_priv(dev);
	struct neighbour *n;
	union vxlan_addr ipa;
	const struct ipv6hdr *iphdr;
	const struct in6_addr *saddr, *daddr;
	struct nd_msg *msg;
	struct inet6_dev *in6_dev = NULL;

	in6_dev = __in6_dev_get(dev);
	if (!in6_dev)
		goto out;

	if (!pskb_may_pull(skb, skb->len))
		goto out;

	iphdr = ipv6_hdr(skb);
	saddr = &iphdr->saddr;
	daddr = &iphdr->daddr;

	if (ipv6_addr_loopback(daddr) ||
	    ipv6_addr_is_multicast(daddr))
		goto out;

	msg = (struct nd_msg *)skb_transport_header(skb);
	if (msg->icmph.icmp6_code != 0 ||
	    msg->icmph.icmp6_type != NDISC_NEIGHBOUR_SOLICITATION)
		goto out;

	n = neigh_lookup(ipv6_stub->nd_tbl, daddr, dev);

	if (n) {
		struct vxlan_fdb *f;

		if (!(n->nud_state & NUD_CONNECTED)) {
			neigh_release(n);
			goto out;
		}

		f = vxlan_find_mac(vxlan, n->ha);
		if (f && vxlan_addr_any(&(first_remote_rcu(f)->remote_ip))) {
			/* bridge-local neighbor */
			neigh_release(n);
			goto out;
		}

		ipv6_stub->ndisc_send_na(dev, n, saddr, &msg->target,
					 !!in6_dev->cnf.forwarding,
					 true, false, false);
		neigh_release(n);
	} else if (vxlan->flags & VXLAN_F_L3MISS) {
		ipa.sin6.sin6_addr = *daddr;
		ipa.sa.sa_family = AF_INET6;
		vxlan_ip_miss(dev, &ipa);
	}

out:
	consume_skb(skb);
	return NETDEV_TX_OK;
}
#endif

static bool route_shortcircuit(struct net_device *dev, struct sk_buff *skb)
{
	struct vxlan_dev *vxlan = netdev_priv(dev);
	struct neighbour *n;

	if (is_multicast_ether_addr(eth_hdr(skb)->h_dest))
		return false;

	n = NULL;
	switch (ntohs(eth_hdr(skb)->h_proto)) {
	case ETH_P_IP:
	{
		struct iphdr *pip;

		if (!pskb_may_pull(skb, sizeof(struct iphdr)))
			return false;
		pip = ip_hdr(skb);
		n = neigh_lookup(&arp_tbl, &pip->daddr, dev);
		if (!n && (vxlan->flags & VXLAN_F_L3MISS)) {
			union vxlan_addr ipa = {
				.sin.sin_addr.s_addr = pip->daddr,
				.sa.sa_family = AF_INET,
			};

			vxlan_ip_miss(dev, &ipa);
			return false;
		}

		break;
	}
#if IS_ENABLED(CONFIG_IPV6)
	case ETH_P_IPV6:
	{
		struct ipv6hdr *pip6;

		if (!pskb_may_pull(skb, sizeof(struct ipv6hdr)))
			return false;
		pip6 = ipv6_hdr(skb);
		n = neigh_lookup(ipv6_stub->nd_tbl, &pip6->daddr, dev);
		if (!n && (vxlan->flags & VXLAN_F_L3MISS)) {
			union vxlan_addr ipa = {
				.sin6.sin6_addr = pip6->daddr,
				.sa.sa_family = AF_INET6,
			};

			vxlan_ip_miss(dev, &ipa);
			return false;
		}

		break;
	}
#endif
	default:
		return false;
	}

	if (n) {
		bool diff;

		diff = !ether_addr_equal(eth_hdr(skb)->h_dest, n->ha);
		if (diff) {
			memcpy(eth_hdr(skb)->h_source, eth_hdr(skb)->h_dest,
				dev->addr_len);
			memcpy(eth_hdr(skb)->h_dest, n->ha, dev->addr_len);
		}
		neigh_release(n);
		return diff;
	}

	return false;
}

/* Compute source port for outgoing packet
 *   first choice to use L4 flow hash since it will spread
 *     better and maybe available from hardware
 *   secondary choice is to use jhash on the Ethernet header
 */
__be16 vxlan_src_port(__u16 port_min, __u16 port_max, struct sk_buff *skb)
{
	unsigned int range = (port_max - port_min) + 1;
	u32 hash;

	hash = skb_get_hash(skb);
	if (!hash)
		hash = jhash(skb->data, 2 * ETH_ALEN,
			     (__force u32) skb->protocol);

	return htons((((u64) hash * range) >> 32) + port_min);
}
EXPORT_SYMBOL_GPL(vxlan_src_port);

static int handle_offloads(struct sk_buff *skb)
{
	if (skb_is_gso(skb)) {
		int err = skb_unclone(skb, GFP_ATOMIC);
		if (unlikely(err))
			return err;

		skb_shinfo(skb)->gso_type |= SKB_GSO_UDP_TUNNEL;
	} else if (skb->ip_summed != CHECKSUM_PARTIAL)
		skb->ip_summed = CHECKSUM_NONE;

	return 0;
}

#if IS_ENABLED(CONFIG_IPV6)
static int vxlan6_xmit_skb(struct vxlan_sock *vs,
			   struct dst_entry *dst, struct sk_buff *skb,
			   struct net_device *dev, struct in6_addr *saddr,
			   struct in6_addr *daddr, __u8 prio, __u8 ttl,
			   __be16 src_port, __be16 dst_port, __be32 vni)
{
	struct ipv6hdr *ip6h;
	struct vxlanhdr *vxh;
	struct udphdr *uh;
	int min_headroom;
	int err;

	if (!skb->encapsulation) {
		skb_reset_inner_headers(skb);
		skb->encapsulation = 1;
	}

	skb_scrub_packet(skb, false);

	min_headroom = LL_RESERVED_SPACE(dst->dev) + dst->header_len
			+ VXLAN_HLEN + sizeof(struct ipv6hdr)
			+ (vlan_tx_tag_present(skb) ? VLAN_HLEN : 0);

	/* Need space for new headers (invalidates iph ptr) */
	err = skb_cow_head(skb, min_headroom);
	if (unlikely(err))
		return err;

	if (vlan_tx_tag_present(skb)) {
		if (WARN_ON(!__vlan_put_tag(skb,
					    skb->vlan_proto,
					    vlan_tx_tag_get(skb))))
			return -ENOMEM;

		skb->vlan_tci = 0;
	}

	vxh = (struct vxlanhdr *) __skb_push(skb, sizeof(*vxh));
	vxh->vx_flags = htonl(VXLAN_FLAGS);
	vxh->vx_vni = vni;

	__skb_push(skb, sizeof(*uh));
	skb_reset_transport_header(skb);
	uh = udp_hdr(skb);

	uh->dest = dst_port;
	uh->source = src_port;

	uh->len = htons(skb->len);
	uh->check = 0;

	memset(&(IPCB(skb)->opt), 0, sizeof(IPCB(skb)->opt));
	IPCB(skb)->flags &= ~(IPSKB_XFRM_TUNNEL_SIZE | IPSKB_XFRM_TRANSFORMED |
			      IPSKB_REROUTED);
	skb_dst_set(skb, dst);

	if (!skb_is_gso(skb) && !(dst->dev->features & NETIF_F_IPV6_CSUM)) {
		__wsum csum = skb_checksum(skb, 0, skb->len, 0);
		skb->ip_summed = CHECKSUM_UNNECESSARY;
		uh->check = csum_ipv6_magic(saddr, daddr, skb->len,
					    IPPROTO_UDP, csum);
		if (uh->check == 0)
			uh->check = CSUM_MANGLED_0;
	} else {
		skb->ip_summed = CHECKSUM_PARTIAL;
		skb->csum_start = skb_transport_header(skb) - skb->head;
		skb->csum_offset = offsetof(struct udphdr, check);
		uh->check = ~csum_ipv6_magic(saddr, daddr,
					     skb->len, IPPROTO_UDP, 0);
	}

	__skb_push(skb, sizeof(*ip6h));
	skb_reset_network_header(skb);
	ip6h		  = ipv6_hdr(skb);
	ip6h->version	  = 6;
	ip6h->priority	  = prio;
	ip6h->flow_lbl[0] = 0;
	ip6h->flow_lbl[1] = 0;
	ip6h->flow_lbl[2] = 0;
	ip6h->payload_len = htons(skb->len);
	ip6h->nexthdr     = IPPROTO_UDP;
	ip6h->hop_limit   = ttl;
	ip6h->daddr	  = *daddr;
	ip6h->saddr	  = *saddr;

	err = handle_offloads(skb);
	if (err)
		return err;

	ip6tunnel_xmit(skb, dev);
	return 0;
}
#endif

int vxlan_xmit_skb(struct vxlan_sock *vs,
		   struct rtable *rt, struct sk_buff *skb,
		   __be32 src, __be32 dst, __u8 tos, __u8 ttl, __be16 df,
		   __be16 src_port, __be16 dst_port, __be32 vni)
{
	struct vxlanhdr *vxh;
	struct udphdr *uh;
	int min_headroom;
	int err;

	if (!skb->encapsulation) {
		skb_reset_inner_headers(skb);
		skb->encapsulation = 1;
	}

	min_headroom = LL_RESERVED_SPACE(rt->dst.dev) + rt->dst.header_len
			+ VXLAN_HLEN + sizeof(struct iphdr)
			+ (vlan_tx_tag_present(skb) ? VLAN_HLEN : 0);

	/* Need space for new headers (invalidates iph ptr) */
	err = skb_cow_head(skb, min_headroom);
	if (unlikely(err))
		return err;

	if (vlan_tx_tag_present(skb)) {
		if (WARN_ON(!__vlan_put_tag(skb,
					    skb->vlan_proto,
					    vlan_tx_tag_get(skb))))
			return -ENOMEM;

		skb->vlan_tci = 0;
	}

	vxh = (struct vxlanhdr *) __skb_push(skb, sizeof(*vxh));
	vxh->vx_flags = htonl(VXLAN_FLAGS);
	vxh->vx_vni = vni;

	__skb_push(skb, sizeof(*uh));
	skb_reset_transport_header(skb);
	uh = udp_hdr(skb);

	uh->dest = dst_port;
	uh->source = src_port;

	uh->len = htons(skb->len);
	uh->check = 0;

	err = handle_offloads(skb);
	if (err)
		return err;

	return iptunnel_xmit(rt, skb, src, dst, IPPROTO_UDP, tos, ttl, df,
			     false);
}
EXPORT_SYMBOL_GPL(vxlan_xmit_skb);

/* Bypass encapsulation if the destination is local */
static void vxlan_encap_bypass(struct sk_buff *skb, struct vxlan_dev *src_vxlan,
			       struct vxlan_dev *dst_vxlan)
{
	struct pcpu_sw_netstats *tx_stats, *rx_stats;
	union vxlan_addr loopback;
	union vxlan_addr *remote_ip = &dst_vxlan->default_dst.remote_ip;

	tx_stats = this_cpu_ptr(src_vxlan->dev->tstats);
	rx_stats = this_cpu_ptr(dst_vxlan->dev->tstats);
	skb->pkt_type = PACKET_HOST;
	skb->encapsulation = 0;
	skb->dev = dst_vxlan->dev;
	__skb_pull(skb, skb_network_offset(skb));

	if (remote_ip->sa.sa_family == AF_INET) {
		loopback.sin.sin_addr.s_addr = htonl(INADDR_LOOPBACK);
		loopback.sa.sa_family =  AF_INET;
#if IS_ENABLED(CONFIG_IPV6)
	} else {
		loopback.sin6.sin6_addr = in6addr_loopback;
		loopback.sa.sa_family =  AF_INET6;
#endif
	}

	if (dst_vxlan->flags & VXLAN_F_LEARN)
		vxlan_snoop(skb->dev, &loopback, eth_hdr(skb)->h_source);

	u64_stats_update_begin(&tx_stats->syncp);
	tx_stats->tx_packets++;
	tx_stats->tx_bytes += skb->len;
	u64_stats_update_end(&tx_stats->syncp);

	if (netif_rx(skb) == NET_RX_SUCCESS) {
		u64_stats_update_begin(&rx_stats->syncp);
		rx_stats->rx_packets++;
		rx_stats->rx_bytes += skb->len;
		u64_stats_update_end(&rx_stats->syncp);
	} else {
		skb->dev->stats.rx_dropped++;
	}
}

static void vxlan_xmit_one(struct sk_buff *skb, struct net_device *dev,
			   struct vxlan_rdst *rdst, bool did_rsc)
{
	struct vxlan_dev *vxlan = netdev_priv(dev);
	struct rtable *rt = NULL;
	const struct iphdr *old_iph;
	struct flowi4 fl4;
	union vxlan_addr *dst;
	__be16 src_port = 0, dst_port;
	u32 vni;
	__be16 df = 0;
	__u8 tos, ttl;
	int err;

	dst_port = rdst->remote_port ? rdst->remote_port : vxlan->dst_port;
	vni = rdst->remote_vni;
	dst = &rdst->remote_ip;

	if (vxlan_addr_any(dst)) {
		if (did_rsc) {
			/* short-circuited back to local bridge */
			vxlan_encap_bypass(skb, vxlan, vxlan);
			return;
		}
		goto drop;
	}

	old_iph = ip_hdr(skb);

	ttl = vxlan->ttl;
	if (!ttl && vxlan_addr_multicast(dst))
		ttl = 1;

	tos = vxlan->tos;
	if (tos == 1)
		tos = ip_tunnel_get_dsfield(old_iph, skb);

	src_port = vxlan_src_port(vxlan->port_min, vxlan->port_max, skb);

	if (dst->sa.sa_family == AF_INET) {
		memset(&fl4, 0, sizeof(fl4));
		fl4.flowi4_oif = rdst->remote_ifindex;
		fl4.flowi4_tos = RT_TOS(tos);
		fl4.daddr = dst->sin.sin_addr.s_addr;
		fl4.saddr = vxlan->saddr.sin.sin_addr.s_addr;

		rt = ip_route_output_key(dev_net(dev), &fl4);
		if (IS_ERR(rt)) {
			netdev_dbg(dev, "no route to %pI4\n",
				   &dst->sin.sin_addr.s_addr);
			dev->stats.tx_carrier_errors++;
			goto tx_error;
		}

		if (rt->dst.dev == dev) {
			netdev_dbg(dev, "circular route to %pI4\n",
				   &dst->sin.sin_addr.s_addr);
			dev->stats.collisions++;
			goto rt_tx_error;
		}

		/* Bypass encapsulation if the destination is local */
		if (rt->rt_flags & RTCF_LOCAL &&
		    !(rt->rt_flags & (RTCF_BROADCAST | RTCF_MULTICAST))) {
			struct vxlan_dev *dst_vxlan;

			ip_rt_put(rt);
			dst_vxlan = vxlan_find_vni(dev_net(dev), vni, dst_port);
			if (!dst_vxlan)
				goto tx_error;
			vxlan_encap_bypass(skb, vxlan, dst_vxlan);
			return;
		}

		tos = ip_tunnel_ecn_encap(tos, old_iph, skb);
		ttl = ttl ? : ip4_dst_hoplimit(&rt->dst);

		err = vxlan_xmit_skb(vxlan->vn_sock, rt, skb,
				     fl4.saddr, dst->sin.sin_addr.s_addr,
				     tos, ttl, df, src_port, dst_port,
				     htonl(vni << 8));

		if (err < 0)
			goto rt_tx_error;
		iptunnel_xmit_stats(err, &dev->stats, dev->tstats);
#if IS_ENABLED(CONFIG_IPV6)
	} else {
		struct sock *sk = vxlan->vn_sock->sock->sk;
		struct dst_entry *ndst;
		struct flowi6 fl6;
		u32 flags;

		memset(&fl6, 0, sizeof(fl6));
		fl6.flowi6_oif = rdst->remote_ifindex;
		fl6.daddr = dst->sin6.sin6_addr;
		fl6.saddr = vxlan->saddr.sin6.sin6_addr;
		fl6.flowi6_proto = IPPROTO_UDP;

		if (ipv6_stub->ipv6_dst_lookup(sk, &ndst, &fl6)) {
			netdev_dbg(dev, "no route to %pI6\n",
				   &dst->sin6.sin6_addr);
			dev->stats.tx_carrier_errors++;
			goto tx_error;
		}

		if (ndst->dev == dev) {
			netdev_dbg(dev, "circular route to %pI6\n",
				   &dst->sin6.sin6_addr);
			dst_release(ndst);
			dev->stats.collisions++;
			goto tx_error;
		}

		/* Bypass encapsulation if the destination is local */
		flags = ((struct rt6_info *)ndst)->rt6i_flags;
		if (flags & RTF_LOCAL &&
		    !(flags & (RTCF_BROADCAST | RTCF_MULTICAST))) {
			struct vxlan_dev *dst_vxlan;

			dst_release(ndst);
			dst_vxlan = vxlan_find_vni(dev_net(dev), vni, dst_port);
			if (!dst_vxlan)
				goto tx_error;
			vxlan_encap_bypass(skb, vxlan, dst_vxlan);
			return;
		}

		ttl = ttl ? : ip6_dst_hoplimit(ndst);

		err = vxlan6_xmit_skb(vxlan->vn_sock, ndst, skb,
				      dev, &fl6.saddr, &fl6.daddr, 0, ttl,
				      src_port, dst_port, htonl(vni << 8));
#endif
	}

	return;

drop:
	dev->stats.tx_dropped++;
	goto tx_free;

rt_tx_error:
	ip_rt_put(rt);
tx_error:
	dev->stats.tx_errors++;
tx_free:
	dev_kfree_skb(skb);
}

/* Transmit local packets over Vxlan
 *
 * Outer IP header inherits ECN and DF from inner header.
 * Outer UDP destination is the VXLAN assigned port.
 *           source port is based on hash of flow
 */
static netdev_tx_t vxlan_xmit(struct sk_buff *skb, struct net_device *dev)
{
	struct vxlan_dev *vxlan = netdev_priv(dev);
	struct ethhdr *eth;
	bool did_rsc = false;
	struct vxlan_rdst *rdst, *fdst = NULL;
	struct vxlan_fdb *f;

	skb_reset_mac_header(skb);
	eth = eth_hdr(skb);

	if ((vxlan->flags & VXLAN_F_PROXY)) {
		if (ntohs(eth->h_proto) == ETH_P_ARP)
			return arp_reduce(dev, skb);
#if IS_ENABLED(CONFIG_IPV6)
		else if (ntohs(eth->h_proto) == ETH_P_IPV6 &&
			 skb->len >= sizeof(struct ipv6hdr) + sizeof(struct nd_msg) &&
			 ipv6_hdr(skb)->nexthdr == IPPROTO_ICMPV6) {
				struct nd_msg *msg;

				msg = (struct nd_msg *)skb_transport_header(skb);
				if (msg->icmph.icmp6_code == 0 &&
				    msg->icmph.icmp6_type == NDISC_NEIGHBOUR_SOLICITATION)
					return neigh_reduce(dev, skb);
		}
#endif
	}

	f = vxlan_find_mac(vxlan, eth->h_dest);
	did_rsc = false;

	if (f && (f->flags & NTF_ROUTER) && (vxlan->flags & VXLAN_F_RSC) &&
	    (ntohs(eth->h_proto) == ETH_P_IP ||
	     ntohs(eth->h_proto) == ETH_P_IPV6)) {
		did_rsc = route_shortcircuit(dev, skb);
		if (did_rsc)
			f = vxlan_find_mac(vxlan, eth->h_dest);
	}

	if (f == NULL) {
		f = vxlan_find_mac(vxlan, all_zeros_mac);
		if (f == NULL) {
			if ((vxlan->flags & VXLAN_F_L2MISS) &&
			    !is_multicast_ether_addr(eth->h_dest))
				vxlan_fdb_miss(vxlan, eth->h_dest);

			dev->stats.tx_dropped++;
			kfree_skb(skb);
			return NETDEV_TX_OK;
		}
	}

	list_for_each_entry_rcu(rdst, &f->remotes, list) {
		struct sk_buff *skb1;

		if (!fdst) {
			fdst = rdst;
			continue;
		}
		skb1 = skb_clone(skb, GFP_ATOMIC);
		if (skb1)
			vxlan_xmit_one(skb1, dev, rdst, did_rsc);
	}

	if (fdst)
		vxlan_xmit_one(skb, dev, fdst, did_rsc);
	else
		kfree_skb(skb);
	return NETDEV_TX_OK;
}

/* Walk the forwarding table and purge stale entries */
static void vxlan_cleanup(unsigned long arg)
{
	struct vxlan_dev *vxlan = (struct vxlan_dev *) arg;
	unsigned long next_timer = jiffies + FDB_AGE_INTERVAL;
	unsigned int h;

	if (!netif_running(vxlan->dev))
		return;

	spin_lock_bh(&vxlan->hash_lock);
	for (h = 0; h < FDB_HASH_SIZE; ++h) {
		struct hlist_node *p, *n;
		hlist_for_each_safe(p, n, &vxlan->fdb_head[h]) {
			struct vxlan_fdb *f
				= container_of(p, struct vxlan_fdb, hlist);
			unsigned long timeout;

			if (f->state & NUD_PERMANENT)
				continue;

			timeout = f->used + vxlan->age_interval * HZ;
			if (time_before_eq(timeout, jiffies)) {
				netdev_dbg(vxlan->dev,
					   "garbage collect %pM\n",
					   f->eth_addr);
				f->state = NUD_STALE;
				vxlan_fdb_destroy(vxlan, f);
			} else if (time_before(timeout, next_timer))
				next_timer = timeout;
		}
	}
	spin_unlock_bh(&vxlan->hash_lock);

	mod_timer(&vxlan->age_timer, next_timer);
}

static void vxlan_vs_add_dev(struct vxlan_sock *vs, struct vxlan_dev *vxlan)
{
	__u32 vni = vxlan->default_dst.remote_vni;

	vxlan->vn_sock = vs;
	hlist_add_head_rcu(&vxlan->hlist, vni_head(vs, vni));
}

/* Setup stats when device is created */
static int vxlan_init(struct net_device *dev)
{
	struct vxlan_dev *vxlan = netdev_priv(dev);
	struct vxlan_net *vn = net_generic(dev_net(dev), vxlan_net_id);
	struct vxlan_sock *vs;
	int i;

	dev->tstats = alloc_percpu(struct pcpu_sw_netstats);
	if (!dev->tstats)
		return -ENOMEM;

	for_each_possible_cpu(i) {
		struct pcpu_sw_netstats *vxlan_stats;
		vxlan_stats = per_cpu_ptr(dev->tstats, i);
		u64_stats_init(&vxlan_stats->syncp);
	}


	spin_lock(&vn->sock_lock);
	vs = vxlan_find_sock(dev_net(dev), vxlan->dst_port);
	if (vs) {
		/* If we have a socket with same port already, reuse it */
		atomic_inc(&vs->refcnt);
		vxlan_vs_add_dev(vs, vxlan);
	} else {
		/* otherwise make new socket outside of RTNL */
		dev_hold(dev);
		queue_work(vxlan_wq, &vxlan->sock_work);
	}
	spin_unlock(&vn->sock_lock);

	return 0;
}

static void vxlan_fdb_delete_default(struct vxlan_dev *vxlan)
{
	struct vxlan_fdb *f;

	spin_lock_bh(&vxlan->hash_lock);
	f = __vxlan_find_mac(vxlan, all_zeros_mac);
	if (f)
		vxlan_fdb_destroy(vxlan, f);
	spin_unlock_bh(&vxlan->hash_lock);
}

static void vxlan_uninit(struct net_device *dev)
{
	struct vxlan_dev *vxlan = netdev_priv(dev);
	struct vxlan_sock *vs = vxlan->vn_sock;

	vxlan_fdb_delete_default(vxlan);

	if (vs)
		vxlan_sock_release(vs);
	free_percpu(dev->tstats);
}

/* Start ageing timer and join group when device is brought up */
static int vxlan_open(struct net_device *dev)
{
	struct vxlan_dev *vxlan = netdev_priv(dev);
	struct vxlan_sock *vs = vxlan->vn_sock;

	/* socket hasn't been created */
	if (!vs)
		return -ENOTCONN;

	if (vxlan_addr_multicast(&vxlan->default_dst.remote_ip)) {
		vxlan_sock_hold(vs);
		dev_hold(dev);
		queue_work(vxlan_wq, &vxlan->igmp_join);
	}

	if (vxlan->age_interval)
		mod_timer(&vxlan->age_timer, jiffies + FDB_AGE_INTERVAL);

	return 0;
}

/* Purge the forwarding table */
static void vxlan_flush(struct vxlan_dev *vxlan)
{
	unsigned int h;

	spin_lock_bh(&vxlan->hash_lock);
	for (h = 0; h < FDB_HASH_SIZE; ++h) {
		struct hlist_node *p, *n;
		hlist_for_each_safe(p, n, &vxlan->fdb_head[h]) {
			struct vxlan_fdb *f
				= container_of(p, struct vxlan_fdb, hlist);
			/* the all_zeros_mac entry is deleted at vxlan_uninit */
			if (!is_zero_ether_addr(f->eth_addr))
				vxlan_fdb_destroy(vxlan, f);
		}
	}
	spin_unlock_bh(&vxlan->hash_lock);
}

/* Cleanup timer and forwarding table on shutdown */
static int vxlan_stop(struct net_device *dev)
{
	struct vxlan_net *vn = net_generic(dev_net(dev), vxlan_net_id);
	struct vxlan_dev *vxlan = netdev_priv(dev);
	struct vxlan_sock *vs = vxlan->vn_sock;

	if (vs && vxlan_addr_multicast(&vxlan->default_dst.remote_ip) &&
	    !vxlan_group_used(vn, vxlan)) {
		vxlan_sock_hold(vs);
		dev_hold(dev);
		queue_work(vxlan_wq, &vxlan->igmp_leave);
	}

	del_timer_sync(&vxlan->age_timer);

	vxlan_flush(vxlan);

	return 0;
}

/* Stub, nothing needs to be done. */
static void vxlan_set_multicast_list(struct net_device *dev)
{
}

static int vxlan_change_mtu(struct net_device *dev, int new_mtu)
{
	struct vxlan_dev *vxlan = netdev_priv(dev);
	struct vxlan_rdst *dst = &vxlan->default_dst;
	struct net_device *lowerdev;
	int max_mtu;

	lowerdev = __dev_get_by_index(dev_net(dev), dst->remote_ifindex);
	if (lowerdev == NULL)
		return eth_change_mtu(dev, new_mtu);

	if (dst->remote_ip.sa.sa_family == AF_INET6)
		max_mtu = lowerdev->mtu - VXLAN6_HEADROOM;
	else
		max_mtu = lowerdev->mtu - VXLAN_HEADROOM;

	if (new_mtu < 68 || new_mtu > max_mtu)
		return -EINVAL;

	dev->mtu = new_mtu;
	return 0;
}

static const struct net_device_ops vxlan_netdev_ops = {
	.ndo_init		= vxlan_init,
	.ndo_uninit		= vxlan_uninit,
	.ndo_open		= vxlan_open,
	.ndo_stop		= vxlan_stop,
	.ndo_start_xmit		= vxlan_xmit,
	.ndo_get_stats64	= ip_tunnel_get_stats64,
	.ndo_set_rx_mode	= vxlan_set_multicast_list,
	.ndo_change_mtu		= vxlan_change_mtu,
	.ndo_validate_addr	= eth_validate_addr,
	.ndo_set_mac_address	= eth_mac_addr,
	.ndo_fdb_add		= vxlan_fdb_add,
	.ndo_fdb_del		= vxlan_fdb_delete,
	.ndo_fdb_dump		= vxlan_fdb_dump,
};

/* Info for udev, that this is a virtual tunnel endpoint */
static struct device_type vxlan_type = {
	.name = "vxlan",
};

/* Calls the ndo_add_vxlan_port of the caller in order to
 * supply the listening VXLAN udp ports. Callers are expected
 * to implement the ndo_add_vxlan_port.
 */
void vxlan_get_rx_port(struct net_device *dev)
{
	struct vxlan_sock *vs;
	struct net *net = dev_net(dev);
	struct vxlan_net *vn = net_generic(net, vxlan_net_id);
	sa_family_t sa_family;
	__be16 port;
	unsigned int i;

	spin_lock(&vn->sock_lock);
	for (i = 0; i < PORT_HASH_SIZE; ++i) {
		hlist_for_each_entry_rcu(vs, &vn->sock_list[i], hlist) {
			port = inet_sk(vs->sock->sk)->inet_sport;
			sa_family = vs->sock->sk->sk_family;
			dev->netdev_ops->ndo_add_vxlan_port(dev, sa_family,
							    port);
		}
	}
	spin_unlock(&vn->sock_lock);
}
EXPORT_SYMBOL_GPL(vxlan_get_rx_port);

/* Initialize the device structure. */
static void vxlan_setup(struct net_device *dev)
{
	struct vxlan_dev *vxlan = netdev_priv(dev);
	unsigned int h;
	int low, high;

	eth_hw_addr_random(dev);
	ether_setup(dev);
	if (vxlan->default_dst.remote_ip.sa.sa_family == AF_INET6)
		dev->hard_header_len = ETH_HLEN + VXLAN6_HEADROOM;
	else
		dev->hard_header_len = ETH_HLEN + VXLAN_HEADROOM;

	dev->netdev_ops = &vxlan_netdev_ops;
	dev->destructor = free_netdev;
	SET_NETDEV_DEVTYPE(dev, &vxlan_type);

	dev->tx_queue_len = 0;
	dev->features	|= NETIF_F_LLTX;
	dev->features	|= NETIF_F_NETNS_LOCAL;
	dev->features	|= NETIF_F_SG | NETIF_F_HW_CSUM;
	dev->features   |= NETIF_F_RXCSUM;
	dev->features   |= NETIF_F_GSO_SOFTWARE;

	dev->vlan_features = dev->features;
	dev->features |= NETIF_F_HW_VLAN_CTAG_TX | NETIF_F_HW_VLAN_STAG_TX;
	dev->hw_features |= NETIF_F_SG | NETIF_F_HW_CSUM | NETIF_F_RXCSUM;
	dev->hw_features |= NETIF_F_GSO_SOFTWARE;
	dev->hw_features |= NETIF_F_HW_VLAN_CTAG_TX | NETIF_F_HW_VLAN_STAG_TX;
	dev->priv_flags	&= ~IFF_XMIT_DST_RELEASE;
	dev->priv_flags |= IFF_LIVE_ADDR_CHANGE;

	INIT_LIST_HEAD(&vxlan->next);
	spin_lock_init(&vxlan->hash_lock);
	INIT_WORK(&vxlan->igmp_join, vxlan_igmp_join);
	INIT_WORK(&vxlan->igmp_leave, vxlan_igmp_leave);
	INIT_WORK(&vxlan->sock_work, vxlan_sock_work);

	init_timer_deferrable(&vxlan->age_timer);
	vxlan->age_timer.function = vxlan_cleanup;
	vxlan->age_timer.data = (unsigned long) vxlan;

	inet_get_local_port_range(dev_net(dev), &low, &high);
	vxlan->port_min = low;
	vxlan->port_max = high;
	vxlan->dst_port = htons(vxlan_port);

	vxlan->dev = dev;

	for (h = 0; h < FDB_HASH_SIZE; ++h)
		INIT_HLIST_HEAD(&vxlan->fdb_head[h]);
}

static const struct nla_policy vxlan_policy[IFLA_VXLAN_MAX + 1] = {
	[IFLA_VXLAN_ID]		= { .type = NLA_U32 },
	[IFLA_VXLAN_GROUP]	= { .len = FIELD_SIZEOF(struct iphdr, daddr) },
	[IFLA_VXLAN_GROUP6]	= { .len = sizeof(struct in6_addr) },
	[IFLA_VXLAN_LINK]	= { .type = NLA_U32 },
	[IFLA_VXLAN_LOCAL]	= { .len = FIELD_SIZEOF(struct iphdr, saddr) },
	[IFLA_VXLAN_LOCAL6]	= { .len = sizeof(struct in6_addr) },
	[IFLA_VXLAN_TOS]	= { .type = NLA_U8 },
	[IFLA_VXLAN_TTL]	= { .type = NLA_U8 },
	[IFLA_VXLAN_LEARNING]	= { .type = NLA_U8 },
	[IFLA_VXLAN_AGEING]	= { .type = NLA_U32 },
	[IFLA_VXLAN_LIMIT]	= { .type = NLA_U32 },
	[IFLA_VXLAN_PORT_RANGE] = { .len  = sizeof(struct ifla_vxlan_port_range) },
	[IFLA_VXLAN_PROXY]	= { .type = NLA_U8 },
	[IFLA_VXLAN_RSC]	= { .type = NLA_U8 },
	[IFLA_VXLAN_L2MISS]	= { .type = NLA_U8 },
	[IFLA_VXLAN_L3MISS]	= { .type = NLA_U8 },
	[IFLA_VXLAN_PORT]	= { .type = NLA_U16 },
};

static int vxlan_validate(struct nlattr *tb[], struct nlattr *data[])
{
	if (tb[IFLA_ADDRESS]) {
		if (nla_len(tb[IFLA_ADDRESS]) != ETH_ALEN) {
			pr_debug("invalid link address (not ethernet)\n");
			return -EINVAL;
		}

		if (!is_valid_ether_addr(nla_data(tb[IFLA_ADDRESS]))) {
			pr_debug("invalid all zero ethernet address\n");
			return -EADDRNOTAVAIL;
		}
	}

	if (!data)
		return -EINVAL;

	if (data[IFLA_VXLAN_ID]) {
		__u32 id = nla_get_u32(data[IFLA_VXLAN_ID]);
		if (id >= VXLAN_VID_MASK)
			return -ERANGE;
	}

	if (data[IFLA_VXLAN_PORT_RANGE]) {
		const struct ifla_vxlan_port_range *p
			= nla_data(data[IFLA_VXLAN_PORT_RANGE]);

		if (ntohs(p->high) < ntohs(p->low)) {
			pr_debug("port range %u .. %u not valid\n",
				 ntohs(p->low), ntohs(p->high));
			return -EINVAL;
		}
	}

	return 0;
}

static void vxlan_get_drvinfo(struct net_device *netdev,
			      struct ethtool_drvinfo *drvinfo)
{
	strlcpy(drvinfo->version, VXLAN_VERSION, sizeof(drvinfo->version));
	strlcpy(drvinfo->driver, "vxlan", sizeof(drvinfo->driver));
}

static const struct ethtool_ops vxlan_ethtool_ops = {
	.get_drvinfo	= vxlan_get_drvinfo,
	.get_link	= ethtool_op_get_link,
};

static void vxlan_del_work(struct work_struct *work)
{
	struct vxlan_sock *vs = container_of(work, struct vxlan_sock, del_work);

	sk_release_kernel(vs->sock->sk);
	kfree_rcu(vs, rcu);
}

#if IS_ENABLED(CONFIG_IPV6)
/* Create UDP socket for encapsulation receive. AF_INET6 socket
 * could be used for both IPv4 and IPv6 communications, but
 * users may set bindv6only=1.
 */
static struct socket *create_v6_sock(struct net *net, __be16 port)
{
	struct sock *sk;
	struct socket *sock;
	struct sockaddr_in6 vxlan_addr = {
		.sin6_family = AF_INET6,
		.sin6_port = port,
	};
	int rc, val = 1;

	rc = sock_create_kern(AF_INET6, SOCK_DGRAM, IPPROTO_UDP, &sock);
	if (rc < 0) {
		pr_debug("UDPv6 socket create failed\n");
		return ERR_PTR(rc);
	}

	/* Put in proper namespace */
	sk = sock->sk;
	sk_change_net(sk, net);

	kernel_setsockopt(sock, SOL_IPV6, IPV6_V6ONLY,
			  (char *)&val, sizeof(val));
	rc = kernel_bind(sock, (struct sockaddr *)&vxlan_addr,
			 sizeof(struct sockaddr_in6));
	if (rc < 0) {
		pr_debug("bind for UDPv6 socket %pI6:%u (%d)\n",
			 &vxlan_addr.sin6_addr, ntohs(vxlan_addr.sin6_port), rc);
		sk_release_kernel(sk);
		return ERR_PTR(rc);
	}
	/* At this point, IPv6 module should have been loaded in
	 * sock_create_kern().
	 */
	BUG_ON(!ipv6_stub);

	/* Disable multicast loopback */
	inet_sk(sk)->mc_loop = 0;
	return sock;
}

#else

static struct socket *create_v6_sock(struct net *net, __be16 port)
{
		return ERR_PTR(-EPFNOSUPPORT);
}
#endif

static struct socket *create_v4_sock(struct net *net, __be16 port)
{
	struct sock *sk;
	struct socket *sock;
	struct sockaddr_in vxlan_addr = {
		.sin_family = AF_INET,
		.sin_addr.s_addr = htonl(INADDR_ANY),
		.sin_port = port,
	};
	int rc;

	/* Create UDP socket for encapsulation receive. */
	rc = sock_create_kern(AF_INET, SOCK_DGRAM, IPPROTO_UDP, &sock);
	if (rc < 0) {
		pr_debug("UDP socket create failed\n");
		return ERR_PTR(rc);
	}

	/* Put in proper namespace */
	sk = sock->sk;
	sk_change_net(sk, net);

	rc = kernel_bind(sock, (struct sockaddr *) &vxlan_addr,
			 sizeof(vxlan_addr));
	if (rc < 0) {
		pr_debug("bind for UDP socket %pI4:%u (%d)\n",
			 &vxlan_addr.sin_addr, ntohs(vxlan_addr.sin_port), rc);
		sk_release_kernel(sk);
		return ERR_PTR(rc);
	}

	/* Disable multicast loopback */
	inet_sk(sk)->mc_loop = 0;
	return sock;
}

/* Create new listen socket if needed */
static struct vxlan_sock *vxlan_socket_create(struct net *net, __be16 port,
					      vxlan_rcv_t *rcv, void *data, bool ipv6)
{
	struct vxlan_net *vn = net_generic(net, vxlan_net_id);
	struct vxlan_sock *vs;
	struct socket *sock;
	struct sock *sk;
	unsigned int h;

	vs = kzalloc(sizeof(*vs), GFP_KERNEL);
	if (!vs)
		return ERR_PTR(-ENOMEM);

	for (h = 0; h < VNI_HASH_SIZE; ++h)
		INIT_HLIST_HEAD(&vs->vni_list[h]);

	INIT_WORK(&vs->del_work, vxlan_del_work);

	if (ipv6)
		sock = create_v6_sock(net, port);
	else
		sock = create_v4_sock(net, port);
	if (IS_ERR(sock)) {
		kfree(vs);
		return ERR_CAST(sock);
	}

	vs->sock = sock;
	sk = sock->sk;
	atomic_set(&vs->refcnt, 1);
	vs->rcv = rcv;
	vs->data = data;
	rcu_assign_sk_user_data(vs->sock->sk, vs);

	/* Initialize the vxlan udp offloads structure */
	vs->udp_offloads.port = port;
	vs->udp_offloads.callbacks.gro_receive  = vxlan_gro_receive;
	vs->udp_offloads.callbacks.gro_complete = vxlan_gro_complete;

	spin_lock(&vn->sock_lock);
	hlist_add_head_rcu(&vs->hlist, vs_head(net, port));
	vxlan_notify_add_rx_port(vs);
	spin_unlock(&vn->sock_lock);

	/* Mark socket as an encapsulation socket. */
	udp_sk(sk)->encap_type = 1;
	udp_sk(sk)->encap_rcv = vxlan_udp_encap_recv;
#if IS_ENABLED(CONFIG_IPV6)
	if (ipv6)
		ipv6_stub->udpv6_encap_enable();
	else
#endif
		udp_encap_enable();

	return vs;
}

struct vxlan_sock *vxlan_sock_add(struct net *net, __be16 port,
				  vxlan_rcv_t *rcv, void *data,
				  bool no_share, bool ipv6)
{
	struct vxlan_net *vn = net_generic(net, vxlan_net_id);
	struct vxlan_sock *vs;

	vs = vxlan_socket_create(net, port, rcv, data, ipv6);
	if (!IS_ERR(vs))
		return vs;

	if (no_share)	/* Return error if sharing is not allowed. */
		return vs;

	spin_lock(&vn->sock_lock);
	vs = vxlan_find_sock(net, port);
	if (vs) {
		if (vs->rcv == rcv)
			atomic_inc(&vs->refcnt);
		else
			vs = ERR_PTR(-EBUSY);
	}
	spin_unlock(&vn->sock_lock);

	if (!vs)
		vs = ERR_PTR(-EINVAL);

	return vs;
}
EXPORT_SYMBOL_GPL(vxlan_sock_add);

/* Scheduled at device creation to bind to a socket */
static void vxlan_sock_work(struct work_struct *work)
{
	struct vxlan_dev *vxlan = container_of(work, struct vxlan_dev, sock_work);
	struct net *net = dev_net(vxlan->dev);
	struct vxlan_net *vn = net_generic(net, vxlan_net_id);
	__be16 port = vxlan->dst_port;
	struct vxlan_sock *nvs;

	nvs = vxlan_sock_add(net, port, vxlan_rcv, NULL, false, vxlan->flags & VXLAN_F_IPV6);
	spin_lock(&vn->sock_lock);
	if (!IS_ERR(nvs))
		vxlan_vs_add_dev(nvs, vxlan);
	spin_unlock(&vn->sock_lock);

	dev_put(vxlan->dev);
}

static int vxlan_newlink(struct net *net, struct net_device *dev,
			 struct nlattr *tb[], struct nlattr *data[])
{
	struct vxlan_net *vn = net_generic(net, vxlan_net_id);
	struct vxlan_dev *vxlan = netdev_priv(dev);
	struct vxlan_rdst *dst = &vxlan->default_dst;
	__u32 vni;
	int err;
	bool use_ipv6 = false;

	if (!data[IFLA_VXLAN_ID])
		return -EINVAL;

	vni = nla_get_u32(data[IFLA_VXLAN_ID]);
	dst->remote_vni = vni;

	if (data[IFLA_VXLAN_GROUP]) {
		dst->remote_ip.sin.sin_addr.s_addr = nla_get_be32(data[IFLA_VXLAN_GROUP]);
		dst->remote_ip.sa.sa_family = AF_INET;
	} else if (data[IFLA_VXLAN_GROUP6]) {
		if (!IS_ENABLED(CONFIG_IPV6))
			return -EPFNOSUPPORT;

		nla_memcpy(&dst->remote_ip.sin6.sin6_addr, data[IFLA_VXLAN_GROUP6],
			   sizeof(struct in6_addr));
		dst->remote_ip.sa.sa_family = AF_INET6;
		use_ipv6 = true;
	}

	if (data[IFLA_VXLAN_LOCAL]) {
		vxlan->saddr.sin.sin_addr.s_addr = nla_get_be32(data[IFLA_VXLAN_LOCAL]);
		vxlan->saddr.sa.sa_family = AF_INET;
	} else if (data[IFLA_VXLAN_LOCAL6]) {
		if (!IS_ENABLED(CONFIG_IPV6))
			return -EPFNOSUPPORT;

		/* TODO: respect scope id */
		nla_memcpy(&vxlan->saddr.sin6.sin6_addr, data[IFLA_VXLAN_LOCAL6],
			   sizeof(struct in6_addr));
		vxlan->saddr.sa.sa_family = AF_INET6;
		use_ipv6 = true;
	}

	if (data[IFLA_VXLAN_LINK] &&
	    (dst->remote_ifindex = nla_get_u32(data[IFLA_VXLAN_LINK]))) {
		struct net_device *lowerdev
			 = __dev_get_by_index(net, dst->remote_ifindex);

		if (!lowerdev) {
			pr_info("ifindex %d does not exist\n", dst->remote_ifindex);
			return -ENODEV;
		}

#if IS_ENABLED(CONFIG_IPV6)
		if (use_ipv6) {
			struct inet6_dev *idev = __in6_dev_get(lowerdev);
			if (idev && idev->cnf.disable_ipv6) {
				pr_info("IPv6 is disabled via sysctl\n");
				return -EPERM;
			}
			vxlan->flags |= VXLAN_F_IPV6;
		}
#endif

		if (!tb[IFLA_MTU])
			dev->mtu = lowerdev->mtu - (use_ipv6 ? VXLAN6_HEADROOM : VXLAN_HEADROOM);

		/* update header length based on lower device */
		dev->hard_header_len = lowerdev->hard_header_len +
				       (use_ipv6 ? VXLAN6_HEADROOM : VXLAN_HEADROOM);
	} else if (use_ipv6)
		vxlan->flags |= VXLAN_F_IPV6;

	if (data[IFLA_VXLAN_TOS])
		vxlan->tos  = nla_get_u8(data[IFLA_VXLAN_TOS]);

	if (data[IFLA_VXLAN_TTL])
		vxlan->ttl = nla_get_u8(data[IFLA_VXLAN_TTL]);

	if (!data[IFLA_VXLAN_LEARNING] || nla_get_u8(data[IFLA_VXLAN_LEARNING]))
		vxlan->flags |= VXLAN_F_LEARN;

	if (data[IFLA_VXLAN_AGEING])
		vxlan->age_interval = nla_get_u32(data[IFLA_VXLAN_AGEING]);
	else
		vxlan->age_interval = FDB_AGE_DEFAULT;

	if (data[IFLA_VXLAN_PROXY] && nla_get_u8(data[IFLA_VXLAN_PROXY]))
		vxlan->flags |= VXLAN_F_PROXY;

	if (data[IFLA_VXLAN_RSC] && nla_get_u8(data[IFLA_VXLAN_RSC]))
		vxlan->flags |= VXLAN_F_RSC;

	if (data[IFLA_VXLAN_L2MISS] && nla_get_u8(data[IFLA_VXLAN_L2MISS]))
		vxlan->flags |= VXLAN_F_L2MISS;

	if (data[IFLA_VXLAN_L3MISS] && nla_get_u8(data[IFLA_VXLAN_L3MISS]))
		vxlan->flags |= VXLAN_F_L3MISS;

	if (data[IFLA_VXLAN_LIMIT])
		vxlan->addrmax = nla_get_u32(data[IFLA_VXLAN_LIMIT]);

	if (data[IFLA_VXLAN_PORT_RANGE]) {
		const struct ifla_vxlan_port_range *p
			= nla_data(data[IFLA_VXLAN_PORT_RANGE]);
		vxlan->port_min = ntohs(p->low);
		vxlan->port_max = ntohs(p->high);
	}

	if (data[IFLA_VXLAN_PORT])
		vxlan->dst_port = nla_get_be16(data[IFLA_VXLAN_PORT]);

	if (vxlan_find_vni(net, vni, vxlan->dst_port)) {
		pr_info("duplicate VNI %u\n", vni);
		return -EEXIST;
	}

	SET_ETHTOOL_OPS(dev, &vxlan_ethtool_ops);

	/* create an fdb entry for a valid default destination */
	if (!vxlan_addr_any(&vxlan->default_dst.remote_ip)) {
		err = vxlan_fdb_create(vxlan, all_zeros_mac,
				       &vxlan->default_dst.remote_ip,
				       NUD_REACHABLE|NUD_PERMANENT,
				       NLM_F_EXCL|NLM_F_CREATE,
				       vxlan->dst_port,
				       vxlan->default_dst.remote_vni,
				       vxlan->default_dst.remote_ifindex,
				       NTF_SELF);
		if (err)
			return err;
	}

	err = register_netdevice(dev);
	if (err) {
		vxlan_fdb_delete_default(vxlan);
		return err;
	}

	list_add(&vxlan->next, &vn->vxlan_list);

	return 0;
}

static void vxlan_dellink(struct net_device *dev, struct list_head *head)
{
	struct vxlan_net *vn = net_generic(dev_net(dev), vxlan_net_id);
	struct vxlan_dev *vxlan = netdev_priv(dev);

	spin_lock(&vn->sock_lock);
	if (!hlist_unhashed(&vxlan->hlist))
		hlist_del_rcu(&vxlan->hlist);
	spin_unlock(&vn->sock_lock);

	list_del(&vxlan->next);
	unregister_netdevice_queue(dev, head);
}

static size_t vxlan_get_size(const struct net_device *dev)
{

	return nla_total_size(sizeof(__u32)) +	/* IFLA_VXLAN_ID */
		nla_total_size(sizeof(struct in6_addr)) + /* IFLA_VXLAN_GROUP{6} */
		nla_total_size(sizeof(__u32)) +	/* IFLA_VXLAN_LINK */
		nla_total_size(sizeof(struct in6_addr)) + /* IFLA_VXLAN_LOCAL{6} */
		nla_total_size(sizeof(__u8)) +	/* IFLA_VXLAN_TTL */
		nla_total_size(sizeof(__u8)) +	/* IFLA_VXLAN_TOS */
		nla_total_size(sizeof(__u8)) +	/* IFLA_VXLAN_LEARNING */
		nla_total_size(sizeof(__u8)) +	/* IFLA_VXLAN_PROXY */
		nla_total_size(sizeof(__u8)) +	/* IFLA_VXLAN_RSC */
		nla_total_size(sizeof(__u8)) +	/* IFLA_VXLAN_L2MISS */
		nla_total_size(sizeof(__u8)) +	/* IFLA_VXLAN_L3MISS */
		nla_total_size(sizeof(__u32)) +	/* IFLA_VXLAN_AGEING */
		nla_total_size(sizeof(__u32)) +	/* IFLA_VXLAN_LIMIT */
		nla_total_size(sizeof(struct ifla_vxlan_port_range)) +
		nla_total_size(sizeof(__be16))+ /* IFLA_VXLAN_PORT */
		0;
}

static int vxlan_fill_info(struct sk_buff *skb, const struct net_device *dev)
{
	const struct vxlan_dev *vxlan = netdev_priv(dev);
	const struct vxlan_rdst *dst = &vxlan->default_dst;
	struct ifla_vxlan_port_range ports = {
		.low =  htons(vxlan->port_min),
		.high = htons(vxlan->port_max),
	};

	if (nla_put_u32(skb, IFLA_VXLAN_ID, dst->remote_vni))
		goto nla_put_failure;

	if (!vxlan_addr_any(&dst->remote_ip)) {
		if (dst->remote_ip.sa.sa_family == AF_INET) {
			if (nla_put_be32(skb, IFLA_VXLAN_GROUP,
					 dst->remote_ip.sin.sin_addr.s_addr))
				goto nla_put_failure;
#if IS_ENABLED(CONFIG_IPV6)
		} else {
			if (nla_put(skb, IFLA_VXLAN_GROUP6, sizeof(struct in6_addr),
				    &dst->remote_ip.sin6.sin6_addr))
				goto nla_put_failure;
#endif
		}
	}

	if (dst->remote_ifindex && nla_put_u32(skb, IFLA_VXLAN_LINK, dst->remote_ifindex))
		goto nla_put_failure;

	if (!vxlan_addr_any(&vxlan->saddr)) {
		if (vxlan->saddr.sa.sa_family == AF_INET) {
			if (nla_put_be32(skb, IFLA_VXLAN_LOCAL,
					 vxlan->saddr.sin.sin_addr.s_addr))
				goto nla_put_failure;
#if IS_ENABLED(CONFIG_IPV6)
		} else {
			if (nla_put(skb, IFLA_VXLAN_LOCAL6, sizeof(struct in6_addr),
				    &vxlan->saddr.sin6.sin6_addr))
				goto nla_put_failure;
#endif
		}
	}

	if (nla_put_u8(skb, IFLA_VXLAN_TTL, vxlan->ttl) ||
	    nla_put_u8(skb, IFLA_VXLAN_TOS, vxlan->tos) ||
	    nla_put_u8(skb, IFLA_VXLAN_LEARNING,
			!!(vxlan->flags & VXLAN_F_LEARN)) ||
	    nla_put_u8(skb, IFLA_VXLAN_PROXY,
			!!(vxlan->flags & VXLAN_F_PROXY)) ||
	    nla_put_u8(skb, IFLA_VXLAN_RSC, !!(vxlan->flags & VXLAN_F_RSC)) ||
	    nla_put_u8(skb, IFLA_VXLAN_L2MISS,
			!!(vxlan->flags & VXLAN_F_L2MISS)) ||
	    nla_put_u8(skb, IFLA_VXLAN_L3MISS,
			!!(vxlan->flags & VXLAN_F_L3MISS)) ||
	    nla_put_u32(skb, IFLA_VXLAN_AGEING, vxlan->age_interval) ||
	    nla_put_u32(skb, IFLA_VXLAN_LIMIT, vxlan->addrmax) ||
	    nla_put_be16(skb, IFLA_VXLAN_PORT, vxlan->dst_port))
		goto nla_put_failure;

	if (nla_put(skb, IFLA_VXLAN_PORT_RANGE, sizeof(ports), &ports))
		goto nla_put_failure;

	return 0;

nla_put_failure:
	return -EMSGSIZE;
}

static struct rtnl_link_ops vxlan_link_ops __read_mostly = {
	.kind		= "vxlan",
	.maxtype	= IFLA_VXLAN_MAX,
	.policy		= vxlan_policy,
	.priv_size	= sizeof(struct vxlan_dev),
	.setup		= vxlan_setup,
	.validate	= vxlan_validate,
	.newlink	= vxlan_newlink,
	.dellink	= vxlan_dellink,
	.get_size	= vxlan_get_size,
	.fill_info	= vxlan_fill_info,
};

static void vxlan_handle_lowerdev_unregister(struct vxlan_net *vn,
					     struct net_device *dev)
{
	struct vxlan_dev *vxlan, *next;
	LIST_HEAD(list_kill);

	list_for_each_entry_safe(vxlan, next, &vn->vxlan_list, next) {
		struct vxlan_rdst *dst = &vxlan->default_dst;

		/* In case we created vxlan device with carrier
		 * and we loose the carrier due to module unload
		 * we also need to remove vxlan device. In other
		 * cases, it's not necessary and remote_ifindex
		 * is 0 here, so no matches.
		 */
		if (dst->remote_ifindex == dev->ifindex)
			vxlan_dellink(vxlan->dev, &list_kill);
	}

	unregister_netdevice_many(&list_kill);
}

static int vxlan_lowerdev_event(struct notifier_block *unused,
				unsigned long event, void *ptr)
{
	struct net_device *dev = netdev_notifier_info_to_dev(ptr);
	struct vxlan_net *vn = net_generic(dev_net(dev), vxlan_net_id);

	if (event == NETDEV_UNREGISTER)
		vxlan_handle_lowerdev_unregister(vn, dev);

	return NOTIFY_DONE;
}

static struct notifier_block vxlan_notifier_block __read_mostly = {
	.notifier_call = vxlan_lowerdev_event,
};

static __net_init int vxlan_init_net(struct net *net)
{
	struct vxlan_net *vn = net_generic(net, vxlan_net_id);
	unsigned int h;

	INIT_LIST_HEAD(&vn->vxlan_list);
	spin_lock_init(&vn->sock_lock);

	for (h = 0; h < PORT_HASH_SIZE; ++h)
		INIT_HLIST_HEAD(&vn->sock_list[h]);

	return 0;
}

static struct pernet_operations vxlan_net_ops = {
	.init = vxlan_init_net,
	.id   = &vxlan_net_id,
	.size = sizeof(struct vxlan_net),
};

static int __init vxlan_init_module(void)
{
	int rc;

	vxlan_wq = alloc_workqueue("vxlan", 0, 0);
	if (!vxlan_wq)
		return -ENOMEM;

	get_random_bytes(&vxlan_salt, sizeof(vxlan_salt));

	rc = register_pernet_subsys(&vxlan_net_ops);
	if (rc)
		goto out1;

	rc = register_netdevice_notifier(&vxlan_notifier_block);
	if (rc)
		goto out2;

	rc = rtnl_link_register(&vxlan_link_ops);
	if (rc)
		goto out3;

	return 0;
out3:
	unregister_netdevice_notifier(&vxlan_notifier_block);
out2:
	unregister_pernet_subsys(&vxlan_net_ops);
out1:
	destroy_workqueue(vxlan_wq);
	return rc;
}
late_initcall(vxlan_init_module);

static void __exit vxlan_cleanup_module(void)
{
	rtnl_link_unregister(&vxlan_link_ops);
	unregister_netdevice_notifier(&vxlan_notifier_block);
	destroy_workqueue(vxlan_wq);
	unregister_pernet_subsys(&vxlan_net_ops);
	/* rcu_barrier() is called by netns */
}
module_exit(vxlan_cleanup_module);

MODULE_LICENSE("GPL");
MODULE_VERSION(VXLAN_VERSION);
MODULE_AUTHOR("Stephen Hemminger <stephen@networkplumber.org>");
MODULE_DESCRIPTION("Driver for VXLAN encapsulated traffic");
MODULE_ALIAS_RTNL_LINK("vxlan");<|MERGE_RESOLUTION|>--- conflicted
+++ resolved
@@ -595,15 +595,8 @@
 			NAPI_GRO_CB(p)->same_flow = 0;
 			continue;
 		}
-<<<<<<< HEAD
-		goto found;
-	}
-
-found:
-=======
-	}
-
->>>>>>> e3703f8c
+	}
+
 	type = eh->h_proto;
 
 	rcu_read_lock();
