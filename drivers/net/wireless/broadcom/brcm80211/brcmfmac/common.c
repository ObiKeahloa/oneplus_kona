--- conflicted
+++ resolved
@@ -182,18 +182,9 @@
 
 	err = request_firmware(&clm, clm_name, dev);
 	if (err) {
-<<<<<<< HEAD
-		if (err == -ENOENT) {
-			brcmf_dbg(INFO, "continue with CLM data currently present in firmware\n");
-			return 0;
-		}
-		brcmf_err("request CLM blob file failed (%d)\n", err);
-		return err;
-=======
 		brcmf_info("no clm_blob available(err=%d), device may have limited channels available\n",
 			   err);
 		return 0;
->>>>>>> 5fa4ec9c
 	}
 
 	chunk_buf = kzalloc(sizeof(*chunk_buf) + MAX_CHUNK_LEN - 1, GFP_KERNEL);
