--- conflicted
+++ resolved
@@ -2167,22 +2167,13 @@
 	/* we should flush all the data to keep data consistency */
 	do {
 		sync_inodes_sb(sbi->sb);
-<<<<<<< HEAD
-		cond_resched();
-		congestion_wait(BLK_RW_ASYNC, DEFAULT_IO_TIMEOUT);
-=======
 		f2fs_io_schedule_timeout(DEFAULT_IO_TIMEOUT);
->>>>>>> a36b0c3d
 	} while (get_pages(sbi, F2FS_DIRTY_DATA) && retry--);
 
 	if (unlikely(retry < 0))
 		f2fs_warn(sbi, "checkpoint=enable has some unwritten data.");
 
-<<<<<<< HEAD
-	down_write(&sbi->gc_lock);
-=======
 	f2fs_down_write(&sbi->gc_lock);
->>>>>>> a36b0c3d
 	f2fs_dirty_to_prefree(sbi);
 
 	clear_sbi_flag(sbi, SBI_CP_DISABLED);
@@ -3307,7 +3298,6 @@
 		}
 	}
 
-<<<<<<< HEAD
 	if (le32_to_cpu(raw_super->magic) != F2FS_SUPER_MAGIC) {
 		f2fs_info(sbi, "Magic Mismatch, valid(0x%x) - read(0x%x)",
 			  F2FS_SUPER_MAGIC, le32_to_cpu(raw_super->magic));
@@ -3321,8 +3311,6 @@
 		return -EFSCORRUPTED;
 	}
 
-=======
->>>>>>> a36b0c3d
 	/* Currently, support only 4KB block size */
 	if (le32_to_cpu(raw_super->log_blocksize) != F2FS_BLKSIZE_BITS) {
 		f2fs_info(sbi, "Invalid log_blocksize (%u), supports only %u",
@@ -4199,15 +4187,9 @@
 	sbi->valid_super_block = valid_super_block;
 	init_f2fs_rwsem(&sbi->gc_lock);
 	mutex_init(&sbi->writepages);
-<<<<<<< HEAD
-	init_rwsem(&sbi->cp_global_sem);
-	init_rwsem(&sbi->node_write);
-	init_rwsem(&sbi->node_change);
-=======
 	init_f2fs_rwsem(&sbi->cp_global_sem);
 	init_f2fs_rwsem(&sbi->node_write);
 	init_f2fs_rwsem(&sbi->node_change);
->>>>>>> a36b0c3d
 
 	/* disallow all the data/node/meta page writes */
 	set_sbi_flag(sbi, SBI_POR_DOING);
@@ -4567,10 +4549,6 @@
 
 #ifdef CONFIG_UNICODE
 	utf8_unload(sb->s_encoding);
-<<<<<<< HEAD
-=======
-	sb->s_encoding = NULL;
->>>>>>> a36b0c3d
 #endif
 free_options:
 #ifdef CONFIG_QUOTA
