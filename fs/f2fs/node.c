// SPDX-License-Identifier: GPL-2.0
/*
 * fs/f2fs/node.c
 *
 * Copyright (c) 2012 Samsung Electronics Co., Ltd.
 *             http://www.samsung.com/
 */
#include <linux/fs.h>
#include <linux/f2fs_fs.h>
#include <linux/mpage.h>
#include <linux/backing-dev.h>
#include <linux/blkdev.h>
#include <linux/pagevec.h>
#include <linux/swap.h>

#include "f2fs.h"
#include "node.h"
#include "segment.h"
#include "xattr.h"
#include "iostat.h"
#include <trace/events/f2fs.h>

#define on_f2fs_build_free_nids(nmi) mutex_is_locked(&(nm_i)->build_lock)

static struct kmem_cache *nat_entry_slab;
static struct kmem_cache *free_nid_slab;
static struct kmem_cache *nat_entry_set_slab;
static struct kmem_cache *fsync_node_entry_slab;

/*
 * Check whether the given nid is within node id range.
 */
int f2fs_check_nid_range(struct f2fs_sb_info *sbi, nid_t nid)
{
	if (unlikely(nid < F2FS_ROOT_INO(sbi) || nid >= NM_I(sbi)->max_nid)) {
		set_sbi_flag(sbi, SBI_NEED_FSCK);
		f2fs_warn(sbi, "%s: out-of-range nid=%x, run fsck to fix.",
			  __func__, nid);
		f2fs_handle_error(sbi, ERROR_CORRUPTED_INODE);
		return -EFSCORRUPTED;
	}
	return 0;
}

bool f2fs_available_free_memory(struct f2fs_sb_info *sbi, int type)
{
	struct f2fs_nm_info *nm_i = NM_I(sbi);
	struct discard_cmd_control *dcc = SM_I(sbi)->dcc_info;
	struct sysinfo val;
	unsigned long avail_ram;
	unsigned long mem_size = 0;
	bool res = false;

	if (!nm_i)
		return true;

	si_meminfo(&val);

	/* only uses low memory */
	avail_ram = val.totalram - val.totalhigh;

	/*
	 * give 25%, 25%, 50%, 50%, 50% memory for each components respectively
	 */
	if (type == FREE_NIDS) {
		mem_size = (nm_i->nid_cnt[FREE_NID] *
				sizeof(struct free_nid)) >> PAGE_SHIFT;
		res = mem_size < ((avail_ram * nm_i->ram_thresh / 100) >> 2);
	} else if (type == NAT_ENTRIES) {
		mem_size = (nm_i->nat_cnt[TOTAL_NAT] *
				sizeof(struct nat_entry)) >> PAGE_SHIFT;
		res = mem_size < ((avail_ram * nm_i->ram_thresh / 100) >> 2);
		if (excess_cached_nats(sbi))
			res = false;
	} else if (type == DIRTY_DENTS) {
		if (sbi->sb->s_bdi->wb.dirty_exceeded)
			return false;
		mem_size = get_pages(sbi, F2FS_DIRTY_DENTS);
		res = mem_size < ((avail_ram * nm_i->ram_thresh / 100) >> 1);
	} else if (type == INO_ENTRIES) {
		int i;

		for (i = 0; i < MAX_INO_ENTRY; i++)
			mem_size += sbi->im[i].ino_num *
						sizeof(struct ino_entry);
		mem_size >>= PAGE_SHIFT;
		res = mem_size < ((avail_ram * nm_i->ram_thresh / 100) >> 1);
	} else if (type == EXTENT_CACHE) {
		mem_size = (atomic_read(&sbi->total_ext_tree) *
				sizeof(struct extent_tree) +
				atomic_read(&sbi->total_ext_node) *
				sizeof(struct extent_node)) >> PAGE_SHIFT;
		res = mem_size < ((avail_ram * nm_i->ram_thresh / 100) >> 1);
<<<<<<< HEAD
	} else if (type == INMEM_PAGES) {
		/* it allows 20% / total_ram for inmemory pages */
		mem_size = get_pages(sbi, F2FS_INMEM_PAGES);
		res = mem_size < (val.totalram / 5);
=======
>>>>>>> a36b0c3d
	} else if (type == DISCARD_CACHE) {
		mem_size = (atomic_read(&dcc->discard_cmd_cnt) *
				sizeof(struct discard_cmd)) >> PAGE_SHIFT;
		res = mem_size < (avail_ram * nm_i->ram_thresh / 100);
<<<<<<< HEAD
=======
	} else if (type == COMPRESS_PAGE) {
#ifdef CONFIG_F2FS_FS_COMPRESSION
		unsigned long free_ram = val.freeram;

		/*
		 * free memory is lower than watermark or cached page count
		 * exceed threshold, deny caching compress page.
		 */
		res = (free_ram > avail_ram * sbi->compress_watermark / 100) &&
			(COMPRESS_MAPPING(sbi)->nrpages <
			 free_ram * sbi->compress_percent / 100);
#else
		res = false;
#endif
>>>>>>> a36b0c3d
	} else {
		if (!sbi->sb->s_bdi->wb.dirty_exceeded)
			return true;
	}
	return res;
}

static void clear_node_page_dirty(struct page *page)
{
	if (PageDirty(page)) {
		f2fs_clear_radix_tree_dirty_tag(page);
		clear_page_dirty_for_io(page);
		dec_page_count(F2FS_P_SB(page), F2FS_DIRTY_NODES);
	}
	ClearPageUptodate(page);
}

static struct page *get_current_nat_page(struct f2fs_sb_info *sbi, nid_t nid)
{
	return f2fs_get_meta_page_retry(sbi, current_nat_addr(sbi, nid));
}

static struct page *get_next_nat_page(struct f2fs_sb_info *sbi, nid_t nid)
{
	struct page *src_page;
	struct page *dst_page;
	pgoff_t dst_off;
	void *src_addr;
	void *dst_addr;
	struct f2fs_nm_info *nm_i = NM_I(sbi);

	dst_off = next_nat_addr(sbi, current_nat_addr(sbi, nid));

	/* get current nat block page with lock */
	src_page = get_current_nat_page(sbi, nid);
	if (IS_ERR(src_page))
		return src_page;
	dst_page = f2fs_grab_meta_page(sbi, dst_off);
	f2fs_bug_on(sbi, PageDirty(src_page));

	src_addr = page_address(src_page);
	dst_addr = page_address(dst_page);
	memcpy(dst_addr, src_addr, PAGE_SIZE);
	set_page_dirty(dst_page);
	f2fs_put_page(src_page, 1);

	set_to_next_nat(nm_i, nid);

	return dst_page;
}

static struct nat_entry *__alloc_nat_entry(struct f2fs_sb_info *sbi,
						nid_t nid, bool no_fail)
{
	struct nat_entry *new;

	new = f2fs_kmem_cache_alloc(nat_entry_slab,
					GFP_F2FS_ZERO, no_fail, sbi);
	if (new) {
		nat_set_nid(new, nid);
		nat_reset_flag(new);
	}
	return new;
}

static void __free_nat_entry(struct nat_entry *e)
{
	kmem_cache_free(nat_entry_slab, e);
}

/* must be locked by nat_tree_lock */
static struct nat_entry *__init_nat_entry(struct f2fs_nm_info *nm_i,
	struct nat_entry *ne, struct f2fs_nat_entry *raw_ne, bool no_fail)
{
	if (no_fail)
		f2fs_radix_tree_insert(&nm_i->nat_root, nat_get_nid(ne), ne);
	else if (radix_tree_insert(&nm_i->nat_root, nat_get_nid(ne), ne))
		return NULL;

	if (raw_ne)
		node_info_from_raw_nat(&ne->ni, raw_ne);

	spin_lock(&nm_i->nat_list_lock);
	list_add_tail(&ne->list, &nm_i->nat_entries);
	spin_unlock(&nm_i->nat_list_lock);

	nm_i->nat_cnt[TOTAL_NAT]++;
	nm_i->nat_cnt[RECLAIMABLE_NAT]++;
	return ne;
}

static struct nat_entry *__lookup_nat_cache(struct f2fs_nm_info *nm_i, nid_t n)
{
	struct nat_entry *ne;

	ne = radix_tree_lookup(&nm_i->nat_root, n);

	/* for recent accessed nat entry, move it to tail of lru list */
	if (ne && !get_nat_flag(ne, IS_DIRTY)) {
		spin_lock(&nm_i->nat_list_lock);
		if (!list_empty(&ne->list))
			list_move_tail(&ne->list, &nm_i->nat_entries);
		spin_unlock(&nm_i->nat_list_lock);
	}

	return ne;
}

static unsigned int __gang_lookup_nat_cache(struct f2fs_nm_info *nm_i,
		nid_t start, unsigned int nr, struct nat_entry **ep)
{
	return radix_tree_gang_lookup(&nm_i->nat_root, (void **)ep, start, nr);
}

static void __del_from_nat_cache(struct f2fs_nm_info *nm_i, struct nat_entry *e)
{
	radix_tree_delete(&nm_i->nat_root, nat_get_nid(e));
	nm_i->nat_cnt[TOTAL_NAT]--;
	nm_i->nat_cnt[RECLAIMABLE_NAT]--;
	__free_nat_entry(e);
}

static struct nat_entry_set *__grab_nat_entry_set(struct f2fs_nm_info *nm_i,
							struct nat_entry *ne)
{
	nid_t set = NAT_BLOCK_OFFSET(ne->ni.nid);
	struct nat_entry_set *head;

	head = radix_tree_lookup(&nm_i->nat_set_root, set);
	if (!head) {
		head = f2fs_kmem_cache_alloc(nat_entry_set_slab,
						GFP_NOFS, true, NULL);

		INIT_LIST_HEAD(&head->entry_list);
		INIT_LIST_HEAD(&head->set_list);
		head->set = set;
		head->entry_cnt = 0;
		f2fs_radix_tree_insert(&nm_i->nat_set_root, set, head);
	}
	return head;
}

static void __set_nat_cache_dirty(struct f2fs_nm_info *nm_i,
						struct nat_entry *ne)
{
	struct nat_entry_set *head;
	bool new_ne = nat_get_blkaddr(ne) == NEW_ADDR;

	if (!new_ne)
		head = __grab_nat_entry_set(nm_i, ne);

	/*
	 * update entry_cnt in below condition:
	 * 1. update NEW_ADDR to valid block address;
	 * 2. update old block address to new one;
	 */
	if (!new_ne && (get_nat_flag(ne, IS_PREALLOC) ||
				!get_nat_flag(ne, IS_DIRTY)))
		head->entry_cnt++;

	set_nat_flag(ne, IS_PREALLOC, new_ne);

	if (get_nat_flag(ne, IS_DIRTY))
		goto refresh_list;

	nm_i->nat_cnt[DIRTY_NAT]++;
	nm_i->nat_cnt[RECLAIMABLE_NAT]--;
	set_nat_flag(ne, IS_DIRTY, true);
refresh_list:
	spin_lock(&nm_i->nat_list_lock);
	if (new_ne)
		list_del_init(&ne->list);
	else
		list_move_tail(&ne->list, &head->entry_list);
	spin_unlock(&nm_i->nat_list_lock);
}

static void __clear_nat_cache_dirty(struct f2fs_nm_info *nm_i,
		struct nat_entry_set *set, struct nat_entry *ne)
{
	spin_lock(&nm_i->nat_list_lock);
	list_move_tail(&ne->list, &nm_i->nat_entries);
	spin_unlock(&nm_i->nat_list_lock);

	set_nat_flag(ne, IS_DIRTY, false);
	set->entry_cnt--;
	nm_i->nat_cnt[DIRTY_NAT]--;
	nm_i->nat_cnt[RECLAIMABLE_NAT]++;
}

static unsigned int __gang_lookup_nat_set(struct f2fs_nm_info *nm_i,
		nid_t start, unsigned int nr, struct nat_entry_set **ep)
{
	return radix_tree_gang_lookup(&nm_i->nat_set_root, (void **)ep,
							start, nr);
}

bool f2fs_in_warm_node_list(struct f2fs_sb_info *sbi, struct page *page)
{
	return NODE_MAPPING(sbi) == page->mapping &&
			IS_DNODE(page) && is_cold_node(page);
}

void f2fs_init_fsync_node_info(struct f2fs_sb_info *sbi)
{
	spin_lock_init(&sbi->fsync_node_lock);
	INIT_LIST_HEAD(&sbi->fsync_node_list);
	sbi->fsync_seg_id = 0;
	sbi->fsync_node_num = 0;
}

static unsigned int f2fs_add_fsync_node_entry(struct f2fs_sb_info *sbi,
							struct page *page)
{
	struct fsync_node_entry *fn;
	unsigned long flags;
	unsigned int seq_id;

	fn = f2fs_kmem_cache_alloc(fsync_node_entry_slab,
					GFP_NOFS, true, NULL);

	get_page(page);
	fn->page = page;
	INIT_LIST_HEAD(&fn->list);

	spin_lock_irqsave(&sbi->fsync_node_lock, flags);
	list_add_tail(&fn->list, &sbi->fsync_node_list);
	fn->seq_id = sbi->fsync_seg_id++;
	seq_id = fn->seq_id;
	sbi->fsync_node_num++;
	spin_unlock_irqrestore(&sbi->fsync_node_lock, flags);

	return seq_id;
}

void f2fs_del_fsync_node_entry(struct f2fs_sb_info *sbi, struct page *page)
{
	struct fsync_node_entry *fn;
	unsigned long flags;

	spin_lock_irqsave(&sbi->fsync_node_lock, flags);
	list_for_each_entry(fn, &sbi->fsync_node_list, list) {
		if (fn->page == page) {
			list_del(&fn->list);
			sbi->fsync_node_num--;
			spin_unlock_irqrestore(&sbi->fsync_node_lock, flags);
			kmem_cache_free(fsync_node_entry_slab, fn);
			put_page(page);
			return;
		}
	}
	spin_unlock_irqrestore(&sbi->fsync_node_lock, flags);
	f2fs_bug_on(sbi, 1);
}

void f2fs_reset_fsync_node_info(struct f2fs_sb_info *sbi)
{
	unsigned long flags;

	spin_lock_irqsave(&sbi->fsync_node_lock, flags);
	sbi->fsync_seg_id = 0;
	spin_unlock_irqrestore(&sbi->fsync_node_lock, flags);
}

int f2fs_need_dentry_mark(struct f2fs_sb_info *sbi, nid_t nid)
{
	struct f2fs_nm_info *nm_i = NM_I(sbi);
	struct nat_entry *e;
	bool need = false;

	f2fs_down_read(&nm_i->nat_tree_lock);
	e = __lookup_nat_cache(nm_i, nid);
	if (e) {
		if (!get_nat_flag(e, IS_CHECKPOINTED) &&
				!get_nat_flag(e, HAS_FSYNCED_INODE))
			need = true;
	}
	f2fs_up_read(&nm_i->nat_tree_lock);
	return need;
}

bool f2fs_is_checkpointed_node(struct f2fs_sb_info *sbi, nid_t nid)
{
	struct f2fs_nm_info *nm_i = NM_I(sbi);
	struct nat_entry *e;
	bool is_cp = true;

	f2fs_down_read(&nm_i->nat_tree_lock);
	e = __lookup_nat_cache(nm_i, nid);
	if (e && !get_nat_flag(e, IS_CHECKPOINTED))
		is_cp = false;
	f2fs_up_read(&nm_i->nat_tree_lock);
	return is_cp;
}

bool f2fs_need_inode_block_update(struct f2fs_sb_info *sbi, nid_t ino)
{
	struct f2fs_nm_info *nm_i = NM_I(sbi);
	struct nat_entry *e;
	bool need_update = true;

	f2fs_down_read(&nm_i->nat_tree_lock);
	e = __lookup_nat_cache(nm_i, ino);
	if (e && get_nat_flag(e, HAS_LAST_FSYNC) &&
			(get_nat_flag(e, IS_CHECKPOINTED) ||
			 get_nat_flag(e, HAS_FSYNCED_INODE)))
		need_update = false;
	f2fs_up_read(&nm_i->nat_tree_lock);
	return need_update;
}

/* must be locked by nat_tree_lock */
static void cache_nat_entry(struct f2fs_sb_info *sbi, nid_t nid,
						struct f2fs_nat_entry *ne)
{
	struct f2fs_nm_info *nm_i = NM_I(sbi);
	struct nat_entry *new, *e;

	/* Let's mitigate lock contention of nat_tree_lock during checkpoint */
	if (f2fs_rwsem_is_locked(&sbi->cp_global_sem))
		return;

	new = __alloc_nat_entry(sbi, nid, false);
	if (!new)
		return;

	f2fs_down_write(&nm_i->nat_tree_lock);
	e = __lookup_nat_cache(nm_i, nid);
	if (!e)
		e = __init_nat_entry(nm_i, new, ne, false);
	else
		f2fs_bug_on(sbi, nat_get_ino(e) != le32_to_cpu(ne->ino) ||
				nat_get_blkaddr(e) !=
					le32_to_cpu(ne->block_addr) ||
				nat_get_version(e) != ne->version);
	f2fs_up_write(&nm_i->nat_tree_lock);
	if (e != new)
		__free_nat_entry(new);
}

static void set_node_addr(struct f2fs_sb_info *sbi, struct node_info *ni,
			block_t new_blkaddr, bool fsync_done)
{
	struct f2fs_nm_info *nm_i = NM_I(sbi);
	struct nat_entry *e;
	struct nat_entry *new = __alloc_nat_entry(sbi, ni->nid, true);

	f2fs_down_write(&nm_i->nat_tree_lock);
	e = __lookup_nat_cache(nm_i, ni->nid);
	if (!e) {
		e = __init_nat_entry(nm_i, new, NULL, true);
		copy_node_info(&e->ni, ni);
		f2fs_bug_on(sbi, ni->blk_addr == NEW_ADDR);
	} else if (new_blkaddr == NEW_ADDR) {
		/*
		 * when nid is reallocated,
		 * previous nat entry can be remained in nat cache.
		 * So, reinitialize it with new information.
		 */
		copy_node_info(&e->ni, ni);
		f2fs_bug_on(sbi, ni->blk_addr != NULL_ADDR);
	}
	/* let's free early to reduce memory consumption */
	if (e != new)
		__free_nat_entry(new);

	/* sanity check */
	f2fs_bug_on(sbi, nat_get_blkaddr(e) != ni->blk_addr);
	f2fs_bug_on(sbi, nat_get_blkaddr(e) == NULL_ADDR &&
			new_blkaddr == NULL_ADDR);
	f2fs_bug_on(sbi, nat_get_blkaddr(e) == NEW_ADDR &&
			new_blkaddr == NEW_ADDR);
	f2fs_bug_on(sbi, __is_valid_data_blkaddr(nat_get_blkaddr(e)) &&
			new_blkaddr == NEW_ADDR);

	/* increment version no as node is removed */
	if (nat_get_blkaddr(e) != NEW_ADDR && new_blkaddr == NULL_ADDR) {
		unsigned char version = nat_get_version(e);

		nat_set_version(e, inc_node_version(version));
	}

	/* change address */
	nat_set_blkaddr(e, new_blkaddr);
	if (!__is_valid_data_blkaddr(new_blkaddr))
		set_nat_flag(e, IS_CHECKPOINTED, false);
	__set_nat_cache_dirty(nm_i, e);

	/* update fsync_mark if its inode nat entry is still alive */
	if (ni->nid != ni->ino)
		e = __lookup_nat_cache(nm_i, ni->ino);
	if (e) {
		if (fsync_done && ni->nid == ni->ino)
			set_nat_flag(e, HAS_FSYNCED_INODE, true);
		set_nat_flag(e, HAS_LAST_FSYNC, fsync_done);
	}
	f2fs_up_write(&nm_i->nat_tree_lock);
}

int f2fs_try_to_free_nats(struct f2fs_sb_info *sbi, int nr_shrink)
{
	struct f2fs_nm_info *nm_i = NM_I(sbi);
	int nr = nr_shrink;

	if (!f2fs_down_write_trylock(&nm_i->nat_tree_lock))
		return 0;

	spin_lock(&nm_i->nat_list_lock);
	while (nr_shrink) {
		struct nat_entry *ne;

		if (list_empty(&nm_i->nat_entries))
			break;

		ne = list_first_entry(&nm_i->nat_entries,
					struct nat_entry, list);
		list_del(&ne->list);
		spin_unlock(&nm_i->nat_list_lock);

		__del_from_nat_cache(nm_i, ne);
		nr_shrink--;

		spin_lock(&nm_i->nat_list_lock);
	}
	spin_unlock(&nm_i->nat_list_lock);

	f2fs_up_write(&nm_i->nat_tree_lock);
	return nr - nr_shrink;
}

int f2fs_get_node_info(struct f2fs_sb_info *sbi, nid_t nid,
				struct node_info *ni, bool checkpoint_context)
{
	struct f2fs_nm_info *nm_i = NM_I(sbi);
	struct curseg_info *curseg = CURSEG_I(sbi, CURSEG_HOT_DATA);
	struct f2fs_journal *journal = curseg->journal;
	nid_t start_nid = START_NID(nid);
	struct f2fs_nat_block *nat_blk;
	struct page *page = NULL;
	struct f2fs_nat_entry ne;
	struct nat_entry *e;
	pgoff_t index;
	block_t blkaddr;
	int i;

	ni->nid = nid;
retry:
	/* Check nat cache */
	f2fs_down_read(&nm_i->nat_tree_lock);
	e = __lookup_nat_cache(nm_i, nid);
	if (e) {
		ni->ino = nat_get_ino(e);
		ni->blk_addr = nat_get_blkaddr(e);
		ni->version = nat_get_version(e);
		f2fs_up_read(&nm_i->nat_tree_lock);
		return 0;
	}

	/*
	 * Check current segment summary by trying to grab journal_rwsem first.
	 * This sem is on the critical path on the checkpoint requiring the above
	 * nat_tree_lock. Therefore, we should retry, if we failed to grab here
	 * while not bothering checkpoint.
	 */
<<<<<<< HEAD
	if (!rwsem_is_locked(&sbi->cp_global_sem)) {
		down_read(&curseg->journal_rwsem);
	} else if (!down_read_trylock(&curseg->journal_rwsem)) {
		up_read(&nm_i->nat_tree_lock);
=======
	if (!f2fs_rwsem_is_locked(&sbi->cp_global_sem) || checkpoint_context) {
		down_read(&curseg->journal_rwsem);
	} else if (f2fs_rwsem_is_contended(&nm_i->nat_tree_lock) ||
				!down_read_trylock(&curseg->journal_rwsem)) {
		f2fs_up_read(&nm_i->nat_tree_lock);
>>>>>>> a36b0c3d
		goto retry;
	}

	i = f2fs_lookup_journal_in_cursum(journal, NAT_JOURNAL, nid, 0);
	if (i >= 0) {
		ne = nat_in_journal(journal, i);
		node_info_from_raw_nat(ni, &ne);
	}
	up_read(&curseg->journal_rwsem);
	if (i >= 0) {
		f2fs_up_read(&nm_i->nat_tree_lock);
		goto cache;
	}

	/* Fill node_info from nat page */
	index = current_nat_addr(sbi, nid);
	f2fs_up_read(&nm_i->nat_tree_lock);

	page = f2fs_get_meta_page(sbi, index);
	if (IS_ERR(page))
		return PTR_ERR(page);

	nat_blk = (struct f2fs_nat_block *)page_address(page);
	ne = nat_blk->entries[nid - start_nid];
	node_info_from_raw_nat(ni, &ne);
	f2fs_put_page(page, 1);
cache:
	blkaddr = le32_to_cpu(ne.block_addr);
	if (__is_valid_data_blkaddr(blkaddr) &&
		!f2fs_is_valid_blkaddr(sbi, blkaddr, DATA_GENERIC_ENHANCE))
		return -EFAULT;

	/* cache nat entry */
	cache_nat_entry(sbi, nid, &ne);
	return 0;
}

/*
 * readahead MAX_RA_NODE number of node pages.
 */
static void f2fs_ra_node_pages(struct page *parent, int start, int n)
{
	struct f2fs_sb_info *sbi = F2FS_P_SB(parent);
	struct blk_plug plug;
	int i, end;
	nid_t nid;

	blk_start_plug(&plug);

	/* Then, try readahead for siblings of the desired node */
	end = start + n;
	end = min(end, NIDS_PER_BLOCK);
	for (i = start; i < end; i++) {
		nid = get_nid(parent, i, false);
		f2fs_ra_node_page(sbi, nid);
	}

	blk_finish_plug(&plug);
}

pgoff_t f2fs_get_next_page_offset(struct dnode_of_data *dn, pgoff_t pgofs)
{
	const long direct_index = ADDRS_PER_INODE(dn->inode);
	const long direct_blks = ADDRS_PER_BLOCK(dn->inode);
	const long indirect_blks = ADDRS_PER_BLOCK(dn->inode) * NIDS_PER_BLOCK;
	unsigned int skipped_unit = ADDRS_PER_BLOCK(dn->inode);
	int cur_level = dn->cur_level;
	int max_level = dn->max_level;
	pgoff_t base = 0;

	if (!dn->max_level)
		return pgofs + 1;

	while (max_level-- > cur_level)
		skipped_unit *= NIDS_PER_BLOCK;

	switch (dn->max_level) {
	case 3:
		base += 2 * indirect_blks;
	case 2:
		base += 2 * direct_blks;
	case 1:
		base += direct_index;
		break;
	default:
		f2fs_bug_on(F2FS_I_SB(dn->inode), 1);
	}

	return ((pgofs - base) / skipped_unit + 1) * skipped_unit + base;
}

/*
 * The maximum depth is four.
 * Offset[0] will have raw inode offset.
 */
static int get_node_path(struct inode *inode, long block,
				int offset[4], unsigned int noffset[4])
{
	const long direct_index = ADDRS_PER_INODE(inode);
	const long direct_blks = ADDRS_PER_BLOCK(inode);
	const long dptrs_per_blk = NIDS_PER_BLOCK;
	const long indirect_blks = ADDRS_PER_BLOCK(inode) * NIDS_PER_BLOCK;
	const long dindirect_blks = indirect_blks * NIDS_PER_BLOCK;
	int n = 0;
	int level = 0;

	noffset[0] = 0;

	if (block < direct_index) {
		offset[n] = block;
		goto got;
	}
	block -= direct_index;
	if (block < direct_blks) {
		offset[n++] = NODE_DIR1_BLOCK;
		noffset[n] = 1;
		offset[n] = block;
		level = 1;
		goto got;
	}
	block -= direct_blks;
	if (block < direct_blks) {
		offset[n++] = NODE_DIR2_BLOCK;
		noffset[n] = 2;
		offset[n] = block;
		level = 1;
		goto got;
	}
	block -= direct_blks;
	if (block < indirect_blks) {
		offset[n++] = NODE_IND1_BLOCK;
		noffset[n] = 3;
		offset[n++] = block / direct_blks;
		noffset[n] = 4 + offset[n - 1];
		offset[n] = block % direct_blks;
		level = 2;
		goto got;
	}
	block -= indirect_blks;
	if (block < indirect_blks) {
		offset[n++] = NODE_IND2_BLOCK;
		noffset[n] = 4 + dptrs_per_blk;
		offset[n++] = block / direct_blks;
		noffset[n] = 5 + dptrs_per_blk + offset[n - 1];
		offset[n] = block % direct_blks;
		level = 2;
		goto got;
	}
	block -= indirect_blks;
	if (block < dindirect_blks) {
		offset[n++] = NODE_DIND_BLOCK;
		noffset[n] = 5 + (dptrs_per_blk * 2);
		offset[n++] = block / indirect_blks;
		noffset[n] = 6 + (dptrs_per_blk * 2) +
			      offset[n - 1] * (dptrs_per_blk + 1);
		offset[n++] = (block / direct_blks) % dptrs_per_blk;
		noffset[n] = 7 + (dptrs_per_blk * 2) +
			      offset[n - 2] * (dptrs_per_blk + 1) +
			      offset[n - 1];
		offset[n] = block % direct_blks;
		level = 3;
		goto got;
	} else {
		return -E2BIG;
	}
got:
	return level;
}

/*
 * Caller should call f2fs_put_dnode(dn).
 * Also, it should grab and release a rwsem by calling f2fs_lock_op() and
 * f2fs_unlock_op() only if mode is set with ALLOC_NODE.
 */
int f2fs_get_dnode_of_data(struct dnode_of_data *dn, pgoff_t index, int mode)
{
	struct f2fs_sb_info *sbi = F2FS_I_SB(dn->inode);
	struct page *npage[4];
	struct page *parent = NULL;
	int offset[4];
	unsigned int noffset[4];
	nid_t nids[4];
	int level, i = 0;
	int err = 0;

	level = get_node_path(dn->inode, index, offset, noffset);
	if (level < 0)
		return level;

	nids[0] = dn->inode->i_ino;
	npage[0] = dn->inode_page;

	if (!npage[0]) {
		npage[0] = f2fs_get_node_page(sbi, nids[0]);
		if (IS_ERR(npage[0]))
			return PTR_ERR(npage[0]);
	}

	/* if inline_data is set, should not report any block indices */
	if (f2fs_has_inline_data(dn->inode) && index) {
		err = -ENOENT;
		f2fs_put_page(npage[0], 1);
		goto release_out;
	}

	parent = npage[0];
	if (level != 0)
		nids[1] = get_nid(parent, offset[0], true);
	dn->inode_page = npage[0];
	dn->inode_page_locked = true;

	/* get indirect or direct nodes */
	for (i = 1; i <= level; i++) {
		bool done = false;

		if (!nids[i] && mode == ALLOC_NODE) {
			/* alloc new node */
			if (!f2fs_alloc_nid(sbi, &(nids[i]))) {
				err = -ENOSPC;
				goto release_pages;
			}

			dn->nid = nids[i];
			npage[i] = f2fs_new_node_page(dn, noffset[i]);
			if (IS_ERR(npage[i])) {
				f2fs_alloc_nid_failed(sbi, nids[i]);
				err = PTR_ERR(npage[i]);
				goto release_pages;
			}

			set_nid(parent, offset[i - 1], nids[i], i == 1);
			f2fs_alloc_nid_done(sbi, nids[i]);
			done = true;
		} else if (mode == LOOKUP_NODE_RA && i == level && level > 1) {
			npage[i] = f2fs_get_node_page_ra(parent, offset[i - 1]);
			if (IS_ERR(npage[i])) {
				err = PTR_ERR(npage[i]);
				goto release_pages;
			}
			done = true;
		}
		if (i == 1) {
			dn->inode_page_locked = false;
			unlock_page(parent);
		} else {
			f2fs_put_page(parent, 1);
		}

		if (!done) {
			npage[i] = f2fs_get_node_page(sbi, nids[i]);
			if (IS_ERR(npage[i])) {
				err = PTR_ERR(npage[i]);
				f2fs_put_page(npage[0], 0);
				goto release_out;
			}
		}
		if (i < level) {
			parent = npage[i];
			nids[i + 1] = get_nid(parent, offset[i], false);
		}
	}
	dn->nid = nids[level];
	dn->ofs_in_node = offset[level];
	dn->node_page = npage[level];
	dn->data_blkaddr = f2fs_data_blkaddr(dn);

	if (is_inode_flag_set(dn->inode, FI_COMPRESSED_FILE) &&
					f2fs_sb_has_readonly(sbi)) {
		unsigned int c_len = f2fs_cluster_blocks_are_contiguous(dn);
		block_t blkaddr;

		if (!c_len)
			goto out;

		blkaddr = f2fs_data_blkaddr(dn);
		if (blkaddr == COMPRESS_ADDR)
			blkaddr = data_blkaddr(dn->inode, dn->node_page,
						dn->ofs_in_node + 1);

		f2fs_update_extent_tree_range_compressed(dn->inode,
					index, blkaddr,
					F2FS_I(dn->inode)->i_cluster_size,
					c_len);
	}
out:
	return 0;

release_pages:
	f2fs_put_page(parent, 1);
	if (i > 1)
		f2fs_put_page(npage[0], 0);
release_out:
	dn->inode_page = NULL;
	dn->node_page = NULL;
	if (err == -ENOENT) {
		dn->cur_level = i;
		dn->max_level = level;
		dn->ofs_in_node = offset[level];
	}
	return err;
}

static int truncate_node(struct dnode_of_data *dn)
{
	struct f2fs_sb_info *sbi = F2FS_I_SB(dn->inode);
	struct node_info ni;
	int err;
	pgoff_t index;

	err = f2fs_get_node_info(sbi, dn->nid, &ni, false);
	if (err)
		return err;

	/* Deallocate node address */
	f2fs_invalidate_blocks(sbi, ni.blk_addr);
	dec_valid_node_count(sbi, dn->inode, dn->nid == dn->inode->i_ino);
	set_node_addr(sbi, &ni, NULL_ADDR, false);

	if (dn->nid == dn->inode->i_ino) {
		f2fs_remove_orphan_inode(sbi, dn->nid);
		dec_valid_inode_count(sbi);
		f2fs_inode_synced(dn->inode);
	}

	clear_node_page_dirty(dn->node_page);
	set_sbi_flag(sbi, SBI_IS_DIRTY);

	index = dn->node_page->index;
	f2fs_put_page(dn->node_page, 1);

	invalidate_mapping_pages(NODE_MAPPING(sbi),
			index, index);

	dn->node_page = NULL;
	trace_f2fs_truncate_node(dn->inode, dn->nid, ni.blk_addr);

	return 0;
}

static int truncate_dnode(struct dnode_of_data *dn)
{
	struct page *page;
	int err;

	if (dn->nid == 0)
		return 1;

	/* get direct node */
	page = f2fs_get_node_page(F2FS_I_SB(dn->inode), dn->nid);
	if (IS_ERR(page) && PTR_ERR(page) == -ENOENT)
		return 1;
	else if (IS_ERR(page))
		return PTR_ERR(page);

	/* Make dnode_of_data for parameter */
	dn->node_page = page;
	dn->ofs_in_node = 0;
	f2fs_truncate_data_blocks(dn);
	err = truncate_node(dn);
	if (err)
		return err;

	return 1;
}

static int truncate_nodes(struct dnode_of_data *dn, unsigned int nofs,
						int ofs, int depth)
{
	struct dnode_of_data rdn = *dn;
	struct page *page;
	struct f2fs_node *rn;
	nid_t child_nid;
	unsigned int child_nofs;
	int freed = 0;
	int i, ret;

	if (dn->nid == 0)
		return NIDS_PER_BLOCK + 1;

	trace_f2fs_truncate_nodes_enter(dn->inode, dn->nid, dn->data_blkaddr);

	page = f2fs_get_node_page(F2FS_I_SB(dn->inode), dn->nid);
	if (IS_ERR(page)) {
		trace_f2fs_truncate_nodes_exit(dn->inode, PTR_ERR(page));
		return PTR_ERR(page);
	}

	f2fs_ra_node_pages(page, ofs, NIDS_PER_BLOCK);

	rn = F2FS_NODE(page);
	if (depth < 3) {
		for (i = ofs; i < NIDS_PER_BLOCK; i++, freed++) {
			child_nid = le32_to_cpu(rn->in.nid[i]);
			if (child_nid == 0)
				continue;
			rdn.nid = child_nid;
			ret = truncate_dnode(&rdn);
			if (ret < 0)
				goto out_err;
			if (set_nid(page, i, 0, false))
				dn->node_changed = true;
		}
	} else {
		child_nofs = nofs + ofs * (NIDS_PER_BLOCK + 1) + 1;
		for (i = ofs; i < NIDS_PER_BLOCK; i++) {
			child_nid = le32_to_cpu(rn->in.nid[i]);
			if (child_nid == 0) {
				child_nofs += NIDS_PER_BLOCK + 1;
				continue;
			}
			rdn.nid = child_nid;
			ret = truncate_nodes(&rdn, child_nofs, 0, depth - 1);
			if (ret == (NIDS_PER_BLOCK + 1)) {
				if (set_nid(page, i, 0, false))
					dn->node_changed = true;
				child_nofs += ret;
			} else if (ret < 0 && ret != -ENOENT) {
				goto out_err;
			}
		}
		freed = child_nofs;
	}

	if (!ofs) {
		/* remove current indirect node */
		dn->node_page = page;
		ret = truncate_node(dn);
		if (ret)
			goto out_err;
		freed++;
	} else {
		f2fs_put_page(page, 1);
	}
	trace_f2fs_truncate_nodes_exit(dn->inode, freed);
	return freed;

out_err:
	f2fs_put_page(page, 1);
	trace_f2fs_truncate_nodes_exit(dn->inode, ret);
	return ret;
}

static int truncate_partial_nodes(struct dnode_of_data *dn,
			struct f2fs_inode *ri, int *offset, int depth)
{
	struct page *pages[2];
	nid_t nid[3];
	nid_t child_nid;
	int err = 0;
	int i;
	int idx = depth - 2;

	nid[0] = le32_to_cpu(ri->i_nid[offset[0] - NODE_DIR1_BLOCK]);
	if (!nid[0])
		return 0;

	/* get indirect nodes in the path */
	for (i = 0; i < idx + 1; i++) {
		/* reference count'll be increased */
		pages[i] = f2fs_get_node_page(F2FS_I_SB(dn->inode), nid[i]);
		if (IS_ERR(pages[i])) {
			err = PTR_ERR(pages[i]);
			idx = i - 1;
			goto fail;
		}
		nid[i + 1] = get_nid(pages[i], offset[i + 1], false);
	}

	f2fs_ra_node_pages(pages[idx], offset[idx + 1], NIDS_PER_BLOCK);

	/* free direct nodes linked to a partial indirect node */
	for (i = offset[idx + 1]; i < NIDS_PER_BLOCK; i++) {
		child_nid = get_nid(pages[idx], i, false);
		if (!child_nid)
			continue;
		dn->nid = child_nid;
		err = truncate_dnode(dn);
		if (err < 0)
			goto fail;
		if (set_nid(pages[idx], i, 0, false))
			dn->node_changed = true;
	}

	if (offset[idx + 1] == 0) {
		dn->node_page = pages[idx];
		dn->nid = nid[idx];
		err = truncate_node(dn);
		if (err)
			goto fail;
	} else {
		f2fs_put_page(pages[idx], 1);
	}
	offset[idx]++;
	offset[idx + 1] = 0;
	idx--;
fail:
	for (i = idx; i >= 0; i--)
		f2fs_put_page(pages[i], 1);

	trace_f2fs_truncate_partial_nodes(dn->inode, nid, depth, err);

	return err;
}

/*
 * All the block addresses of data and nodes should be nullified.
 */
int f2fs_truncate_inode_blocks(struct inode *inode, pgoff_t from)
{
	struct f2fs_sb_info *sbi = F2FS_I_SB(inode);
	int err = 0, cont = 1;
	int level, offset[4], noffset[4];
	unsigned int nofs = 0;
	struct f2fs_inode *ri;
	struct dnode_of_data dn;
	struct page *page;

	trace_f2fs_truncate_inode_blocks_enter(inode, from);

	level = get_node_path(inode, from, offset, noffset);
	if (level < 0) {
		trace_f2fs_truncate_inode_blocks_exit(inode, level);
		return level;
	}

	page = f2fs_get_node_page(sbi, inode->i_ino);
	if (IS_ERR(page)) {
		trace_f2fs_truncate_inode_blocks_exit(inode, PTR_ERR(page));
		return PTR_ERR(page);
	}

	set_new_dnode(&dn, inode, page, NULL, 0);
	unlock_page(page);

	ri = F2FS_INODE(page);
	switch (level) {
	case 0:
	case 1:
		nofs = noffset[1];
		break;
	case 2:
		nofs = noffset[1];
		if (!offset[level - 1])
			goto skip_partial;
		err = truncate_partial_nodes(&dn, ri, offset, level);
		if (err < 0 && err != -ENOENT)
			goto fail;
		nofs += 1 + NIDS_PER_BLOCK;
		break;
	case 3:
		nofs = 5 + 2 * NIDS_PER_BLOCK;
		if (!offset[level - 1])
			goto skip_partial;
		err = truncate_partial_nodes(&dn, ri, offset, level);
		if (err < 0 && err != -ENOENT)
			goto fail;
		break;
	default:
		BUG();
	}

skip_partial:
	while (cont) {
		dn.nid = le32_to_cpu(ri->i_nid[offset[0] - NODE_DIR1_BLOCK]);
		switch (offset[0]) {
		case NODE_DIR1_BLOCK:
		case NODE_DIR2_BLOCK:
			err = truncate_dnode(&dn);
			break;

		case NODE_IND1_BLOCK:
		case NODE_IND2_BLOCK:
			err = truncate_nodes(&dn, nofs, offset[1], 2);
			break;

		case NODE_DIND_BLOCK:
			err = truncate_nodes(&dn, nofs, offset[1], 3);
			cont = 0;
			break;

		default:
			BUG();
		}
		if (err < 0 && err != -ENOENT)
			goto fail;
		if (offset[1] == 0 &&
				ri->i_nid[offset[0] - NODE_DIR1_BLOCK]) {
			lock_page(page);
			BUG_ON(page->mapping != NODE_MAPPING(sbi));
			f2fs_wait_on_page_writeback(page, NODE, true, true);
			ri->i_nid[offset[0] - NODE_DIR1_BLOCK] = 0;
			set_page_dirty(page);
			unlock_page(page);
		}
		offset[1] = 0;
		offset[0]++;
		nofs += err;
	}
fail:
	f2fs_put_page(page, 0);
	trace_f2fs_truncate_inode_blocks_exit(inode, err);
	return err > 0 ? 0 : err;
}

/* caller must lock inode page */
int f2fs_truncate_xattr_node(struct inode *inode)
{
	struct f2fs_sb_info *sbi = F2FS_I_SB(inode);
	nid_t nid = F2FS_I(inode)->i_xattr_nid;
	struct dnode_of_data dn;
	struct page *npage;
	int err;

	if (!nid)
		return 0;

	npage = f2fs_get_node_page(sbi, nid);
	if (IS_ERR(npage))
		return PTR_ERR(npage);

	set_new_dnode(&dn, inode, NULL, npage, nid);
	err = truncate_node(&dn);
	if (err) {
		f2fs_put_page(npage, 1);
		return err;
	}

	f2fs_i_xnid_write(inode, 0);

	return 0;
}

/*
 * Caller should grab and release a rwsem by calling f2fs_lock_op() and
 * f2fs_unlock_op().
 */
int f2fs_remove_inode_page(struct inode *inode)
{
	struct dnode_of_data dn;
	int err;

	set_new_dnode(&dn, inode, NULL, NULL, inode->i_ino);
	err = f2fs_get_dnode_of_data(&dn, 0, LOOKUP_NODE);
	if (err)
		return err;

	err = f2fs_truncate_xattr_node(inode);
	if (err) {
		f2fs_put_dnode(&dn);
		return err;
	}

	/* remove potential inline_data blocks */
	if (S_ISREG(inode->i_mode) || S_ISDIR(inode->i_mode) ||
				S_ISLNK(inode->i_mode))
		f2fs_truncate_data_blocks_range(&dn, 1);

	/* 0 is possible, after f2fs_new_inode() has failed */
	if (unlikely(f2fs_cp_error(F2FS_I_SB(inode)))) {
		f2fs_put_dnode(&dn);
		return -EIO;
	}

	if (unlikely(inode->i_blocks != 0 && inode->i_blocks != 8)) {
		f2fs_warn(F2FS_I_SB(inode),
			"f2fs_remove_inode_page: inconsistent i_blocks, ino:%lu, iblocks:%llu",
			inode->i_ino, (unsigned long long)inode->i_blocks);
		set_sbi_flag(F2FS_I_SB(inode), SBI_NEED_FSCK);
	}

	/* will put inode & node pages */
	err = truncate_node(&dn);
	if (err) {
		f2fs_put_dnode(&dn);
		return err;
	}
	return 0;
}

struct page *f2fs_new_inode_page(struct inode *inode)
{
	struct dnode_of_data dn;

	/* allocate inode page for new inode */
	set_new_dnode(&dn, inode, NULL, NULL, inode->i_ino);

	/* caller should f2fs_put_page(page, 1); */
	return f2fs_new_node_page(&dn, 0);
}

struct page *f2fs_new_node_page(struct dnode_of_data *dn, unsigned int ofs)
{
	struct f2fs_sb_info *sbi = F2FS_I_SB(dn->inode);
	struct node_info new_ni;
	struct page *page;
	int err;

	if (unlikely(is_inode_flag_set(dn->inode, FI_NO_ALLOC)))
		return ERR_PTR(-EPERM);

	page = f2fs_grab_cache_page(NODE_MAPPING(sbi), dn->nid, false);
	if (!page)
		return ERR_PTR(-ENOMEM);

	if (unlikely((err = inc_valid_node_count(sbi, dn->inode, !ofs))))
		goto fail;

#ifdef CONFIG_F2FS_CHECK_FS
	err = f2fs_get_node_info(sbi, dn->nid, &new_ni, false);
	if (err) {
		dec_valid_node_count(sbi, dn->inode, !ofs);
		goto fail;
	}
	if (unlikely(new_ni.blk_addr != NULL_ADDR)) {
		err = -EFSCORRUPTED;
		set_sbi_flag(sbi, SBI_NEED_FSCK);
		f2fs_handle_error(sbi, ERROR_INVALID_BLKADDR);
		goto fail;
	}
#endif
	new_ni.nid = dn->nid;
	new_ni.ino = dn->inode->i_ino;
	new_ni.blk_addr = NULL_ADDR;
	new_ni.flag = 0;
	new_ni.version = 0;
	set_node_addr(sbi, &new_ni, NEW_ADDR, false);

	f2fs_wait_on_page_writeback(page, NODE, true, true);
	fill_node_footer(page, dn->nid, dn->inode->i_ino, ofs, true);
	set_cold_node(page, S_ISDIR(dn->inode->i_mode));
	if (!PageUptodate(page))
		SetPageUptodate(page);
	if (set_page_dirty(page))
		dn->node_changed = true;

	if (f2fs_has_xattr_block(ofs))
		f2fs_i_xnid_write(dn->inode, dn->nid);

	if (ofs == 0)
		inc_valid_inode_count(sbi);
	return page;

fail:
	clear_node_page_dirty(page);
	f2fs_put_page(page, 1);
	return ERR_PTR(err);
}

/*
 * Caller should do after getting the following values.
 * 0: f2fs_put_page(page, 0)
 * LOCKED_PAGE or error: f2fs_put_page(page, 1)
 */
static int read_node_page(struct page *page, int op_flags)
{
	struct f2fs_sb_info *sbi = F2FS_P_SB(page);
	struct node_info ni;
	struct f2fs_io_info fio = {
		.sbi = sbi,
		.type = NODE,
		.op = REQ_OP_READ,
		.op_flags = op_flags,
		.page = page,
		.encrypted_page = NULL,
	};
	int err;

	if (PageUptodate(page)) {
		if (!f2fs_inode_chksum_verify(sbi, page)) {
			ClearPageUptodate(page);
			return -EFSBADCRC;
		}
		return LOCKED_PAGE;
	}

	err = f2fs_get_node_info(sbi, page->index, &ni, false);
	if (err)
		return err;

	/* NEW_ADDR can be seen, after cp_error drops some dirty node pages */
	if (unlikely(ni.blk_addr == NULL_ADDR || ni.blk_addr == NEW_ADDR) ||
			is_sbi_flag_set(sbi, SBI_IS_SHUTDOWN)) {
		ClearPageUptodate(page);
		return -ENOENT;
	}

	fio.new_blkaddr = fio.old_blkaddr = ni.blk_addr;

	err = f2fs_submit_page_bio(&fio);

	if (!err)
		f2fs_update_iostat(sbi, FS_NODE_READ_IO, F2FS_BLKSIZE);

	return err;
}

/*
 * Readahead a node page
 */
void f2fs_ra_node_page(struct f2fs_sb_info *sbi, nid_t nid)
{
	struct page *apage;
	int err;

	if (!nid)
		return;
	if (f2fs_check_nid_range(sbi, nid))
		return;

	rcu_read_lock();
	apage = radix_tree_lookup(&NODE_MAPPING(sbi)->i_pages, nid);
	rcu_read_unlock();
	if (apage)
		return;

	apage = f2fs_grab_cache_page(NODE_MAPPING(sbi), nid, false);
	if (!apage)
		return;

	err = read_node_page(apage, REQ_RAHEAD);
	f2fs_put_page(apage, err ? 1 : 0);
}

static struct page *__get_node_page(struct f2fs_sb_info *sbi, pgoff_t nid,
					struct page *parent, int start)
{
	struct page *page;
	int err;

	if (!nid)
		return ERR_PTR(-ENOENT);
	if (f2fs_check_nid_range(sbi, nid))
		return ERR_PTR(-EINVAL);
repeat:
	page = f2fs_grab_cache_page(NODE_MAPPING(sbi), nid, false);
	if (!page)
		return ERR_PTR(-ENOMEM);

	err = read_node_page(page, 0);
	if (err < 0) {
		goto out_put_err;
	} else if (err == LOCKED_PAGE) {
		err = 0;
		goto page_hit;
	}

	if (parent)
		f2fs_ra_node_pages(parent, start + 1, MAX_RA_NODE);

	lock_page(page);

	if (unlikely(page->mapping != NODE_MAPPING(sbi))) {
		f2fs_put_page(page, 1);
		goto repeat;
	}

	if (unlikely(!PageUptodate(page))) {
		err = -EIO;
		goto out_err;
	}

	if (!f2fs_inode_chksum_verify(sbi, page)) {
		err = -EFSBADCRC;
		goto out_err;
	}
page_hit:
	if (likely(nid == nid_of_node(page)))
		return page;

	f2fs_warn(sbi, "inconsistent node block, nid:%lu, node_footer[nid:%u,ino:%u,ofs:%u,cpver:%llu,blkaddr:%u]",
			  nid, nid_of_node(page), ino_of_node(page),
			  ofs_of_node(page), cpver_of_node(page),
			  next_blkaddr_of_node(page));
	set_sbi_flag(sbi, SBI_NEED_FSCK);
	err = -EINVAL;
out_err:
	ClearPageUptodate(page);
out_put_err:
	/* ENOENT comes from read_node_page which is not an error. */
	if (err != -ENOENT)
		f2fs_handle_page_eio(sbi, page->index, NODE);
	f2fs_put_page(page, 1);
	return ERR_PTR(err);
}

struct page *f2fs_get_node_page(struct f2fs_sb_info *sbi, pgoff_t nid)
{
	return __get_node_page(sbi, nid, NULL, 0);
}

struct page *f2fs_get_node_page_ra(struct page *parent, int start)
{
	struct f2fs_sb_info *sbi = F2FS_P_SB(parent);
	nid_t nid = get_nid(parent, start, false);

	return __get_node_page(sbi, nid, parent, start);
}

static void flush_inline_data(struct f2fs_sb_info *sbi, nid_t ino)
{
	struct inode *inode;
	struct page *page;
	int ret;

	/* should flush inline_data before evict_inode */
	inode = ilookup(sbi->sb, ino);
	if (!inode)
		return;

	page = f2fs_pagecache_get_page(inode->i_mapping, 0,
					FGP_LOCK|FGP_NOWAIT, 0);
	if (!page)
		goto iput_out;

	if (!PageUptodate(page))
		goto page_out;

	if (!PageDirty(page))
		goto page_out;

	if (!clear_page_dirty_for_io(page))
		goto page_out;

	ret = f2fs_write_inline_data(inode, page);
	inode_dec_dirty_pages(inode);
	f2fs_remove_dirty_inode(inode);
	if (ret)
		set_page_dirty(page);
page_out:
	f2fs_put_page(page, 1);
iput_out:
	iput(inode);
}

static struct page *last_fsync_dnode(struct f2fs_sb_info *sbi, nid_t ino)
{
	pgoff_t index;
	struct pagevec pvec;
	struct page *last_page = NULL;
	int nr_pages;

	pagevec_init(&pvec);
	index = 0;

	while ((nr_pages = pagevec_lookup_tag(&pvec, NODE_MAPPING(sbi), &index,
				PAGECACHE_TAG_DIRTY))) {
		int i;

		for (i = 0; i < nr_pages; i++) {
			struct page *page = pvec.pages[i];

			if (unlikely(f2fs_cp_error(sbi))) {
				f2fs_put_page(last_page, 0);
				pagevec_release(&pvec);
				return ERR_PTR(-EIO);
			}

			if (!IS_DNODE(page) || !is_cold_node(page))
				continue;
			if (ino_of_node(page) != ino)
				continue;

			lock_page(page);

			if (unlikely(page->mapping != NODE_MAPPING(sbi))) {
continue_unlock:
				unlock_page(page);
				continue;
			}
			if (ino_of_node(page) != ino)
				goto continue_unlock;

			if (!PageDirty(page)) {
				/* someone wrote it for us */
				goto continue_unlock;
			}

			if (last_page)
				f2fs_put_page(last_page, 0);

			get_page(page);
			last_page = page;
			unlock_page(page);
		}
		pagevec_release(&pvec);
		cond_resched();
	}
	return last_page;
}

static int __write_node_page(struct page *page, bool atomic, bool *submitted,
				struct writeback_control *wbc, bool do_balance,
				enum iostat_type io_type, unsigned int *seq_id)
{
	struct f2fs_sb_info *sbi = F2FS_P_SB(page);
	nid_t nid;
	struct node_info ni;
	struct f2fs_io_info fio = {
		.sbi = sbi,
		.ino = ino_of_node(page),
		.type = NODE,
		.op = REQ_OP_WRITE,
		.op_flags = wbc_to_write_flags(wbc),
		.page = page,
		.encrypted_page = NULL,
		.submitted = false,
		.io_type = io_type,
		.io_wbc = wbc,
	};
	unsigned int seq;

	trace_f2fs_writepage(page, NODE);

	if (unlikely(f2fs_cp_error(sbi))) {
		ClearPageUptodate(page);
		dec_page_count(sbi, F2FS_DIRTY_NODES);
		unlock_page(page);
		return 0;
	}

	if (unlikely(is_sbi_flag_set(sbi, SBI_POR_DOING)))
		goto redirty_out;

	if (!is_sbi_flag_set(sbi, SBI_CP_DISABLED) &&
			wbc->sync_mode == WB_SYNC_NONE &&
			IS_DNODE(page) && is_cold_node(page))
		goto redirty_out;

	/* get old block addr of this node page */
	nid = nid_of_node(page);
	f2fs_bug_on(sbi, page->index != nid);

	if (f2fs_get_node_info(sbi, nid, &ni, !do_balance))
		goto redirty_out;

	if (wbc->for_reclaim) {
		if (!f2fs_down_read_trylock(&sbi->node_write))
			goto redirty_out;
	} else {
		f2fs_down_read(&sbi->node_write);
	}

	/* This page is already truncated */
	if (unlikely(ni.blk_addr == NULL_ADDR)) {
		ClearPageUptodate(page);
		dec_page_count(sbi, F2FS_DIRTY_NODES);
		f2fs_up_read(&sbi->node_write);
		unlock_page(page);
		return 0;
	}

	if (__is_valid_data_blkaddr(ni.blk_addr) &&
		!f2fs_is_valid_blkaddr(sbi, ni.blk_addr,
					DATA_GENERIC_ENHANCE)) {
		f2fs_up_read(&sbi->node_write);
		goto redirty_out;
	}

	if (atomic && !test_opt(sbi, NOBARRIER) && !f2fs_sb_has_blkzoned(sbi))
		fio.op_flags |= REQ_PREFLUSH | REQ_FUA;

	/* should add to global list before clearing PAGECACHE status */
	if (f2fs_in_warm_node_list(sbi, page)) {
		seq = f2fs_add_fsync_node_entry(sbi, page);
		if (seq_id)
			*seq_id = seq;
	}

	set_page_writeback(page);
	ClearPageError(page);

	fio.old_blkaddr = ni.blk_addr;
	f2fs_do_write_node_page(nid, &fio);
	set_node_addr(sbi, &ni, fio.new_blkaddr, is_fsync_dnode(page));
	dec_page_count(sbi, F2FS_DIRTY_NODES);
	f2fs_up_read(&sbi->node_write);

	if (wbc->for_reclaim) {
		f2fs_submit_merged_write_cond(sbi, NULL, page, 0, NODE);
		submitted = NULL;
	}

	unlock_page(page);

	if (unlikely(f2fs_cp_error(sbi))) {
		f2fs_submit_merged_write(sbi, NODE);
		submitted = NULL;
	}
	if (submitted)
		*submitted = fio.submitted;

	if (do_balance)
		f2fs_balance_fs(sbi, false);
	return 0;

redirty_out:
	redirty_page_for_writepage(wbc, page);
	return AOP_WRITEPAGE_ACTIVATE;
}

int f2fs_move_node_page(struct page *node_page, int gc_type)
{
	int err = 0;

	if (gc_type == FG_GC) {
		struct writeback_control wbc = {
			.sync_mode = WB_SYNC_ALL,
			.nr_to_write = 1,
			.for_reclaim = 0,
		};

		f2fs_wait_on_page_writeback(node_page, NODE, true, true);

		set_page_dirty(node_page);

		if (!clear_page_dirty_for_io(node_page)) {
			err = -EAGAIN;
			goto out_page;
		}

		if (__write_node_page(node_page, false, NULL,
					&wbc, false, FS_GC_NODE_IO, NULL)) {
			err = -EAGAIN;
			unlock_page(node_page);
		}
		goto release_page;
	} else {
		/* set page dirty and write it */
		if (!PageWriteback(node_page))
			set_page_dirty(node_page);
	}
out_page:
	unlock_page(node_page);
release_page:
	f2fs_put_page(node_page, 0);
	return err;
}

static int f2fs_write_node_page(struct page *page,
				struct writeback_control *wbc)
{
	return __write_node_page(page, false, NULL, wbc, false,
						FS_NODE_IO, NULL);
}

int f2fs_fsync_node_pages(struct f2fs_sb_info *sbi, struct inode *inode,
			struct writeback_control *wbc, bool atomic,
			unsigned int *seq_id)
{
	pgoff_t index;
	struct pagevec pvec;
	int ret = 0;
	struct page *last_page = NULL;
	bool marked = false;
	nid_t ino = inode->i_ino;
	int nr_pages;
	int nwritten = 0;

	if (atomic) {
		last_page = last_fsync_dnode(sbi, ino);
		if (IS_ERR_OR_NULL(last_page))
			return PTR_ERR_OR_ZERO(last_page);
	}
retry:
	pagevec_init(&pvec);
	index = 0;

	while ((nr_pages = pagevec_lookup_tag(&pvec, NODE_MAPPING(sbi), &index,
				PAGECACHE_TAG_DIRTY))) {
		int i;

		for (i = 0; i < nr_pages; i++) {
			struct page *page = pvec.pages[i];
			bool submitted = false;

			if (unlikely(f2fs_cp_error(sbi))) {
				f2fs_put_page(last_page, 0);
				pagevec_release(&pvec);
				ret = -EIO;
				goto out;
			}

			if (!IS_DNODE(page) || !is_cold_node(page))
				continue;
			if (ino_of_node(page) != ino)
				continue;

			lock_page(page);

			if (unlikely(page->mapping != NODE_MAPPING(sbi))) {
continue_unlock:
				unlock_page(page);
				continue;
			}
			if (ino_of_node(page) != ino)
				goto continue_unlock;

			if (!PageDirty(page) && page != last_page) {
				/* someone wrote it for us */
				goto continue_unlock;
			}

			f2fs_wait_on_page_writeback(page, NODE, true, true);

			set_fsync_mark(page, 0);
			set_dentry_mark(page, 0);

			if (!atomic || page == last_page) {
				set_fsync_mark(page, 1);
				percpu_counter_inc(&sbi->rf_node_block_count);
				if (IS_INODE(page)) {
					if (is_inode_flag_set(inode,
								FI_DIRTY_INODE))
						f2fs_update_inode(inode, page);
					set_dentry_mark(page,
						f2fs_need_dentry_mark(sbi, ino));
				}
				/* may be written by other thread */
				if (!PageDirty(page))
					set_page_dirty(page);
			}

			if (!clear_page_dirty_for_io(page))
				goto continue_unlock;

			ret = __write_node_page(page, atomic &&
						page == last_page,
						&submitted, wbc, true,
						FS_NODE_IO, seq_id);
			if (ret) {
				unlock_page(page);
				f2fs_put_page(last_page, 0);
				break;
			} else if (submitted) {
				nwritten++;
			}

			if (page == last_page) {
				f2fs_put_page(page, 0);
				marked = true;
				break;
			}
		}
		pagevec_release(&pvec);
		cond_resched();

		if (ret || marked)
			break;
	}
	if (!ret && atomic && !marked) {
		f2fs_debug(sbi, "Retry to write fsync mark: ino=%u, idx=%lx",
			   ino, last_page->index);
		lock_page(last_page);
		f2fs_wait_on_page_writeback(last_page, NODE, true, true);
		set_page_dirty(last_page);
		unlock_page(last_page);
		goto retry;
	}
out:
	if (nwritten)
		f2fs_submit_merged_write_cond(sbi, NULL, NULL, ino, NODE);
	return ret ? -EIO : 0;
}

static int f2fs_match_ino(struct inode *inode, unsigned long ino, void *data)
{
	struct f2fs_sb_info *sbi = F2FS_I_SB(inode);
	bool clean;

	if (inode->i_ino != ino)
		return 0;

	if (!is_inode_flag_set(inode, FI_DIRTY_INODE))
		return 0;

	spin_lock(&sbi->inode_lock[DIRTY_META]);
	clean = list_empty(&F2FS_I(inode)->gdirty_list);
	spin_unlock(&sbi->inode_lock[DIRTY_META]);

	if (clean)
		return 0;

	inode = igrab(inode);
	if (!inode)
		return 0;
	return 1;
}

static bool flush_dirty_inode(struct page *page)
{
	struct f2fs_sb_info *sbi = F2FS_P_SB(page);
	struct inode *inode;
	nid_t ino = ino_of_node(page);

	inode = find_inode_nowait(sbi->sb, ino, f2fs_match_ino, NULL);
	if (!inode)
		return false;

	f2fs_update_inode(inode, page);
	unlock_page(page);

	iput(inode);
	return true;
}

void f2fs_flush_inline_data(struct f2fs_sb_info *sbi)
{
	pgoff_t index = 0;
	struct pagevec pvec;
	int nr_pages;

	pagevec_init(&pvec);

	while ((nr_pages = pagevec_lookup_tag(&pvec,
			NODE_MAPPING(sbi), &index, PAGECACHE_TAG_DIRTY))) {
		int i;

		for (i = 0; i < nr_pages; i++) {
			struct page *page = pvec.pages[i];

			if (!IS_DNODE(page))
				continue;

			lock_page(page);

			if (unlikely(page->mapping != NODE_MAPPING(sbi))) {
continue_unlock:
				unlock_page(page);
				continue;
			}

			if (!PageDirty(page)) {
				/* someone wrote it for us */
				goto continue_unlock;
			}

			/* flush inline_data, if it's async context. */
			if (page_private_inline(page)) {
				clear_page_private_inline(page);
				unlock_page(page);
				flush_inline_data(sbi, ino_of_node(page));
				continue;
			}
			unlock_page(page);
		}
		pagevec_release(&pvec);
		cond_resched();
	}
}

int f2fs_sync_node_pages(struct f2fs_sb_info *sbi,
				struct writeback_control *wbc,
				bool do_balance, enum iostat_type io_type)
{
	pgoff_t index;
	struct pagevec pvec;
	int step = 0;
	int nwritten = 0;
	int ret = 0;
	int nr_pages, done = 0;

	pagevec_init(&pvec);

next_step:
	index = 0;

	while (!done && (nr_pages = pagevec_lookup_tag(&pvec,
			NODE_MAPPING(sbi), &index, PAGECACHE_TAG_DIRTY))) {
		int i;

		for (i = 0; i < nr_pages; i++) {
			struct page *page = pvec.pages[i];
			bool submitted = false;

			/* give a priority to WB_SYNC threads */
			if (atomic_read(&sbi->wb_sync_req[NODE]) &&
					wbc->sync_mode == WB_SYNC_NONE) {
				done = 1;
				break;
			}

			/*
			 * flushing sequence with step:
			 * 0. indirect nodes
			 * 1. dentry dnodes
			 * 2. file dnodes
			 */
			if (step == 0 && IS_DNODE(page))
				continue;
			if (step == 1 && (!IS_DNODE(page) ||
						is_cold_node(page)))
				continue;
			if (step == 2 && (!IS_DNODE(page) ||
						!is_cold_node(page)))
				continue;
lock_node:
			if (wbc->sync_mode == WB_SYNC_ALL)
				lock_page(page);
			else if (!trylock_page(page))
				continue;

			if (unlikely(page->mapping != NODE_MAPPING(sbi))) {
continue_unlock:
				unlock_page(page);
				continue;
			}

			if (!PageDirty(page)) {
				/* someone wrote it for us */
				goto continue_unlock;
			}

			/* flush inline_data/inode, if it's async context. */
			if (!do_balance)
				goto write_node;

			/* flush inline_data */
<<<<<<< HEAD
			if (is_inline_node(page)) {
				clear_inline_node(page);
=======
			if (page_private_inline(page)) {
				clear_page_private_inline(page);
>>>>>>> a36b0c3d
				unlock_page(page);
				flush_inline_data(sbi, ino_of_node(page));
				goto lock_node;
			}

			/* flush dirty inode */
<<<<<<< HEAD
			if (IS_INODE(page) && may_dirty) {
				may_dirty = false;
				if (flush_dirty_inode(page))
					goto lock_node;
			}
=======
			if (IS_INODE(page) && flush_dirty_inode(page))
				goto lock_node;
>>>>>>> a36b0c3d
write_node:
			f2fs_wait_on_page_writeback(page, NODE, true, true);

			if (!clear_page_dirty_for_io(page))
				goto continue_unlock;

			set_fsync_mark(page, 0);
			set_dentry_mark(page, 0);

			ret = __write_node_page(page, false, &submitted,
						wbc, do_balance, io_type, NULL);
			if (ret)
				unlock_page(page);
			else if (submitted)
				nwritten++;

			if (--wbc->nr_to_write == 0)
				break;
		}
		pagevec_release(&pvec);
		cond_resched();

		if (wbc->nr_to_write == 0) {
			step = 2;
			break;
		}
	}

	if (step < 2) {
		if (!is_sbi_flag_set(sbi, SBI_CP_DISABLED) &&
				wbc->sync_mode == WB_SYNC_NONE && step == 1)
			goto out;
		step++;
		goto next_step;
	}
out:
	if (nwritten)
		f2fs_submit_merged_write(sbi, NODE);

	if (unlikely(f2fs_cp_error(sbi)))
		return -EIO;
	return ret;
}

int f2fs_wait_on_node_pages_writeback(struct f2fs_sb_info *sbi,
						unsigned int seq_id)
{
	struct fsync_node_entry *fn;
	struct page *page;
	struct list_head *head = &sbi->fsync_node_list;
	unsigned long flags;
	unsigned int cur_seq_id = 0;
	int ret2, ret = 0;

	while (seq_id && cur_seq_id < seq_id) {
		spin_lock_irqsave(&sbi->fsync_node_lock, flags);
		if (list_empty(head)) {
			spin_unlock_irqrestore(&sbi->fsync_node_lock, flags);
			break;
		}
		fn = list_first_entry(head, struct fsync_node_entry, list);
		if (fn->seq_id > seq_id) {
			spin_unlock_irqrestore(&sbi->fsync_node_lock, flags);
			break;
		}
		cur_seq_id = fn->seq_id;
		page = fn->page;
		get_page(page);
		spin_unlock_irqrestore(&sbi->fsync_node_lock, flags);

		f2fs_wait_on_page_writeback(page, NODE, true, false);
		if (TestClearPageError(page))
			ret = -EIO;

		put_page(page);

		if (ret)
			break;
	}

	ret2 = filemap_check_errors(NODE_MAPPING(sbi));
	if (!ret)
		ret = ret2;

	return ret;
}

static int f2fs_write_node_pages(struct address_space *mapping,
			    struct writeback_control *wbc)
{
	struct f2fs_sb_info *sbi = F2FS_M_SB(mapping);
	struct blk_plug plug;
	long diff;

	if (unlikely(is_sbi_flag_set(sbi, SBI_POR_DOING)))
		goto skip_write;

	/* balancing f2fs's metadata in background */
	f2fs_balance_fs_bg(sbi, true);

	/* collect a number of dirty node pages and write together */
	if (wbc->sync_mode != WB_SYNC_ALL &&
			get_pages(sbi, F2FS_DIRTY_NODES) <
					nr_pages_to_skip(sbi, NODE))
		goto skip_write;

	if (wbc->sync_mode == WB_SYNC_ALL)
		atomic_inc(&sbi->wb_sync_req[NODE]);
	else if (atomic_read(&sbi->wb_sync_req[NODE])) {
		/* to avoid potential deadlock */
		if (current->plug)
			blk_finish_plug(current->plug);
		goto skip_write;
	}

	trace_f2fs_writepages(mapping->host, wbc, NODE);

	diff = nr_pages_to_write(sbi, NODE, wbc);
	blk_start_plug(&plug);
	f2fs_sync_node_pages(sbi, wbc, true, FS_NODE_IO);
	blk_finish_plug(&plug);
	wbc->nr_to_write = max((long)0, wbc->nr_to_write - diff);

	if (wbc->sync_mode == WB_SYNC_ALL)
		atomic_dec(&sbi->wb_sync_req[NODE]);
	return 0;

skip_write:
	wbc->pages_skipped += get_pages(sbi, F2FS_DIRTY_NODES);
	trace_f2fs_writepages(mapping->host, wbc, NODE);
	return 0;
}

static int f2fs_set_node_page_dirty(struct page *page)
{
	trace_f2fs_set_page_dirty(page, NODE);

	if (!PageUptodate(page))
		SetPageUptodate(page);
#ifdef CONFIG_F2FS_CHECK_FS
	if (IS_INODE(page))
		f2fs_inode_chksum_set(F2FS_P_SB(page), page);
#endif
	if (__set_page_dirty_nobuffers(page)) {
		inc_page_count(F2FS_P_SB(page), F2FS_DIRTY_NODES);
		set_page_private_reference(page);
		return 1;
	}
	return 0;
}

/*
 * Structure of the f2fs node operations
 */
const struct address_space_operations f2fs_node_aops = {
	.writepage	= f2fs_write_node_page,
	.writepages	= f2fs_write_node_pages,
	.set_page_dirty	= f2fs_set_node_page_dirty,
	.invalidatepage	= f2fs_invalidate_page,
	.releasepage	= f2fs_release_page,
#ifdef CONFIG_MIGRATION
	.migratepage	= f2fs_migrate_page,
#endif
};

static struct free_nid *__lookup_free_nid_list(struct f2fs_nm_info *nm_i,
						nid_t n)
{
	return radix_tree_lookup(&nm_i->free_nid_root, n);
}

static int __insert_free_nid(struct f2fs_sb_info *sbi,
				struct free_nid *i)
{
	struct f2fs_nm_info *nm_i = NM_I(sbi);
	int err = radix_tree_insert(&nm_i->free_nid_root, i->nid, i);

	if (err)
		return err;

	nm_i->nid_cnt[FREE_NID]++;
	list_add_tail(&i->list, &nm_i->free_nid_list);
	return 0;
}

static void __remove_free_nid(struct f2fs_sb_info *sbi,
			struct free_nid *i, enum nid_state state)
{
	struct f2fs_nm_info *nm_i = NM_I(sbi);

	f2fs_bug_on(sbi, state != i->state);
	nm_i->nid_cnt[state]--;
	if (state == FREE_NID)
		list_del(&i->list);
	radix_tree_delete(&nm_i->free_nid_root, i->nid);
}

static void __move_free_nid(struct f2fs_sb_info *sbi, struct free_nid *i,
			enum nid_state org_state, enum nid_state dst_state)
{
	struct f2fs_nm_info *nm_i = NM_I(sbi);

	f2fs_bug_on(sbi, org_state != i->state);
	i->state = dst_state;
	nm_i->nid_cnt[org_state]--;
	nm_i->nid_cnt[dst_state]++;

	switch (dst_state) {
	case PREALLOC_NID:
		list_del(&i->list);
		break;
	case FREE_NID:
		list_add_tail(&i->list, &nm_i->free_nid_list);
		break;
	default:
		BUG_ON(1);
	}
}

bool f2fs_nat_bitmap_enabled(struct f2fs_sb_info *sbi)
{
	struct f2fs_nm_info *nm_i = NM_I(sbi);
	unsigned int i;
	bool ret = true;

	f2fs_down_read(&nm_i->nat_tree_lock);
	for (i = 0; i < nm_i->nat_blocks; i++) {
		if (!test_bit_le(i, nm_i->nat_block_bitmap)) {
			ret = false;
			break;
		}
	}
	f2fs_up_read(&nm_i->nat_tree_lock);

	return ret;
}

static void update_free_nid_bitmap(struct f2fs_sb_info *sbi, nid_t nid,
							bool set, bool build)
{
	struct f2fs_nm_info *nm_i = NM_I(sbi);
	unsigned int nat_ofs = NAT_BLOCK_OFFSET(nid);
	unsigned int nid_ofs = nid - START_NID(nid);

	if (!test_bit_le(nat_ofs, nm_i->nat_block_bitmap))
		return;

	if (set) {
		if (test_bit_le(nid_ofs, nm_i->free_nid_bitmap[nat_ofs]))
			return;
		__set_bit_le(nid_ofs, nm_i->free_nid_bitmap[nat_ofs]);
		nm_i->free_nid_count[nat_ofs]++;
	} else {
		if (!test_bit_le(nid_ofs, nm_i->free_nid_bitmap[nat_ofs]))
			return;
		__clear_bit_le(nid_ofs, nm_i->free_nid_bitmap[nat_ofs]);
		if (!build)
			nm_i->free_nid_count[nat_ofs]--;
	}
}

/* return if the nid is recognized as free */
static bool add_free_nid(struct f2fs_sb_info *sbi,
				nid_t nid, bool build, bool update)
{
	struct f2fs_nm_info *nm_i = NM_I(sbi);
	struct free_nid *i, *e;
	struct nat_entry *ne;
	int err = -EINVAL;
	bool ret = false;

	/* 0 nid should not be used */
	if (unlikely(nid == 0))
		return false;

	if (unlikely(f2fs_check_nid_range(sbi, nid)))
		return false;

	i = f2fs_kmem_cache_alloc(free_nid_slab, GFP_NOFS, true, NULL);
	i->nid = nid;
	i->state = FREE_NID;

	radix_tree_preload(GFP_NOFS | __GFP_NOFAIL);

	spin_lock(&nm_i->nid_list_lock);

	if (build) {
		/*
		 *   Thread A             Thread B
		 *  - f2fs_create
		 *   - f2fs_new_inode
		 *    - f2fs_alloc_nid
		 *     - __insert_nid_to_list(PREALLOC_NID)
		 *                     - f2fs_balance_fs_bg
		 *                      - f2fs_build_free_nids
		 *                       - __f2fs_build_free_nids
		 *                        - scan_nat_page
		 *                         - add_free_nid
		 *                          - __lookup_nat_cache
		 *  - f2fs_add_link
		 *   - f2fs_init_inode_metadata
		 *    - f2fs_new_inode_page
		 *     - f2fs_new_node_page
		 *      - set_node_addr
		 *  - f2fs_alloc_nid_done
		 *   - __remove_nid_from_list(PREALLOC_NID)
		 *                         - __insert_nid_to_list(FREE_NID)
		 */
		ne = __lookup_nat_cache(nm_i, nid);
		if (ne && (!get_nat_flag(ne, IS_CHECKPOINTED) ||
				nat_get_blkaddr(ne) != NULL_ADDR))
			goto err_out;

		e = __lookup_free_nid_list(nm_i, nid);
		if (e) {
			if (e->state == FREE_NID)
				ret = true;
			goto err_out;
		}
	}
	ret = true;
	err = __insert_free_nid(sbi, i);
err_out:
	if (update) {
		update_free_nid_bitmap(sbi, nid, ret, build);
		if (!build)
			nm_i->available_nids++;
	}
	spin_unlock(&nm_i->nid_list_lock);
	radix_tree_preload_end();

	if (err)
		kmem_cache_free(free_nid_slab, i);
	return ret;
}

static void remove_free_nid(struct f2fs_sb_info *sbi, nid_t nid)
{
	struct f2fs_nm_info *nm_i = NM_I(sbi);
	struct free_nid *i;
	bool need_free = false;

	spin_lock(&nm_i->nid_list_lock);
	i = __lookup_free_nid_list(nm_i, nid);
	if (i && i->state == FREE_NID) {
		__remove_free_nid(sbi, i, FREE_NID);
		need_free = true;
	}
	spin_unlock(&nm_i->nid_list_lock);

	if (need_free)
		kmem_cache_free(free_nid_slab, i);
}

static int scan_nat_page(struct f2fs_sb_info *sbi,
			struct page *nat_page, nid_t start_nid)
{
	struct f2fs_nm_info *nm_i = NM_I(sbi);
	struct f2fs_nat_block *nat_blk = page_address(nat_page);
	block_t blk_addr;
	unsigned int nat_ofs = NAT_BLOCK_OFFSET(start_nid);
	int i;

	__set_bit_le(nat_ofs, nm_i->nat_block_bitmap);

	i = start_nid % NAT_ENTRY_PER_BLOCK;

	for (; i < NAT_ENTRY_PER_BLOCK; i++, start_nid++) {
		if (unlikely(start_nid >= nm_i->max_nid))
			break;

		blk_addr = le32_to_cpu(nat_blk->entries[i].block_addr);

		if (blk_addr == NEW_ADDR)
			return -EINVAL;

		if (blk_addr == NULL_ADDR) {
			add_free_nid(sbi, start_nid, true, true);
		} else {
			spin_lock(&NM_I(sbi)->nid_list_lock);
			update_free_nid_bitmap(sbi, start_nid, false, true);
			spin_unlock(&NM_I(sbi)->nid_list_lock);
		}
	}

	return 0;
}

static void scan_curseg_cache(struct f2fs_sb_info *sbi)
{
	struct curseg_info *curseg = CURSEG_I(sbi, CURSEG_HOT_DATA);
	struct f2fs_journal *journal = curseg->journal;
	int i;

	down_read(&curseg->journal_rwsem);
	for (i = 0; i < nats_in_cursum(journal); i++) {
		block_t addr;
		nid_t nid;

		addr = le32_to_cpu(nat_in_journal(journal, i).block_addr);
		nid = le32_to_cpu(nid_in_journal(journal, i));
		if (addr == NULL_ADDR)
			add_free_nid(sbi, nid, true, false);
		else
			remove_free_nid(sbi, nid);
	}
	up_read(&curseg->journal_rwsem);
}

static void scan_free_nid_bits(struct f2fs_sb_info *sbi)
{
	struct f2fs_nm_info *nm_i = NM_I(sbi);
	unsigned int i, idx;
	nid_t nid;

	f2fs_down_read(&nm_i->nat_tree_lock);

	for (i = 0; i < nm_i->nat_blocks; i++) {
		if (!test_bit_le(i, nm_i->nat_block_bitmap))
			continue;
		if (!nm_i->free_nid_count[i])
			continue;
		for (idx = 0; idx < NAT_ENTRY_PER_BLOCK; idx++) {
			idx = find_next_bit_le(nm_i->free_nid_bitmap[i],
						NAT_ENTRY_PER_BLOCK, idx);
			if (idx >= NAT_ENTRY_PER_BLOCK)
				break;

			nid = i * NAT_ENTRY_PER_BLOCK + idx;
			add_free_nid(sbi, nid, true, false);

			if (nm_i->nid_cnt[FREE_NID] >= MAX_FREE_NIDS)
				goto out;
		}
	}
out:
	scan_curseg_cache(sbi);

	f2fs_up_read(&nm_i->nat_tree_lock);
}

static int __f2fs_build_free_nids(struct f2fs_sb_info *sbi,
						bool sync, bool mount)
{
	struct f2fs_nm_info *nm_i = NM_I(sbi);
	int i = 0, ret;
	nid_t nid = nm_i->next_scan_nid;

	if (unlikely(nid >= nm_i->max_nid))
		nid = 0;

	if (unlikely(nid % NAT_ENTRY_PER_BLOCK))
		nid = NAT_BLOCK_OFFSET(nid) * NAT_ENTRY_PER_BLOCK;

	/* Enough entries */
	if (nm_i->nid_cnt[FREE_NID] >= NAT_ENTRY_PER_BLOCK)
		return 0;

	if (!sync && !f2fs_available_free_memory(sbi, FREE_NIDS))
		return 0;

	if (!mount) {
		/* try to find free nids in free_nid_bitmap */
		scan_free_nid_bits(sbi);

		if (nm_i->nid_cnt[FREE_NID] >= NAT_ENTRY_PER_BLOCK)
			return 0;
	}

	/* readahead nat pages to be scanned */
	f2fs_ra_meta_pages(sbi, NAT_BLOCK_OFFSET(nid), FREE_NID_PAGES,
							META_NAT, true);

	f2fs_down_read(&nm_i->nat_tree_lock);

	while (1) {
		if (!test_bit_le(NAT_BLOCK_OFFSET(nid),
						nm_i->nat_block_bitmap)) {
			struct page *page = get_current_nat_page(sbi, nid);

			if (IS_ERR(page)) {
				ret = PTR_ERR(page);
			} else {
				ret = scan_nat_page(sbi, page, nid);
				f2fs_put_page(page, 1);
			}

			if (ret) {
				f2fs_up_read(&nm_i->nat_tree_lock);
				f2fs_err(sbi, "NAT is corrupt, run fsck to fix it");
				return ret;
			}
		}

		nid += (NAT_ENTRY_PER_BLOCK - (nid % NAT_ENTRY_PER_BLOCK));
		if (unlikely(nid >= nm_i->max_nid))
			nid = 0;

		if (++i >= FREE_NID_PAGES)
			break;
	}

	/* go to the next free nat pages to find free nids abundantly */
	nm_i->next_scan_nid = nid;

	/* find free nids from current sum_pages */
	scan_curseg_cache(sbi);

	f2fs_up_read(&nm_i->nat_tree_lock);

	f2fs_ra_meta_pages(sbi, NAT_BLOCK_OFFSET(nm_i->next_scan_nid),
					nm_i->ra_nid_pages, META_NAT, false);

	return 0;
}

int f2fs_build_free_nids(struct f2fs_sb_info *sbi, bool sync, bool mount)
{
	int ret;

	mutex_lock(&NM_I(sbi)->build_lock);
	ret = __f2fs_build_free_nids(sbi, sync, mount);
	mutex_unlock(&NM_I(sbi)->build_lock);

	return ret;
}

/*
 * If this function returns success, caller can obtain a new nid
 * from second parameter of this function.
 * The returned nid could be used ino as well as nid when inode is created.
 */
bool f2fs_alloc_nid(struct f2fs_sb_info *sbi, nid_t *nid)
{
	struct f2fs_nm_info *nm_i = NM_I(sbi);
	struct free_nid *i = NULL;
retry:
	if (time_to_inject(sbi, FAULT_ALLOC_NID)) {
		f2fs_show_injection_info(sbi, FAULT_ALLOC_NID);
		return false;
	}

	spin_lock(&nm_i->nid_list_lock);

	if (unlikely(nm_i->available_nids == 0)) {
		spin_unlock(&nm_i->nid_list_lock);
		return false;
	}

	/* We should not use stale free nids created by f2fs_build_free_nids */
	if (nm_i->nid_cnt[FREE_NID] && !on_f2fs_build_free_nids(nm_i)) {
		f2fs_bug_on(sbi, list_empty(&nm_i->free_nid_list));
		i = list_first_entry(&nm_i->free_nid_list,
					struct free_nid, list);
		*nid = i->nid;

		__move_free_nid(sbi, i, FREE_NID, PREALLOC_NID);
		nm_i->available_nids--;

		update_free_nid_bitmap(sbi, *nid, false, false);

		spin_unlock(&nm_i->nid_list_lock);
		return true;
	}
	spin_unlock(&nm_i->nid_list_lock);

	/* Let's scan nat pages and its caches to get free nids */
	if (!f2fs_build_free_nids(sbi, true, false))
		goto retry;
	return false;
}

/*
 * f2fs_alloc_nid() should be called prior to this function.
 */
void f2fs_alloc_nid_done(struct f2fs_sb_info *sbi, nid_t nid)
{
	struct f2fs_nm_info *nm_i = NM_I(sbi);
	struct free_nid *i;

	spin_lock(&nm_i->nid_list_lock);
	i = __lookup_free_nid_list(nm_i, nid);
	f2fs_bug_on(sbi, !i);
	__remove_free_nid(sbi, i, PREALLOC_NID);
	spin_unlock(&nm_i->nid_list_lock);

	kmem_cache_free(free_nid_slab, i);
}

/*
 * f2fs_alloc_nid() should be called prior to this function.
 */
void f2fs_alloc_nid_failed(struct f2fs_sb_info *sbi, nid_t nid)
{
	struct f2fs_nm_info *nm_i = NM_I(sbi);
	struct free_nid *i;
	bool need_free = false;

	if (!nid)
		return;

	spin_lock(&nm_i->nid_list_lock);
	i = __lookup_free_nid_list(nm_i, nid);
	f2fs_bug_on(sbi, !i);

	if (!f2fs_available_free_memory(sbi, FREE_NIDS)) {
		__remove_free_nid(sbi, i, PREALLOC_NID);
		need_free = true;
	} else {
		__move_free_nid(sbi, i, PREALLOC_NID, FREE_NID);
	}

	nm_i->available_nids++;

	update_free_nid_bitmap(sbi, nid, true, false);

	spin_unlock(&nm_i->nid_list_lock);

	if (need_free)
		kmem_cache_free(free_nid_slab, i);
}

int f2fs_try_to_free_nids(struct f2fs_sb_info *sbi, int nr_shrink)
{
	struct f2fs_nm_info *nm_i = NM_I(sbi);
	int nr = nr_shrink;

	if (nm_i->nid_cnt[FREE_NID] <= MAX_FREE_NIDS)
		return 0;

	if (!mutex_trylock(&nm_i->build_lock))
		return 0;

	while (nr_shrink && nm_i->nid_cnt[FREE_NID] > MAX_FREE_NIDS) {
		struct free_nid *i, *next;
		unsigned int batch = SHRINK_NID_BATCH_SIZE;

		spin_lock(&nm_i->nid_list_lock);
		list_for_each_entry_safe(i, next, &nm_i->free_nid_list, list) {
			if (!nr_shrink || !batch ||
				nm_i->nid_cnt[FREE_NID] <= MAX_FREE_NIDS)
				break;
			__remove_free_nid(sbi, i, FREE_NID);
			kmem_cache_free(free_nid_slab, i);
			nr_shrink--;
			batch--;
		}
		spin_unlock(&nm_i->nid_list_lock);
	}

	mutex_unlock(&nm_i->build_lock);

	return nr - nr_shrink;
}

int f2fs_recover_inline_xattr(struct inode *inode, struct page *page)
{
	void *src_addr, *dst_addr;
	size_t inline_size;
	struct page *ipage;
	struct f2fs_inode *ri;

	ipage = f2fs_get_node_page(F2FS_I_SB(inode), inode->i_ino);
	if (IS_ERR(ipage))
		return PTR_ERR(ipage);

	ri = F2FS_INODE(page);
	if (ri->i_inline & F2FS_INLINE_XATTR) {
		if (!f2fs_has_inline_xattr(inode)) {
			set_inode_flag(inode, FI_INLINE_XATTR);
			stat_inc_inline_xattr(inode);
		}
	} else {
		if (f2fs_has_inline_xattr(inode)) {
			stat_dec_inline_xattr(inode);
			clear_inode_flag(inode, FI_INLINE_XATTR);
		}
		goto update_inode;
	}

	dst_addr = inline_xattr_addr(inode, ipage);
	src_addr = inline_xattr_addr(inode, page);
	inline_size = inline_xattr_size(inode);

	f2fs_wait_on_page_writeback(ipage, NODE, true, true);
	memcpy(dst_addr, src_addr, inline_size);
update_inode:
	f2fs_update_inode(inode, ipage);
	f2fs_put_page(ipage, 1);
	return 0;
}

int f2fs_recover_xattr_data(struct inode *inode, struct page *page)
{
	struct f2fs_sb_info *sbi = F2FS_I_SB(inode);
	nid_t prev_xnid = F2FS_I(inode)->i_xattr_nid;
	nid_t new_xnid;
	struct dnode_of_data dn;
	struct node_info ni;
	struct page *xpage;
	int err;

	if (!prev_xnid)
		goto recover_xnid;

	/* 1: invalidate the previous xattr nid */
	err = f2fs_get_node_info(sbi, prev_xnid, &ni, false);
	if (err)
		return err;

	f2fs_invalidate_blocks(sbi, ni.blk_addr);
	dec_valid_node_count(sbi, inode, false);
	set_node_addr(sbi, &ni, NULL_ADDR, false);

recover_xnid:
	/* 2: update xattr nid in inode */
	if (!f2fs_alloc_nid(sbi, &new_xnid))
		return -ENOSPC;

	set_new_dnode(&dn, inode, NULL, NULL, new_xnid);
	xpage = f2fs_new_node_page(&dn, XATTR_NODE_OFFSET);
	if (IS_ERR(xpage)) {
		f2fs_alloc_nid_failed(sbi, new_xnid);
		return PTR_ERR(xpage);
	}

	f2fs_alloc_nid_done(sbi, new_xnid);
	f2fs_update_inode_page(inode);

	/* 3: update and set xattr node page dirty */
	memcpy(F2FS_NODE(xpage), F2FS_NODE(page), VALID_XATTR_BLOCK_SIZE);

	set_page_dirty(xpage);
	f2fs_put_page(xpage, 1);

	return 0;
}

int f2fs_recover_inode_page(struct f2fs_sb_info *sbi, struct page *page)
{
	struct f2fs_inode *src, *dst;
	nid_t ino = ino_of_node(page);
	struct node_info old_ni, new_ni;
	struct page *ipage;
	int err;

	err = f2fs_get_node_info(sbi, ino, &old_ni, false);
	if (err)
		return err;

	if (unlikely(old_ni.blk_addr != NULL_ADDR))
		return -EINVAL;
retry:
	ipage = f2fs_grab_cache_page(NODE_MAPPING(sbi), ino, false);
	if (!ipage) {
		congestion_wait(BLK_RW_ASYNC, DEFAULT_IO_TIMEOUT);
		goto retry;
	}

	/* Should not use this inode from free nid list */
	remove_free_nid(sbi, ino);

	if (!PageUptodate(ipage))
		SetPageUptodate(ipage);
	fill_node_footer(ipage, ino, ino, 0, true);
	set_cold_node(ipage, false);

	src = F2FS_INODE(page);
	dst = F2FS_INODE(ipage);

	memcpy(dst, src, offsetof(struct f2fs_inode, i_ext));
	dst->i_size = 0;
	dst->i_blocks = cpu_to_le64(1);
	dst->i_links = cpu_to_le32(1);
	dst->i_xattr_nid = 0;
	dst->i_inline = src->i_inline & (F2FS_INLINE_XATTR | F2FS_EXTRA_ATTR);
	if (dst->i_inline & F2FS_EXTRA_ATTR) {
		dst->i_extra_isize = src->i_extra_isize;

		if (f2fs_sb_has_flexible_inline_xattr(sbi) &&
			F2FS_FITS_IN_INODE(src, le16_to_cpu(src->i_extra_isize),
							i_inline_xattr_size))
			dst->i_inline_xattr_size = src->i_inline_xattr_size;

		if (f2fs_sb_has_project_quota(sbi) &&
			F2FS_FITS_IN_INODE(src, le16_to_cpu(src->i_extra_isize),
								i_projid))
			dst->i_projid = src->i_projid;

		if (f2fs_sb_has_inode_crtime(sbi) &&
			F2FS_FITS_IN_INODE(src, le16_to_cpu(src->i_extra_isize),
							i_crtime_nsec)) {
			dst->i_crtime = src->i_crtime;
			dst->i_crtime_nsec = src->i_crtime_nsec;
		}
	}

	new_ni = old_ni;
	new_ni.ino = ino;

	if (unlikely(inc_valid_node_count(sbi, NULL, true)))
		WARN_ON(1);
	set_node_addr(sbi, &new_ni, NEW_ADDR, false);
	inc_valid_inode_count(sbi);
	set_page_dirty(ipage);
	f2fs_put_page(ipage, 1);
	return 0;
}

int f2fs_restore_node_summary(struct f2fs_sb_info *sbi,
			unsigned int segno, struct f2fs_summary_block *sum)
{
	struct f2fs_node *rn;
	struct f2fs_summary *sum_entry;
	block_t addr;
	int i, idx, last_offset, nrpages;

	/* scan the node segment */
	last_offset = sbi->blocks_per_seg;
	addr = START_BLOCK(sbi, segno);
	sum_entry = &sum->entries[0];

	for (i = 0; i < last_offset; i += nrpages, addr += nrpages) {
		nrpages = min(last_offset - i, BIO_MAX_PAGES);

		/* readahead node pages */
		f2fs_ra_meta_pages(sbi, addr, nrpages, META_POR, true);

		for (idx = addr; idx < addr + nrpages; idx++) {
			struct page *page = f2fs_get_tmp_page(sbi, idx);

			if (IS_ERR(page))
				return PTR_ERR(page);

			rn = F2FS_NODE(page);
			sum_entry->nid = rn->footer.nid;
			sum_entry->version = 0;
			sum_entry->ofs_in_node = 0;
			sum_entry++;
			f2fs_put_page(page, 1);
		}

		invalidate_mapping_pages(META_MAPPING(sbi), addr,
							addr + nrpages);
	}
	return 0;
}

static void remove_nats_in_journal(struct f2fs_sb_info *sbi)
{
	struct f2fs_nm_info *nm_i = NM_I(sbi);
	struct curseg_info *curseg = CURSEG_I(sbi, CURSEG_HOT_DATA);
	struct f2fs_journal *journal = curseg->journal;
	int i;

	down_write(&curseg->journal_rwsem);
	for (i = 0; i < nats_in_cursum(journal); i++) {
		struct nat_entry *ne;
		struct f2fs_nat_entry raw_ne;
		nid_t nid = le32_to_cpu(nid_in_journal(journal, i));

		if (f2fs_check_nid_range(sbi, nid))
			continue;

		raw_ne = nat_in_journal(journal, i);

		ne = __lookup_nat_cache(nm_i, nid);
		if (!ne) {
			ne = __alloc_nat_entry(sbi, nid, true);
			__init_nat_entry(nm_i, ne, &raw_ne, true);
		}

		/*
		 * if a free nat in journal has not been used after last
		 * checkpoint, we should remove it from available nids,
		 * since later we will add it again.
		 */
		if (!get_nat_flag(ne, IS_DIRTY) &&
				le32_to_cpu(raw_ne.block_addr) == NULL_ADDR) {
			spin_lock(&nm_i->nid_list_lock);
			nm_i->available_nids--;
			spin_unlock(&nm_i->nid_list_lock);
		}

		__set_nat_cache_dirty(nm_i, ne);
	}
	update_nats_in_cursum(journal, -i);
	up_write(&curseg->journal_rwsem);
}

static void __adjust_nat_entry_set(struct nat_entry_set *nes,
						struct list_head *head, int max)
{
	struct nat_entry_set *cur;

	if (nes->entry_cnt >= max)
		goto add_out;

	list_for_each_entry(cur, head, set_list) {
		if (cur->entry_cnt >= nes->entry_cnt) {
			list_add(&nes->set_list, cur->set_list.prev);
			return;
		}
	}
add_out:
	list_add_tail(&nes->set_list, head);
}

static void __update_nat_bits(struct f2fs_nm_info *nm_i, unsigned int nat_ofs,
							unsigned int valid)
{
	if (valid == 0) {
		__set_bit_le(nat_ofs, nm_i->empty_nat_bits);
		__clear_bit_le(nat_ofs, nm_i->full_nat_bits);
		return;
	}

	__clear_bit_le(nat_ofs, nm_i->empty_nat_bits);
	if (valid == NAT_ENTRY_PER_BLOCK)
		__set_bit_le(nat_ofs, nm_i->full_nat_bits);
	else
		__clear_bit_le(nat_ofs, nm_i->full_nat_bits);
}

static void update_nat_bits(struct f2fs_sb_info *sbi, nid_t start_nid,
						struct page *page)
{
	struct f2fs_nm_info *nm_i = NM_I(sbi);
	unsigned int nat_index = start_nid / NAT_ENTRY_PER_BLOCK;
	struct f2fs_nat_block *nat_blk = page_address(page);
	int valid = 0;
	int i = 0;

	if (!is_set_ckpt_flags(sbi, CP_NAT_BITS_FLAG))
		return;

	if (nat_index == 0) {
		valid = 1;
		i = 1;
	}
	for (; i < NAT_ENTRY_PER_BLOCK; i++) {
		if (le32_to_cpu(nat_blk->entries[i].block_addr) != NULL_ADDR)
			valid++;
	}

	__update_nat_bits(nm_i, nat_index, valid);
}

void f2fs_enable_nat_bits(struct f2fs_sb_info *sbi)
{
	struct f2fs_nm_info *nm_i = NM_I(sbi);
	unsigned int nat_ofs;

	f2fs_down_read(&nm_i->nat_tree_lock);

	for (nat_ofs = 0; nat_ofs < nm_i->nat_blocks; nat_ofs++) {
		unsigned int valid = 0, nid_ofs = 0;

		/* handle nid zero due to it should never be used */
		if (unlikely(nat_ofs == 0)) {
			valid = 1;
			nid_ofs = 1;
		}

		for (; nid_ofs < NAT_ENTRY_PER_BLOCK; nid_ofs++) {
			if (!test_bit_le(nid_ofs,
					nm_i->free_nid_bitmap[nat_ofs]))
				valid++;
		}

		__update_nat_bits(nm_i, nat_ofs, valid);
	}

	f2fs_up_read(&nm_i->nat_tree_lock);
}

static int __flush_nat_entry_set(struct f2fs_sb_info *sbi,
		struct nat_entry_set *set, struct cp_control *cpc)
{
	struct curseg_info *curseg = CURSEG_I(sbi, CURSEG_HOT_DATA);
	struct f2fs_journal *journal = curseg->journal;
	nid_t start_nid = set->set * NAT_ENTRY_PER_BLOCK;
	bool to_journal = true;
	struct f2fs_nat_block *nat_blk;
	struct nat_entry *ne, *cur;
	struct page *page = NULL;

	/*
	 * there are two steps to flush nat entries:
	 * #1, flush nat entries to journal in current hot data summary block.
	 * #2, flush nat entries to nat page.
	 */
	if ((cpc->reason & CP_UMOUNT) ||
		!__has_cursum_space(journal, set->entry_cnt, NAT_JOURNAL))
		to_journal = false;

	if (to_journal) {
		down_write(&curseg->journal_rwsem);
	} else {
		page = get_next_nat_page(sbi, start_nid);
		if (IS_ERR(page))
			return PTR_ERR(page);

		nat_blk = page_address(page);
		f2fs_bug_on(sbi, !nat_blk);
	}

	/* flush dirty nats in nat entry set */
	list_for_each_entry_safe(ne, cur, &set->entry_list, list) {
		struct f2fs_nat_entry *raw_ne;
		nid_t nid = nat_get_nid(ne);
		int offset;

		f2fs_bug_on(sbi, nat_get_blkaddr(ne) == NEW_ADDR);

		if (to_journal) {
			offset = f2fs_lookup_journal_in_cursum(journal,
							NAT_JOURNAL, nid, 1);
			f2fs_bug_on(sbi, offset < 0);
			raw_ne = &nat_in_journal(journal, offset);
			nid_in_journal(journal, offset) = cpu_to_le32(nid);
		} else {
			raw_ne = &nat_blk->entries[nid - start_nid];
		}
		raw_nat_from_node_info(raw_ne, &ne->ni);
		nat_reset_flag(ne);
		__clear_nat_cache_dirty(NM_I(sbi), set, ne);
		if (nat_get_blkaddr(ne) == NULL_ADDR) {
			add_free_nid(sbi, nid, false, true);
		} else {
			spin_lock(&NM_I(sbi)->nid_list_lock);
			update_free_nid_bitmap(sbi, nid, false, false);
			spin_unlock(&NM_I(sbi)->nid_list_lock);
		}
	}

	if (to_journal) {
		up_write(&curseg->journal_rwsem);
	} else {
		update_nat_bits(sbi, start_nid, page);
		f2fs_put_page(page, 1);
	}

	/* Allow dirty nats by node block allocation in write_begin */
	if (!set->entry_cnt) {
		radix_tree_delete(&NM_I(sbi)->nat_set_root, set->set);
		kmem_cache_free(nat_entry_set_slab, set);
	}
	return 0;
}

/*
 * This function is called during the checkpointing process.
 */
int f2fs_flush_nat_entries(struct f2fs_sb_info *sbi, struct cp_control *cpc)
{
	struct f2fs_nm_info *nm_i = NM_I(sbi);
	struct curseg_info *curseg = CURSEG_I(sbi, CURSEG_HOT_DATA);
	struct f2fs_journal *journal = curseg->journal;
	struct nat_entry_set *setvec[SETVEC_SIZE];
	struct nat_entry_set *set, *tmp;
	unsigned int found;
	nid_t set_idx = 0;
	LIST_HEAD(sets);
	int err = 0;

	/*
	 * during unmount, let's flush nat_bits before checking
	 * nat_cnt[DIRTY_NAT].
	 */
	if (cpc->reason & CP_UMOUNT) {
		f2fs_down_write(&nm_i->nat_tree_lock);
		remove_nats_in_journal(sbi);
		f2fs_up_write(&nm_i->nat_tree_lock);
	}

	if (!nm_i->nat_cnt[DIRTY_NAT])
		return 0;

	f2fs_down_write(&nm_i->nat_tree_lock);

	/*
	 * if there are no enough space in journal to store dirty nat
	 * entries, remove all entries from journal and merge them
	 * into nat entry set.
	 */
	if (cpc->reason & CP_UMOUNT ||
		!__has_cursum_space(journal,
			nm_i->nat_cnt[DIRTY_NAT], NAT_JOURNAL))
		remove_nats_in_journal(sbi);

	while ((found = __gang_lookup_nat_set(nm_i,
					set_idx, SETVEC_SIZE, setvec))) {
		unsigned idx;

		set_idx = setvec[found - 1]->set + 1;
		for (idx = 0; idx < found; idx++)
			__adjust_nat_entry_set(setvec[idx], &sets,
						MAX_NAT_JENTRIES(journal));
	}

	/* flush dirty nats in nat entry set */
	list_for_each_entry_safe(set, tmp, &sets, set_list) {
		err = __flush_nat_entry_set(sbi, set, cpc);
		if (err)
			break;
	}

	f2fs_up_write(&nm_i->nat_tree_lock);
	/* Allow dirty nats by node block allocation in write_begin */

	return err;
}

static int __get_nat_bitmaps(struct f2fs_sb_info *sbi)
{
	struct f2fs_checkpoint *ckpt = F2FS_CKPT(sbi);
	struct f2fs_nm_info *nm_i = NM_I(sbi);
	unsigned int nat_bits_bytes = nm_i->nat_blocks / BITS_PER_BYTE;
	unsigned int i;
	__u64 cp_ver = cur_cp_version(ckpt);
	block_t nat_bits_addr;

	nm_i->nat_bits_blocks = F2FS_BLK_ALIGN((nat_bits_bytes << 1) + 8);
	nm_i->nat_bits = f2fs_kvzalloc(sbi,
			nm_i->nat_bits_blocks << F2FS_BLKSIZE_BITS, GFP_KERNEL);
	if (!nm_i->nat_bits)
		return -ENOMEM;

	nm_i->full_nat_bits = nm_i->nat_bits + 8;
	nm_i->empty_nat_bits = nm_i->full_nat_bits + nat_bits_bytes;

	if (!is_set_ckpt_flags(sbi, CP_NAT_BITS_FLAG))
		return 0;

	nat_bits_addr = __start_cp_addr(sbi) + sbi->blocks_per_seg -
						nm_i->nat_bits_blocks;
	for (i = 0; i < nm_i->nat_bits_blocks; i++) {
		struct page *page;

		page = f2fs_get_meta_page(sbi, nat_bits_addr++);
		if (IS_ERR(page))
			return PTR_ERR(page);

		memcpy(nm_i->nat_bits + (i << F2FS_BLKSIZE_BITS),
					page_address(page), F2FS_BLKSIZE);
		f2fs_put_page(page, 1);
	}

	cp_ver |= (cur_cp_crc(ckpt) << 32);
	if (cpu_to_le64(cp_ver) != *(__le64 *)nm_i->nat_bits) {
		clear_ckpt_flags(sbi, CP_NAT_BITS_FLAG);
		f2fs_notice(sbi, "Disable nat_bits due to incorrect cp_ver (%llu, %llu)",
			cp_ver, le64_to_cpu(*(__le64 *)nm_i->nat_bits));
		return 0;
	}

	f2fs_notice(sbi, "Found nat_bits in checkpoint");
	return 0;
}

static inline void load_free_nid_bitmap(struct f2fs_sb_info *sbi)
{
	struct f2fs_nm_info *nm_i = NM_I(sbi);
	unsigned int i = 0;
	nid_t nid, last_nid;

	if (!is_set_ckpt_flags(sbi, CP_NAT_BITS_FLAG))
		return;

	for (i = 0; i < nm_i->nat_blocks; i++) {
		i = find_next_bit_le(nm_i->empty_nat_bits, nm_i->nat_blocks, i);
		if (i >= nm_i->nat_blocks)
			break;

		__set_bit_le(i, nm_i->nat_block_bitmap);

		nid = i * NAT_ENTRY_PER_BLOCK;
		last_nid = nid + NAT_ENTRY_PER_BLOCK;

		spin_lock(&NM_I(sbi)->nid_list_lock);
		for (; nid < last_nid; nid++)
			update_free_nid_bitmap(sbi, nid, true, true);
		spin_unlock(&NM_I(sbi)->nid_list_lock);
	}

	for (i = 0; i < nm_i->nat_blocks; i++) {
		i = find_next_bit_le(nm_i->full_nat_bits, nm_i->nat_blocks, i);
		if (i >= nm_i->nat_blocks)
			break;

		__set_bit_le(i, nm_i->nat_block_bitmap);
	}
}

static int init_node_manager(struct f2fs_sb_info *sbi)
{
	struct f2fs_super_block *sb_raw = F2FS_RAW_SUPER(sbi);
	struct f2fs_nm_info *nm_i = NM_I(sbi);
	unsigned char *version_bitmap;
	unsigned int nat_segs;
	int err;

	nm_i->nat_blkaddr = le32_to_cpu(sb_raw->nat_blkaddr);

	/* segment_count_nat includes pair segment so divide to 2. */
	nat_segs = le32_to_cpu(sb_raw->segment_count_nat) >> 1;
	nm_i->nat_blocks = nat_segs << le32_to_cpu(sb_raw->log_blocks_per_seg);
	nm_i->max_nid = NAT_ENTRY_PER_BLOCK * nm_i->nat_blocks;

	/* not used nids: 0, node, meta, (and root counted as valid node) */
	nm_i->available_nids = nm_i->max_nid - sbi->total_valid_node_count -
						F2FS_RESERVED_NODE_NUM;
	nm_i->nid_cnt[FREE_NID] = 0;
	nm_i->nid_cnt[PREALLOC_NID] = 0;
	nm_i->ram_thresh = DEF_RAM_THRESHOLD;
	nm_i->ra_nid_pages = DEF_RA_NID_PAGES;
	nm_i->dirty_nats_ratio = DEF_DIRTY_NAT_RATIO_THRESHOLD;
	nm_i->max_rf_node_blocks = DEF_RF_NODE_BLOCKS;

	INIT_RADIX_TREE(&nm_i->free_nid_root, GFP_ATOMIC);
	INIT_LIST_HEAD(&nm_i->free_nid_list);
	INIT_RADIX_TREE(&nm_i->nat_root, GFP_NOIO);
	INIT_RADIX_TREE(&nm_i->nat_set_root, GFP_NOIO);
	INIT_LIST_HEAD(&nm_i->nat_entries);
	spin_lock_init(&nm_i->nat_list_lock);

	mutex_init(&nm_i->build_lock);
	spin_lock_init(&nm_i->nid_list_lock);
	init_f2fs_rwsem(&nm_i->nat_tree_lock);

	nm_i->next_scan_nid = le32_to_cpu(sbi->ckpt->next_free_nid);
	nm_i->bitmap_size = __bitmap_size(sbi, NAT_BITMAP);
	version_bitmap = __bitmap_ptr(sbi, NAT_BITMAP);
	nm_i->nat_bitmap = kmemdup(version_bitmap, nm_i->bitmap_size,
					GFP_KERNEL);
	if (!nm_i->nat_bitmap)
		return -ENOMEM;

	err = __get_nat_bitmaps(sbi);
	if (err)
		return err;

#ifdef CONFIG_F2FS_CHECK_FS
	nm_i->nat_bitmap_mir = kmemdup(version_bitmap, nm_i->bitmap_size,
					GFP_KERNEL);
	if (!nm_i->nat_bitmap_mir)
		return -ENOMEM;
#endif

	return 0;
}

static int init_free_nid_cache(struct f2fs_sb_info *sbi)
{
	struct f2fs_nm_info *nm_i = NM_I(sbi);
	int i;

	nm_i->free_nid_bitmap =
		f2fs_kvzalloc(sbi, array_size(sizeof(unsigned char *),
					      nm_i->nat_blocks),
			      GFP_KERNEL);
	if (!nm_i->free_nid_bitmap)
		return -ENOMEM;

	for (i = 0; i < nm_i->nat_blocks; i++) {
		nm_i->free_nid_bitmap[i] = f2fs_kvzalloc(sbi,
			f2fs_bitmap_size(NAT_ENTRY_PER_BLOCK), GFP_KERNEL);
		if (!nm_i->free_nid_bitmap[i])
			return -ENOMEM;
	}

	nm_i->nat_block_bitmap = f2fs_kvzalloc(sbi, nm_i->nat_blocks / 8,
								GFP_KERNEL);
	if (!nm_i->nat_block_bitmap)
		return -ENOMEM;

	nm_i->free_nid_count =
		f2fs_kvzalloc(sbi, array_size(sizeof(unsigned short),
					      nm_i->nat_blocks),
			      GFP_KERNEL);
	if (!nm_i->free_nid_count)
		return -ENOMEM;
	return 0;
}

int f2fs_build_node_manager(struct f2fs_sb_info *sbi)
{
	int err;

	sbi->nm_info = f2fs_kzalloc(sbi, sizeof(struct f2fs_nm_info),
							GFP_KERNEL);
	if (!sbi->nm_info)
		return -ENOMEM;

	err = init_node_manager(sbi);
	if (err)
		return err;

	err = init_free_nid_cache(sbi);
	if (err)
		return err;

	/* load free nid status from nat_bits table */
	load_free_nid_bitmap(sbi);

	return f2fs_build_free_nids(sbi, true, true);
}

void f2fs_destroy_node_manager(struct f2fs_sb_info *sbi)
{
	struct f2fs_nm_info *nm_i = NM_I(sbi);
	struct free_nid *i, *next_i;
	struct nat_entry *natvec[NATVEC_SIZE];
	struct nat_entry_set *setvec[SETVEC_SIZE];
	nid_t nid = 0;
	unsigned int found;

	if (!nm_i)
		return;

	/* destroy free nid list */
	spin_lock(&nm_i->nid_list_lock);
	list_for_each_entry_safe(i, next_i, &nm_i->free_nid_list, list) {
		__remove_free_nid(sbi, i, FREE_NID);
		spin_unlock(&nm_i->nid_list_lock);
		kmem_cache_free(free_nid_slab, i);
		spin_lock(&nm_i->nid_list_lock);
	}
	f2fs_bug_on(sbi, nm_i->nid_cnt[FREE_NID]);
	f2fs_bug_on(sbi, nm_i->nid_cnt[PREALLOC_NID]);
	f2fs_bug_on(sbi, !list_empty(&nm_i->free_nid_list));
	spin_unlock(&nm_i->nid_list_lock);

	/* destroy nat cache */
	f2fs_down_write(&nm_i->nat_tree_lock);
	while ((found = __gang_lookup_nat_cache(nm_i,
					nid, NATVEC_SIZE, natvec))) {
		unsigned idx;

		nid = nat_get_nid(natvec[found - 1]) + 1;
		for (idx = 0; idx < found; idx++) {
			spin_lock(&nm_i->nat_list_lock);
			list_del(&natvec[idx]->list);
			spin_unlock(&nm_i->nat_list_lock);

			__del_from_nat_cache(nm_i, natvec[idx]);
		}
	}
	f2fs_bug_on(sbi, nm_i->nat_cnt[TOTAL_NAT]);

	/* destroy nat set cache */
	nid = 0;
	while ((found = __gang_lookup_nat_set(nm_i,
					nid, SETVEC_SIZE, setvec))) {
		unsigned idx;

		nid = setvec[found - 1]->set + 1;
		for (idx = 0; idx < found; idx++) {
			/* entry_cnt is not zero, when cp_error was occurred */
			f2fs_bug_on(sbi, !list_empty(&setvec[idx]->entry_list));
			radix_tree_delete(&nm_i->nat_set_root, setvec[idx]->set);
			kmem_cache_free(nat_entry_set_slab, setvec[idx]);
		}
	}
	f2fs_up_write(&nm_i->nat_tree_lock);

	kvfree(nm_i->nat_block_bitmap);
	if (nm_i->free_nid_bitmap) {
		int i;

		for (i = 0; i < nm_i->nat_blocks; i++)
			kvfree(nm_i->free_nid_bitmap[i]);
		kvfree(nm_i->free_nid_bitmap);
	}
	kvfree(nm_i->free_nid_count);

	kvfree(nm_i->nat_bitmap);
	kvfree(nm_i->nat_bits);
#ifdef CONFIG_F2FS_CHECK_FS
	kvfree(nm_i->nat_bitmap_mir);
#endif
	sbi->nm_info = NULL;
	kfree(nm_i);
}

int __init f2fs_create_node_manager_caches(void)
{
	nat_entry_slab = f2fs_kmem_cache_create("f2fs_nat_entry",
			sizeof(struct nat_entry));
	if (!nat_entry_slab)
		goto fail;

	free_nid_slab = f2fs_kmem_cache_create("f2fs_free_nid",
			sizeof(struct free_nid));
	if (!free_nid_slab)
		goto destroy_nat_entry;

	nat_entry_set_slab = f2fs_kmem_cache_create("f2fs_nat_entry_set",
			sizeof(struct nat_entry_set));
	if (!nat_entry_set_slab)
		goto destroy_free_nid;

	fsync_node_entry_slab = f2fs_kmem_cache_create("f2fs_fsync_node_entry",
			sizeof(struct fsync_node_entry));
	if (!fsync_node_entry_slab)
		goto destroy_nat_entry_set;
	return 0;

destroy_nat_entry_set:
	kmem_cache_destroy(nat_entry_set_slab);
destroy_free_nid:
	kmem_cache_destroy(free_nid_slab);
destroy_nat_entry:
	kmem_cache_destroy(nat_entry_slab);
fail:
	return -ENOMEM;
}

void f2fs_destroy_node_manager_caches(void)
{
	kmem_cache_destroy(fsync_node_entry_slab);
	kmem_cache_destroy(nat_entry_set_slab);
	kmem_cache_destroy(free_nid_slab);
	kmem_cache_destroy(nat_entry_slab);
}<|MERGE_RESOLUTION|>--- conflicted
+++ resolved
@@ -91,19 +91,10 @@
 				atomic_read(&sbi->total_ext_node) *
 				sizeof(struct extent_node)) >> PAGE_SHIFT;
 		res = mem_size < ((avail_ram * nm_i->ram_thresh / 100) >> 1);
-<<<<<<< HEAD
-	} else if (type == INMEM_PAGES) {
-		/* it allows 20% / total_ram for inmemory pages */
-		mem_size = get_pages(sbi, F2FS_INMEM_PAGES);
-		res = mem_size < (val.totalram / 5);
-=======
->>>>>>> a36b0c3d
 	} else if (type == DISCARD_CACHE) {
 		mem_size = (atomic_read(&dcc->discard_cmd_cnt) *
 				sizeof(struct discard_cmd)) >> PAGE_SHIFT;
 		res = mem_size < (avail_ram * nm_i->ram_thresh / 100);
-<<<<<<< HEAD
-=======
 	} else if (type == COMPRESS_PAGE) {
 #ifdef CONFIG_F2FS_FS_COMPRESSION
 		unsigned long free_ram = val.freeram;
@@ -118,7 +109,6 @@
 #else
 		res = false;
 #endif
->>>>>>> a36b0c3d
 	} else {
 		if (!sbi->sb->s_bdi->wb.dirty_exceeded)
 			return true;
@@ -583,18 +573,11 @@
 	 * nat_tree_lock. Therefore, we should retry, if we failed to grab here
 	 * while not bothering checkpoint.
 	 */
-<<<<<<< HEAD
-	if (!rwsem_is_locked(&sbi->cp_global_sem)) {
-		down_read(&curseg->journal_rwsem);
-	} else if (!down_read_trylock(&curseg->journal_rwsem)) {
-		up_read(&nm_i->nat_tree_lock);
-=======
 	if (!f2fs_rwsem_is_locked(&sbi->cp_global_sem) || checkpoint_context) {
 		down_read(&curseg->journal_rwsem);
 	} else if (f2fs_rwsem_is_contended(&nm_i->nat_tree_lock) ||
 				!down_read_trylock(&curseg->journal_rwsem)) {
 		f2fs_up_read(&nm_i->nat_tree_lock);
->>>>>>> a36b0c3d
 		goto retry;
 	}
 
@@ -2012,29 +1995,16 @@
 				goto write_node;
 
 			/* flush inline_data */
-<<<<<<< HEAD
-			if (is_inline_node(page)) {
-				clear_inline_node(page);
-=======
 			if (page_private_inline(page)) {
 				clear_page_private_inline(page);
->>>>>>> a36b0c3d
 				unlock_page(page);
 				flush_inline_data(sbi, ino_of_node(page));
 				goto lock_node;
 			}
 
 			/* flush dirty inode */
-<<<<<<< HEAD
-			if (IS_INODE(page) && may_dirty) {
-				may_dirty = false;
-				if (flush_dirty_inode(page))
-					goto lock_node;
-			}
-=======
 			if (IS_INODE(page) && flush_dirty_inode(page))
 				goto lock_node;
->>>>>>> a36b0c3d
 write_node:
 			f2fs_wait_on_page_writeback(page, NODE, true, true);
 
