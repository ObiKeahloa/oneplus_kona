// SPDX-License-Identifier: GPL-2.0
/*
 * fs/f2fs/segment.c
 *
 * Copyright (c) 2012 Samsung Electronics Co., Ltd.
 *             http://www.samsung.com/
 */
#include <linux/fs.h>
#include <linux/f2fs_fs.h>
#include <linux/bio.h>
#include <linux/blkdev.h>
#include <linux/prefetch.h>
#include <linux/kthread.h>
#include <linux/swap.h>
#include <linux/timer.h>
#include <linux/freezer.h>
#include <linux/sched/signal.h>
#include <linux/random.h>

#include "f2fs.h"
#include "segment.h"
#include "node.h"
#include "gc.h"
#include "iostat.h"
#include <trace/events/f2fs.h>

#define __reverse_ffz(x) __reverse_ffs(~(x))

static struct kmem_cache *discard_entry_slab;
static struct kmem_cache *discard_cmd_slab;
static struct kmem_cache *sit_entry_set_slab;
static struct kmem_cache *revoke_entry_slab;

static unsigned long __reverse_ulong(unsigned char *str)
{
	unsigned long tmp = 0;
	int shift = 24, idx = 0;

#if BITS_PER_LONG == 64
	shift = 56;
#endif
	while (shift >= 0) {
		tmp |= (unsigned long)str[idx++] << shift;
		shift -= BITS_PER_BYTE;
	}
	return tmp;
}

/*
 * __reverse_ffs is copied from include/asm-generic/bitops/__ffs.h since
 * MSB and LSB are reversed in a byte by f2fs_set_bit.
 */
static inline unsigned long __reverse_ffs(unsigned long word)
{
	int num = 0;

#if BITS_PER_LONG == 64
	if ((word & 0xffffffff00000000UL) == 0)
		num += 32;
	else
		word >>= 32;
#endif
	if ((word & 0xffff0000) == 0)
		num += 16;
	else
		word >>= 16;

	if ((word & 0xff00) == 0)
		num += 8;
	else
		word >>= 8;

	if ((word & 0xf0) == 0)
		num += 4;
	else
		word >>= 4;

	if ((word & 0xc) == 0)
		num += 2;
	else
		word >>= 2;

	if ((word & 0x2) == 0)
		num += 1;
	return num;
}

/*
 * __find_rev_next(_zero)_bit is copied from lib/find_next_bit.c because
 * f2fs_set_bit makes MSB and LSB reversed in a byte.
 * @size must be integral times of unsigned long.
 * Example:
 *                             MSB <--> LSB
 *   f2fs_set_bit(0, bitmap) => 1000 0000
 *   f2fs_set_bit(7, bitmap) => 0000 0001
 */
static unsigned long __find_rev_next_bit(const unsigned long *addr,
			unsigned long size, unsigned long offset)
{
	const unsigned long *p = addr + BIT_WORD(offset);
	unsigned long result = size;
	unsigned long tmp;

	if (offset >= size)
		return size;

	size -= (offset & ~(BITS_PER_LONG - 1));
	offset %= BITS_PER_LONG;

	while (1) {
		if (*p == 0)
			goto pass;

		tmp = __reverse_ulong((unsigned char *)p);

		tmp &= ~0UL >> offset;
		if (size < BITS_PER_LONG)
			tmp &= (~0UL << (BITS_PER_LONG - size));
		if (tmp)
			goto found;
pass:
		if (size <= BITS_PER_LONG)
			break;
		size -= BITS_PER_LONG;
		offset = 0;
		p++;
	}
	return result;
found:
	return result - size + __reverse_ffs(tmp);
}

static unsigned long __find_rev_next_zero_bit(const unsigned long *addr,
			unsigned long size, unsigned long offset)
{
	const unsigned long *p = addr + BIT_WORD(offset);
	unsigned long result = size;
	unsigned long tmp;

	if (offset >= size)
		return size;

	size -= (offset & ~(BITS_PER_LONG - 1));
	offset %= BITS_PER_LONG;

	while (1) {
		if (*p == ~0UL)
			goto pass;

		tmp = __reverse_ulong((unsigned char *)p);

		if (offset)
			tmp |= ~0UL << (BITS_PER_LONG - offset);
		if (size < BITS_PER_LONG)
			tmp |= ~0UL >> size;
		if (tmp != ~0UL)
			goto found;
pass:
		if (size <= BITS_PER_LONG)
			break;
		size -= BITS_PER_LONG;
		offset = 0;
		p++;
	}
	return result;
found:
	return result - size + __reverse_ffz(tmp);
}

bool f2fs_need_SSR(struct f2fs_sb_info *sbi)
{
	int node_secs = get_blocktype_secs(sbi, F2FS_DIRTY_NODES);
	int dent_secs = get_blocktype_secs(sbi, F2FS_DIRTY_DENTS);
	int imeta_secs = get_blocktype_secs(sbi, F2FS_DIRTY_IMETA);

	if (f2fs_lfs_mode(sbi))
		return false;
	if (sbi->gc_mode == GC_URGENT_HIGH)
		return true;
	if (unlikely(is_sbi_flag_set(sbi, SBI_CP_DISABLED)))
		return true;

	return free_sections(sbi) <= (node_secs + 2 * dent_secs + imeta_secs +
			SM_I(sbi)->min_ssr_sections + reserved_sections(sbi));
}

void f2fs_abort_atomic_write(struct inode *inode, bool clean)
{
	struct f2fs_inode_info *fi = F2FS_I(inode);

	if (!f2fs_is_atomic_file(inode))
		return;

	if (clean)
		truncate_inode_pages_final(inode->i_mapping);
	clear_inode_flag(fi->cow_inode, FI_COW_FILE);
	iput(fi->cow_inode);
	fi->cow_inode = NULL;
	release_atomic_write_cnt(inode);
	clear_inode_flag(inode, FI_ATOMIC_FILE);
	stat_dec_atomic_inode(inode);
}

static int __replace_atomic_write_block(struct inode *inode, pgoff_t index,
			block_t new_addr, block_t *old_addr, bool recover)
{
	struct f2fs_sb_info *sbi = F2FS_I_SB(inode);
	struct dnode_of_data dn;
	struct node_info ni;
	int err;

retry:
	set_new_dnode(&dn, inode, NULL, NULL, 0);
	err = f2fs_get_dnode_of_data(&dn, index, LOOKUP_NODE_RA);
	if (err) {
		if (err == -ENOMEM) {
			f2fs_io_schedule_timeout(DEFAULT_IO_TIMEOUT);
			goto retry;
		}
		return err;
	}

	err = f2fs_get_node_info(sbi, dn.nid, &ni, false);
	if (err) {
		f2fs_put_dnode(&dn);
		return err;
	}

	if (recover) {
		/* dn.data_blkaddr is always valid */
		if (!__is_valid_data_blkaddr(new_addr)) {
			if (new_addr == NULL_ADDR)
				dec_valid_block_count(sbi, inode, 1);
			f2fs_invalidate_blocks(sbi, dn.data_blkaddr);
			f2fs_update_data_blkaddr(&dn, new_addr);
		} else {
			f2fs_replace_block(sbi, &dn, dn.data_blkaddr,
				new_addr, ni.version, true, true);
		}
	} else {
		blkcnt_t count = 1;

		*old_addr = dn.data_blkaddr;
		f2fs_truncate_data_blocks_range(&dn, 1);
		dec_valid_block_count(sbi, F2FS_I(inode)->cow_inode, count);
		inc_valid_block_count(sbi, inode, &count);
		f2fs_replace_block(sbi, &dn, dn.data_blkaddr, new_addr,
					ni.version, true, false);
	}

	f2fs_put_dnode(&dn);
	return 0;
}

static void __complete_revoke_list(struct inode *inode, struct list_head *head,
					bool revoke)
{
	struct revoke_entry *cur, *tmp;

	list_for_each_entry_safe(cur, tmp, head, list) {
		if (revoke)
			__replace_atomic_write_block(inode, cur->index,
						cur->old_addr, NULL, true);
		list_del(&cur->list);
		kmem_cache_free(revoke_entry_slab, cur);
	}
}

static int __f2fs_commit_atomic_write(struct inode *inode)
{
	struct f2fs_sb_info *sbi = F2FS_I_SB(inode);
	struct f2fs_inode_info *fi = F2FS_I(inode);
	struct inode *cow_inode = fi->cow_inode;
	struct revoke_entry *new;
	struct list_head revoke_list;
	block_t blkaddr;
	struct dnode_of_data dn;
	pgoff_t len = DIV_ROUND_UP(i_size_read(inode), PAGE_SIZE);
	pgoff_t off = 0, blen, index;
	int ret = 0, i;

	INIT_LIST_HEAD(&revoke_list);

	while (len) {
		blen = min_t(pgoff_t, ADDRS_PER_BLOCK(cow_inode), len);

		set_new_dnode(&dn, cow_inode, NULL, NULL, 0);
		ret = f2fs_get_dnode_of_data(&dn, off, LOOKUP_NODE_RA);
		if (ret && ret != -ENOENT) {
			goto out;
		} else if (ret == -ENOENT) {
			ret = 0;
			if (dn.max_level == 0)
				goto out;
			goto next;
		}

		blen = min((pgoff_t)ADDRS_PER_PAGE(dn.node_page, cow_inode),
				len);
		index = off;
		for (i = 0; i < blen; i++, dn.ofs_in_node++, index++) {
			blkaddr = f2fs_data_blkaddr(&dn);

			if (!__is_valid_data_blkaddr(blkaddr)) {
				continue;
			} else if (!f2fs_is_valid_blkaddr(sbi, blkaddr,
					DATA_GENERIC_ENHANCE)) {
				f2fs_put_dnode(&dn);
				ret = -EFSCORRUPTED;
				f2fs_handle_error(sbi,
						ERROR_INVALID_BLKADDR);
				goto out;
			}

			new = f2fs_kmem_cache_alloc(revoke_entry_slab, GFP_NOFS,
							true, NULL);

			ret = __replace_atomic_write_block(inode, index, blkaddr,
							&new->old_addr, false);
			if (ret) {
				f2fs_put_dnode(&dn);
				kmem_cache_free(revoke_entry_slab, new);
				goto out;
			}

			f2fs_update_data_blkaddr(&dn, NULL_ADDR);
			new->index = index;
			list_add_tail(&new->list, &revoke_list);
		}
		f2fs_put_dnode(&dn);
next:
		off += blen;
		len -= blen;
	}

out:
	if (ret)
		sbi->revoked_atomic_block += fi->atomic_write_cnt;
	else
		sbi->committed_atomic_block += fi->atomic_write_cnt;

	__complete_revoke_list(inode, &revoke_list, ret ? true : false);

	return ret;
}

int f2fs_commit_atomic_write(struct inode *inode)
{
	struct f2fs_sb_info *sbi = F2FS_I_SB(inode);
	struct f2fs_inode_info *fi = F2FS_I(inode);
	int err;

	err = filemap_write_and_wait_range(inode->i_mapping, 0, LLONG_MAX);
	if (err)
		return err;

	f2fs_down_write(&fi->i_gc_rwsem[WRITE]);
	f2fs_lock_op(sbi);

	err = __f2fs_commit_atomic_write(inode);

	f2fs_unlock_op(sbi);
	f2fs_up_write(&fi->i_gc_rwsem[WRITE]);

	return err;
}

/*
 * This function balances dirty node and dentry pages.
 * In addition, it controls garbage collection.
 */
void f2fs_balance_fs(struct f2fs_sb_info *sbi, bool need)
{
	if (time_to_inject(sbi, FAULT_CHECKPOINT)) {
		f2fs_show_injection_info(sbi, FAULT_CHECKPOINT);
		f2fs_stop_checkpoint(sbi, false, STOP_CP_REASON_FAULT_INJECT);
	}

	/* balance_fs_bg is able to be pending */
	if (need && excess_cached_nats(sbi))
		f2fs_balance_fs_bg(sbi, false);

	if (!f2fs_is_checkpoint_ready(sbi))
		return;

	/*
	 * We should do GC or end up with checkpoint, if there are so many dirty
	 * dir/node pages without enough free segments.
	 */
	if (has_not_enough_free_secs(sbi, 0, 0)) {
		if (test_opt(sbi, GC_MERGE) && sbi->gc_thread &&
					sbi->gc_thread->f2fs_gc_task) {
			DEFINE_WAIT(wait);

			prepare_to_wait(&sbi->gc_thread->fggc_wq, &wait,
						TASK_UNINTERRUPTIBLE);
			wake_up(&sbi->gc_thread->gc_wait_queue_head);
			io_schedule();
			finish_wait(&sbi->gc_thread->fggc_wq, &wait);
		} else {
			struct f2fs_gc_control gc_control = {
				.victim_segno = NULL_SEGNO,
				.init_gc_type = BG_GC,
				.no_bg_gc = true,
				.should_migrate_blocks = false,
				.err_gc_skipped = false,
				.nr_free_secs = 1 };
			f2fs_down_write(&sbi->gc_lock);
			f2fs_gc(sbi, &gc_control);
		}
	}
}

static inline bool excess_dirty_threshold(struct f2fs_sb_info *sbi)
{
	int factor = f2fs_rwsem_is_locked(&sbi->cp_rwsem) ? 3 : 2;
	unsigned int dents = get_pages(sbi, F2FS_DIRTY_DENTS);
	unsigned int qdata = get_pages(sbi, F2FS_DIRTY_QDATA);
	unsigned int nodes = get_pages(sbi, F2FS_DIRTY_NODES);
	unsigned int meta = get_pages(sbi, F2FS_DIRTY_META);
	unsigned int imeta = get_pages(sbi, F2FS_DIRTY_IMETA);
	unsigned int threshold = sbi->blocks_per_seg * factor *
					DEFAULT_DIRTY_THRESHOLD;
	unsigned int global_threshold = threshold * 3 / 2;

	if (dents >= threshold || qdata >= threshold ||
		nodes >= threshold || meta >= threshold ||
		imeta >= threshold)
		return true;
	return dents + qdata + nodes + meta + imeta >  global_threshold;
}

void f2fs_balance_fs_bg(struct f2fs_sb_info *sbi, bool from_bg)
{
	if (unlikely(is_sbi_flag_set(sbi, SBI_POR_DOING)))
		return;

	/* try to shrink extent cache when there is no enough memory */
	if (!f2fs_available_free_memory(sbi, EXTENT_CACHE))
		f2fs_shrink_extent_tree(sbi, EXTENT_CACHE_SHRINK_NUMBER);

	/* check the # of cached NAT entries */
	if (!f2fs_available_free_memory(sbi, NAT_ENTRIES))
		f2fs_try_to_free_nats(sbi, NAT_ENTRY_PER_BLOCK);

	if (!f2fs_available_free_memory(sbi, FREE_NIDS))
		f2fs_try_to_free_nids(sbi, MAX_FREE_NIDS);
	else
		f2fs_build_free_nids(sbi, false, false);

	if (excess_dirty_nats(sbi) || excess_dirty_threshold(sbi) ||
		excess_prefree_segs(sbi) || !f2fs_space_for_roll_forward(sbi))
		goto do_sync;

	/* there is background inflight IO or foreground operation recently */
	if (is_inflight_io(sbi, REQ_TIME) ||
		(!f2fs_time_over(sbi, REQ_TIME) && f2fs_rwsem_is_locked(&sbi->cp_rwsem)))
		return;

	/* exceed periodical checkpoint timeout threshold */
	if (f2fs_time_over(sbi, CP_TIME))
		goto do_sync;

	/* checkpoint is the only way to shrink partial cached entries */
	if (f2fs_available_free_memory(sbi, NAT_ENTRIES) &&
		f2fs_available_free_memory(sbi, INO_ENTRIES))
		return;

do_sync:
	if (test_opt(sbi, DATA_FLUSH) && from_bg) {
		struct blk_plug plug;

		mutex_lock(&sbi->flush_lock);

		blk_start_plug(&plug);
		f2fs_sync_dirty_inodes(sbi, FILE_INODE, false);
		blk_finish_plug(&plug);

		mutex_unlock(&sbi->flush_lock);
	}
	f2fs_sync_fs(sbi->sb, 1);
	stat_inc_bg_cp_count(sbi->stat_info);
}

static int __submit_flush_wait(struct f2fs_sb_info *sbi,
				struct block_device *bdev)
{
	int ret = blkdev_issue_flush(bdev, GFP_NOFS, NULL);

	trace_f2fs_issue_flush(bdev, test_opt(sbi, NOBARRIER),
				test_opt(sbi, FLUSH_MERGE), ret);
	return ret;
}

static int submit_flush_wait(struct f2fs_sb_info *sbi, nid_t ino)
{
	int ret = 0;
	int i;

	if (!f2fs_is_multi_device(sbi))
		return __submit_flush_wait(sbi, sbi->sb->s_bdev);

	for (i = 0; i < sbi->s_ndevs; i++) {
		if (!f2fs_is_dirty_device(sbi, ino, i, FLUSH_INO))
			continue;
		ret = __submit_flush_wait(sbi, FDEV(i).bdev);
		if (ret)
			break;
	}
	return ret;
}

static int issue_flush_thread(void *data)
{
	struct f2fs_sb_info *sbi = data;
	struct flush_cmd_control *fcc = SM_I(sbi)->fcc_info;
	wait_queue_head_t *q = &fcc->flush_wait_queue;
repeat:
	if (kthread_should_stop())
		return 0;

	if (!llist_empty(&fcc->issue_list)) {
		struct flush_cmd *cmd, *next;
		int ret;

		fcc->dispatch_list = llist_del_all(&fcc->issue_list);
		fcc->dispatch_list = llist_reverse_order(fcc->dispatch_list);

		cmd = llist_entry(fcc->dispatch_list, struct flush_cmd, llnode);

		ret = submit_flush_wait(sbi, cmd->ino);
		atomic_inc(&fcc->issued_flush);

		llist_for_each_entry_safe(cmd, next,
					  fcc->dispatch_list, llnode) {
			cmd->ret = ret;
			complete(&cmd->wait);
		}
		fcc->dispatch_list = NULL;
	}

	wait_event_interruptible(*q,
		kthread_should_stop() || !llist_empty(&fcc->issue_list));
	goto repeat;
}

int f2fs_issue_flush(struct f2fs_sb_info *sbi, nid_t ino)
{
	struct flush_cmd_control *fcc = SM_I(sbi)->fcc_info;
	struct flush_cmd cmd;
	int ret;

	if (test_opt(sbi, NOBARRIER))
		return 0;

	if (!test_opt(sbi, FLUSH_MERGE)) {
		atomic_inc(&fcc->queued_flush);
		ret = submit_flush_wait(sbi, ino);
		atomic_dec(&fcc->queued_flush);
		atomic_inc(&fcc->issued_flush);
		return ret;
	}

	if (atomic_inc_return(&fcc->queued_flush) == 1 ||
	    f2fs_is_multi_device(sbi)) {
		ret = submit_flush_wait(sbi, ino);
		atomic_dec(&fcc->queued_flush);

		atomic_inc(&fcc->issued_flush);
		return ret;
	}

	cmd.ino = ino;
	init_completion(&cmd.wait);

	llist_add(&cmd.llnode, &fcc->issue_list);

	/*
	 * update issue_list before we wake up issue_flush thread, this
	 * smp_mb() pairs with another barrier in ___wait_event(), see
	 * more details in comments of waitqueue_active().
	 */
	smp_mb();

	if (waitqueue_active(&fcc->flush_wait_queue))
		wake_up(&fcc->flush_wait_queue);

	if (fcc->f2fs_issue_flush) {
		wait_for_completion(&cmd.wait);
		atomic_dec(&fcc->queued_flush);
	} else {
		struct llist_node *list;

		list = llist_del_all(&fcc->issue_list);
		if (!list) {
			wait_for_completion(&cmd.wait);
			atomic_dec(&fcc->queued_flush);
		} else {
			struct flush_cmd *tmp, *next;

			ret = submit_flush_wait(sbi, ino);

			llist_for_each_entry_safe(tmp, next, list, llnode) {
				if (tmp == &cmd) {
					cmd.ret = ret;
					atomic_dec(&fcc->queued_flush);
					continue;
				}
				tmp->ret = ret;
				complete(&tmp->wait);
			}
		}
	}

	return cmd.ret;
}

int f2fs_create_flush_cmd_control(struct f2fs_sb_info *sbi)
{
	dev_t dev = sbi->sb->s_bdev->bd_dev;
	struct flush_cmd_control *fcc;
	int err = 0;

	if (SM_I(sbi)->fcc_info) {
		fcc = SM_I(sbi)->fcc_info;
		if (fcc->f2fs_issue_flush)
			return err;
		goto init_thread;
	}

	fcc = f2fs_kzalloc(sbi, sizeof(struct flush_cmd_control), GFP_KERNEL);
	if (!fcc)
		return -ENOMEM;
	atomic_set(&fcc->issued_flush, 0);
	atomic_set(&fcc->queued_flush, 0);
	init_waitqueue_head(&fcc->flush_wait_queue);
	init_llist_head(&fcc->issue_list);
	SM_I(sbi)->fcc_info = fcc;
	if (!test_opt(sbi, FLUSH_MERGE))
		return err;

init_thread:
	fcc->f2fs_issue_flush = kthread_run(issue_flush_thread, sbi,
				"f2fs_flush-%u:%u", MAJOR(dev), MINOR(dev));
	if (IS_ERR(fcc->f2fs_issue_flush)) {
		err = PTR_ERR(fcc->f2fs_issue_flush);
		kfree(fcc);
		SM_I(sbi)->fcc_info = NULL;
		return err;
	}

	return err;
}

void f2fs_destroy_flush_cmd_control(struct f2fs_sb_info *sbi, bool free)
{
	struct flush_cmd_control *fcc = SM_I(sbi)->fcc_info;

	if (fcc && fcc->f2fs_issue_flush) {
		struct task_struct *flush_thread = fcc->f2fs_issue_flush;

		fcc->f2fs_issue_flush = NULL;
		kthread_stop(flush_thread);
	}
	if (free) {
		kfree(fcc);
		SM_I(sbi)->fcc_info = NULL;
	}
}

int f2fs_flush_device_cache(struct f2fs_sb_info *sbi)
{
	int ret = 0, i;

	if (!f2fs_is_multi_device(sbi))
		return 0;

	if (test_opt(sbi, NOBARRIER))
		return 0;

	for (i = 1; i < sbi->s_ndevs; i++) {
		int count = DEFAULT_RETRY_IO_COUNT;

		if (!f2fs_test_bit(i, (char *)&sbi->dirty_device))
			continue;

		do {
			ret = __submit_flush_wait(sbi, FDEV(i).bdev);
			if (ret)
				f2fs_io_schedule_timeout(DEFAULT_IO_TIMEOUT);
		} while (ret && --count);

		if (ret) {
			f2fs_stop_checkpoint(sbi, false,
					STOP_CP_REASON_FLUSH_FAIL);
			break;
		}

		spin_lock(&sbi->dev_lock);
		f2fs_clear_bit(i, (char *)&sbi->dirty_device);
		spin_unlock(&sbi->dev_lock);
	}

	return ret;
}

static void __locate_dirty_segment(struct f2fs_sb_info *sbi, unsigned int segno,
		enum dirty_type dirty_type)
{
	struct dirty_seglist_info *dirty_i = DIRTY_I(sbi);

	/* need not be added */
	if (IS_CURSEG(sbi, segno))
		return;

	if (!test_and_set_bit(segno, dirty_i->dirty_segmap[dirty_type]))
		dirty_i->nr_dirty[dirty_type]++;

	if (dirty_type == DIRTY) {
		struct seg_entry *sentry = get_seg_entry(sbi, segno);
		enum dirty_type t = sentry->type;

		if (unlikely(t >= DIRTY)) {
			f2fs_bug_on(sbi, 1);
			return;
		}
		if (!test_and_set_bit(segno, dirty_i->dirty_segmap[t]))
			dirty_i->nr_dirty[t]++;

		if (__is_large_section(sbi)) {
			unsigned int secno = GET_SEC_FROM_SEG(sbi, segno);
			block_t valid_blocks =
				get_valid_blocks(sbi, segno, true);

			f2fs_bug_on(sbi, unlikely(!valid_blocks ||
					valid_blocks == CAP_BLKS_PER_SEC(sbi)));

			if (!IS_CURSEC(sbi, secno))
				set_bit(secno, dirty_i->dirty_secmap);
		}
	}
}

static void __remove_dirty_segment(struct f2fs_sb_info *sbi, unsigned int segno,
		enum dirty_type dirty_type)
{
	struct dirty_seglist_info *dirty_i = DIRTY_I(sbi);
	block_t valid_blocks;

	if (test_and_clear_bit(segno, dirty_i->dirty_segmap[dirty_type]))
		dirty_i->nr_dirty[dirty_type]--;

	if (dirty_type == DIRTY) {
		struct seg_entry *sentry = get_seg_entry(sbi, segno);
		enum dirty_type t = sentry->type;

		if (test_and_clear_bit(segno, dirty_i->dirty_segmap[t]))
			dirty_i->nr_dirty[t]--;

		valid_blocks = get_valid_blocks(sbi, segno, true);
		if (valid_blocks == 0) {
			clear_bit(GET_SEC_FROM_SEG(sbi, segno),
						dirty_i->victim_secmap);
#ifdef CONFIG_F2FS_CHECK_FS
			clear_bit(segno, SIT_I(sbi)->invalid_segmap);
#endif
		}
		if (__is_large_section(sbi)) {
			unsigned int secno = GET_SEC_FROM_SEG(sbi, segno);

			if (!valid_blocks ||
					valid_blocks == CAP_BLKS_PER_SEC(sbi)) {
				clear_bit(secno, dirty_i->dirty_secmap);
				return;
			}

			if (!IS_CURSEC(sbi, secno))
				set_bit(secno, dirty_i->dirty_secmap);
		}
	}
}

/*
 * Should not occur error such as -ENOMEM.
 * Adding dirty entry into seglist is not critical operation.
 * If a given segment is one of current working segments, it won't be added.
 */
static void locate_dirty_segment(struct f2fs_sb_info *sbi, unsigned int segno)
{
	struct dirty_seglist_info *dirty_i = DIRTY_I(sbi);
	unsigned short valid_blocks, ckpt_valid_blocks;
	unsigned int usable_blocks;

	if (segno == NULL_SEGNO || IS_CURSEG(sbi, segno))
		return;

	usable_blocks = f2fs_usable_blks_in_seg(sbi, segno);
	mutex_lock(&dirty_i->seglist_lock);

	valid_blocks = get_valid_blocks(sbi, segno, false);
	ckpt_valid_blocks = get_ckpt_valid_blocks(sbi, segno, false);

	if (valid_blocks == 0 && (!is_sbi_flag_set(sbi, SBI_CP_DISABLED) ||
		ckpt_valid_blocks == usable_blocks)) {
		__locate_dirty_segment(sbi, segno, PRE);
		__remove_dirty_segment(sbi, segno, DIRTY);
	} else if (valid_blocks < usable_blocks) {
		__locate_dirty_segment(sbi, segno, DIRTY);
	} else {
		/* Recovery routine with SSR needs this */
		__remove_dirty_segment(sbi, segno, DIRTY);
	}

	mutex_unlock(&dirty_i->seglist_lock);
}

/* This moves currently empty dirty blocks to prefree. Must hold seglist_lock */
void f2fs_dirty_to_prefree(struct f2fs_sb_info *sbi)
{
	struct dirty_seglist_info *dirty_i = DIRTY_I(sbi);
	unsigned int segno;

	mutex_lock(&dirty_i->seglist_lock);
	for_each_set_bit(segno, dirty_i->dirty_segmap[DIRTY], MAIN_SEGS(sbi)) {
		if (get_valid_blocks(sbi, segno, false))
			continue;
		if (IS_CURSEG(sbi, segno))
			continue;
		__locate_dirty_segment(sbi, segno, PRE);
		__remove_dirty_segment(sbi, segno, DIRTY);
	}
	mutex_unlock(&dirty_i->seglist_lock);
}

block_t f2fs_get_unusable_blocks(struct f2fs_sb_info *sbi)
{
	int ovp_hole_segs =
		(overprovision_segments(sbi) - reserved_segments(sbi));
	block_t ovp_holes = ovp_hole_segs << sbi->log_blocks_per_seg;
	struct dirty_seglist_info *dirty_i = DIRTY_I(sbi);
	block_t holes[2] = {0, 0};	/* DATA and NODE */
	block_t unusable;
	struct seg_entry *se;
	unsigned int segno;

	mutex_lock(&dirty_i->seglist_lock);
	for_each_set_bit(segno, dirty_i->dirty_segmap[DIRTY], MAIN_SEGS(sbi)) {
		se = get_seg_entry(sbi, segno);
		if (IS_NODESEG(se->type))
			holes[NODE] += f2fs_usable_blks_in_seg(sbi, segno) -
							se->valid_blocks;
		else
			holes[DATA] += f2fs_usable_blks_in_seg(sbi, segno) -
							se->valid_blocks;
	}
	mutex_unlock(&dirty_i->seglist_lock);

	unusable = holes[DATA] > holes[NODE] ? holes[DATA] : holes[NODE];
	if (unusable > ovp_holes)
		return unusable - ovp_holes;
	return 0;
}

int f2fs_disable_cp_again(struct f2fs_sb_info *sbi, block_t unusable)
{
	int ovp_hole_segs =
		(overprovision_segments(sbi) - reserved_segments(sbi));
	if (unusable > F2FS_OPTION(sbi).unusable_cap)
		return -EAGAIN;
	if (is_sbi_flag_set(sbi, SBI_CP_DISABLED_QUICK) &&
		dirty_segments(sbi) > ovp_hole_segs)
		return -EAGAIN;
	return 0;
}

/* This is only used by SBI_CP_DISABLED */
static unsigned int get_free_segment(struct f2fs_sb_info *sbi)
{
	struct dirty_seglist_info *dirty_i = DIRTY_I(sbi);
	unsigned int segno = 0;

	mutex_lock(&dirty_i->seglist_lock);
	for_each_set_bit(segno, dirty_i->dirty_segmap[DIRTY], MAIN_SEGS(sbi)) {
		if (get_valid_blocks(sbi, segno, false))
			continue;
		if (get_ckpt_valid_blocks(sbi, segno, false))
			continue;
		mutex_unlock(&dirty_i->seglist_lock);
		return segno;
	}
	mutex_unlock(&dirty_i->seglist_lock);
	return NULL_SEGNO;
}

static struct discard_cmd *__create_discard_cmd(struct f2fs_sb_info *sbi,
		struct block_device *bdev, block_t lstart,
		block_t start, block_t len)
{
	struct discard_cmd_control *dcc = SM_I(sbi)->dcc_info;
	struct list_head *pend_list;
	struct discard_cmd *dc;

	f2fs_bug_on(sbi, !len);

	pend_list = &dcc->pend_list[plist_idx(len)];

	dc = f2fs_kmem_cache_alloc(discard_cmd_slab, GFP_NOFS, true, NULL);
	INIT_LIST_HEAD(&dc->list);
	dc->bdev = bdev;
	dc->lstart = lstart;
	dc->start = start;
	dc->len = len;
	dc->ref = 0;
	dc->state = D_PREP;
	dc->queued = 0;
	dc->error = 0;
	init_completion(&dc->wait);
	list_add_tail(&dc->list, pend_list);
	spin_lock_init(&dc->lock);
	dc->bio_ref = 0;
	atomic_inc(&dcc->discard_cmd_cnt);
	dcc->undiscard_blks += len;

	return dc;
}

static struct discard_cmd *__attach_discard_cmd(struct f2fs_sb_info *sbi,
				struct block_device *bdev, block_t lstart,
				block_t start, block_t len,
				struct rb_node *parent, struct rb_node **p,
				bool leftmost)
{
	struct discard_cmd_control *dcc = SM_I(sbi)->dcc_info;
	struct discard_cmd *dc;

	dc = __create_discard_cmd(sbi, bdev, lstart, start, len);

	rb_link_node(&dc->rb_node, parent, p);
	rb_insert_color_cached(&dc->rb_node, &dcc->root, leftmost);

	return dc;
}

static void __detach_discard_cmd(struct discard_cmd_control *dcc,
							struct discard_cmd *dc)
{
	if (dc->state == D_DONE)
		atomic_sub(dc->queued, &dcc->queued_discard);

	list_del(&dc->list);
	rb_erase_cached(&dc->rb_node, &dcc->root);
	dcc->undiscard_blks -= dc->len;

	kmem_cache_free(discard_cmd_slab, dc);

	atomic_dec(&dcc->discard_cmd_cnt);
}

static void __remove_discard_cmd(struct f2fs_sb_info *sbi,
							struct discard_cmd *dc)
{
	struct discard_cmd_control *dcc = SM_I(sbi)->dcc_info;
	unsigned long flags;

	trace_f2fs_remove_discard(dc->bdev, dc->start, dc->len);

	spin_lock_irqsave(&dc->lock, flags);
	if (dc->bio_ref) {
		spin_unlock_irqrestore(&dc->lock, flags);
		return;
	}
	spin_unlock_irqrestore(&dc->lock, flags);

	f2fs_bug_on(sbi, dc->ref);

	if (dc->error == -EOPNOTSUPP)
		dc->error = 0;

	if (dc->error)
		printk_ratelimited(
			"%sF2FS-fs (%s): Issue discard(%u, %u, %u) failed, ret: %d",
			KERN_INFO, sbi->sb->s_id,
			dc->lstart, dc->start, dc->len, dc->error);
	__detach_discard_cmd(dcc, dc);
}

static void f2fs_submit_discard_endio(struct bio *bio)
{
	struct discard_cmd *dc = (struct discard_cmd *)bio->bi_private;
	unsigned long flags;

	spin_lock_irqsave(&dc->lock, flags);
	if (!dc->error)
		dc->error = blk_status_to_errno(bio->bi_status);
	dc->bio_ref--;
	if (!dc->bio_ref && dc->state == D_SUBMIT) {
		dc->state = D_DONE;
		complete_all(&dc->wait);
	}
	spin_unlock_irqrestore(&dc->lock, flags);
	bio_put(bio);
}

static void __check_sit_bitmap(struct f2fs_sb_info *sbi,
				block_t start, block_t end)
{
#ifdef CONFIG_F2FS_CHECK_FS
	struct seg_entry *sentry;
	unsigned int segno;
	block_t blk = start;
	unsigned long offset, size, max_blocks = sbi->blocks_per_seg;
	unsigned long *map;

	while (blk < end) {
		segno = GET_SEGNO(sbi, blk);
		sentry = get_seg_entry(sbi, segno);
		offset = GET_BLKOFF_FROM_SEG0(sbi, blk);

		if (end < START_BLOCK(sbi, segno + 1))
			size = GET_BLKOFF_FROM_SEG0(sbi, end);
		else
			size = max_blocks;
		map = (unsigned long *)(sentry->cur_valid_map);
		offset = __find_rev_next_bit(map, size, offset);
		f2fs_bug_on(sbi, offset != size);
		blk = START_BLOCK(sbi, segno + 1);
	}
#endif
}

static void __init_discard_policy(struct f2fs_sb_info *sbi,
				struct discard_policy *dpolicy,
				int discard_type, unsigned int granularity)
{
	struct discard_cmd_control *dcc = SM_I(sbi)->dcc_info;

	/* common policy */
	dpolicy->type = discard_type;
	dpolicy->sync = true;
	dpolicy->ordered = false;
	dpolicy->granularity = granularity;

	dpolicy->max_requests = dcc->max_discard_request;
	dpolicy->io_aware_gran = MAX_PLIST_NUM;
	dpolicy->timeout = false;

	if (discard_type == DPOLICY_BG) {
		dpolicy->min_interval = dcc->min_discard_issue_time;
		dpolicy->mid_interval = dcc->mid_discard_issue_time;
		dpolicy->max_interval = dcc->max_discard_issue_time;
		dpolicy->io_aware = true;
		dpolicy->sync = false;
		dpolicy->ordered = true;
		if (utilization(sbi) > DEF_DISCARD_URGENT_UTIL) {
			dpolicy->granularity = 1;
			if (atomic_read(&dcc->discard_cmd_cnt))
				dpolicy->max_interval =
<<<<<<< HEAD
					DEF_MIN_DISCARD_ISSUE_TIME;
=======
					dcc->min_discard_issue_time;
>>>>>>> a36b0c3d
		}
	} else if (discard_type == DPOLICY_FORCE) {
		dpolicy->min_interval = dcc->min_discard_issue_time;
		dpolicy->mid_interval = dcc->mid_discard_issue_time;
		dpolicy->max_interval = dcc->max_discard_issue_time;
		dpolicy->io_aware = false;
	} else if (discard_type == DPOLICY_FSTRIM) {
		dpolicy->io_aware = false;
	} else if (discard_type == DPOLICY_UMOUNT) {
		dpolicy->io_aware = false;
		/* we need to issue all to keep CP_TRIMMED_FLAG */
		dpolicy->granularity = 1;
		dpolicy->timeout = true;
	}
}

static void __update_discard_tree_range(struct f2fs_sb_info *sbi,
				struct block_device *bdev, block_t lstart,
				block_t start, block_t len);
/* this function is copied from blkdev_issue_discard from block/blk-lib.c */
static int __submit_discard_cmd(struct f2fs_sb_info *sbi,
						struct discard_policy *dpolicy,
						struct discard_cmd *dc,
						unsigned int *issued)
{
	struct block_device *bdev = dc->bdev;
	struct request_queue *q = bdev_get_queue(bdev);
	unsigned int max_discard_blocks =
			SECTOR_TO_BLOCK(q->limits.max_discard_sectors);
	struct discard_cmd_control *dcc = SM_I(sbi)->dcc_info;
	struct list_head *wait_list = (dpolicy->type == DPOLICY_FSTRIM) ?
					&(dcc->fstrim_list) : &(dcc->wait_list);
	int flag = dpolicy->sync ? REQ_SYNC : 0;
	block_t lstart, start, len, total_len;
	int err = 0;

	if (dc->state != D_PREP)
		return 0;

	if (is_sbi_flag_set(sbi, SBI_NEED_FSCK))
		return 0;

	trace_f2fs_issue_discard(bdev, dc->start, dc->len);

	lstart = dc->lstart;
	start = dc->start;
	len = dc->len;
	total_len = len;

	dc->len = 0;

	while (total_len && *issued < dpolicy->max_requests && !err) {
		struct bio *bio = NULL;
		unsigned long flags;
		bool last = true;

		if (len > max_discard_blocks) {
			len = max_discard_blocks;
			last = false;
		}

		(*issued)++;
		if (*issued == dpolicy->max_requests)
			last = true;

		dc->len += len;

		if (time_to_inject(sbi, FAULT_DISCARD)) {
			f2fs_show_injection_info(sbi, FAULT_DISCARD);
			err = -EIO;
			goto submit;
		}
		err = __blkdev_issue_discard(bdev,
					SECTOR_FROM_BLOCK(start),
					SECTOR_FROM_BLOCK(len),
					GFP_NOFS, 0, &bio);
submit:
		if (err) {
			spin_lock_irqsave(&dc->lock, flags);
			if (dc->state == D_PARTIAL)
				dc->state = D_SUBMIT;
			spin_unlock_irqrestore(&dc->lock, flags);

			break;
		}

		f2fs_bug_on(sbi, !bio);

		/*
		 * should keep before submission to avoid D_DONE
		 * right away
		 */
		spin_lock_irqsave(&dc->lock, flags);
		if (last)
			dc->state = D_SUBMIT;
		else
			dc->state = D_PARTIAL;
		dc->bio_ref++;
		spin_unlock_irqrestore(&dc->lock, flags);

		atomic_inc(&dcc->queued_discard);
		dc->queued++;
		list_move_tail(&dc->list, wait_list);

		/* sanity check on discard range */
		__check_sit_bitmap(sbi, lstart, lstart + len);

		bio->bi_private = dc;
		bio->bi_end_io = f2fs_submit_discard_endio;
		bio->bi_opf |= flag;
		submit_bio(bio);

		atomic_inc(&dcc->issued_discard);

		f2fs_update_iostat(sbi, FS_DISCARD, 1);

		lstart += len;
		start += len;
		total_len -= len;
		len = total_len;
	}

	if (!err && len) {
		dcc->undiscard_blks -= len;
		__update_discard_tree_range(sbi, bdev, lstart, start, len);
	}
	return err;
}

static void __insert_discard_tree(struct f2fs_sb_info *sbi,
				struct block_device *bdev, block_t lstart,
				block_t start, block_t len,
				struct rb_node **insert_p,
				struct rb_node *insert_parent)
{
	struct discard_cmd_control *dcc = SM_I(sbi)->dcc_info;
	struct rb_node **p;
	struct rb_node *parent = NULL;
	bool leftmost = true;

	if (insert_p && insert_parent) {
		parent = insert_parent;
		p = insert_p;
		goto do_insert;
	}

	p = f2fs_lookup_rb_tree_for_insert(sbi, &dcc->root, &parent,
							lstart, &leftmost);
do_insert:
	__attach_discard_cmd(sbi, bdev, lstart, start, len, parent,
								p, leftmost);
}

static void __relocate_discard_cmd(struct discard_cmd_control *dcc,
						struct discard_cmd *dc)
{
	list_move_tail(&dc->list, &dcc->pend_list[plist_idx(dc->len)]);
}

static void __punch_discard_cmd(struct f2fs_sb_info *sbi,
				struct discard_cmd *dc, block_t blkaddr)
{
	struct discard_cmd_control *dcc = SM_I(sbi)->dcc_info;
	struct discard_info di = dc->di;
	bool modified = false;

	if (dc->state == D_DONE || dc->len == 1) {
		__remove_discard_cmd(sbi, dc);
		return;
	}

	dcc->undiscard_blks -= di.len;

	if (blkaddr > di.lstart) {
		dc->len = blkaddr - dc->lstart;
		dcc->undiscard_blks += dc->len;
		__relocate_discard_cmd(dcc, dc);
		modified = true;
	}

	if (blkaddr < di.lstart + di.len - 1) {
		if (modified) {
			__insert_discard_tree(sbi, dc->bdev, blkaddr + 1,
					di.start + blkaddr + 1 - di.lstart,
					di.lstart + di.len - 1 - blkaddr,
					NULL, NULL);
		} else {
			dc->lstart++;
			dc->len--;
			dc->start++;
			dcc->undiscard_blks += dc->len;
			__relocate_discard_cmd(dcc, dc);
		}
	}
}

static void __update_discard_tree_range(struct f2fs_sb_info *sbi,
				struct block_device *bdev, block_t lstart,
				block_t start, block_t len)
{
	struct discard_cmd_control *dcc = SM_I(sbi)->dcc_info;
	struct discard_cmd *prev_dc = NULL, *next_dc = NULL;
	struct discard_cmd *dc;
	struct discard_info di = {0};
	struct rb_node **insert_p = NULL, *insert_parent = NULL;
	struct request_queue *q = bdev_get_queue(bdev);
	unsigned int max_discard_blocks =
			SECTOR_TO_BLOCK(q->limits.max_discard_sectors);
	block_t end = lstart + len;

	dc = (struct discard_cmd *)f2fs_lookup_rb_tree_ret(&dcc->root,
					NULL, lstart,
					(struct rb_entry **)&prev_dc,
					(struct rb_entry **)&next_dc,
					&insert_p, &insert_parent, true, NULL);
	if (dc)
		prev_dc = dc;

	if (!prev_dc) {
		di.lstart = lstart;
		di.len = next_dc ? next_dc->lstart - lstart : len;
		di.len = min(di.len, len);
		di.start = start;
	}

	while (1) {
		struct rb_node *node;
		bool merged = false;
		struct discard_cmd *tdc = NULL;

		if (prev_dc) {
			di.lstart = prev_dc->lstart + prev_dc->len;
			if (di.lstart < lstart)
				di.lstart = lstart;
			if (di.lstart >= end)
				break;

			if (!next_dc || next_dc->lstart > end)
				di.len = end - di.lstart;
			else
				di.len = next_dc->lstart - di.lstart;
			di.start = start + di.lstart - lstart;
		}

		if (!di.len)
			goto next;

		if (prev_dc && prev_dc->state == D_PREP &&
			prev_dc->bdev == bdev &&
			__is_discard_back_mergeable(&di, &prev_dc->di,
							max_discard_blocks)) {
			prev_dc->di.len += di.len;
			dcc->undiscard_blks += di.len;
			__relocate_discard_cmd(dcc, prev_dc);
			di = prev_dc->di;
			tdc = prev_dc;
			merged = true;
		}

		if (next_dc && next_dc->state == D_PREP &&
			next_dc->bdev == bdev &&
			__is_discard_front_mergeable(&di, &next_dc->di,
							max_discard_blocks)) {
			next_dc->di.lstart = di.lstart;
			next_dc->di.len += di.len;
			next_dc->di.start = di.start;
			dcc->undiscard_blks += di.len;
			__relocate_discard_cmd(dcc, next_dc);
			if (tdc)
				__remove_discard_cmd(sbi, tdc);
			merged = true;
		}

		if (!merged) {
			__insert_discard_tree(sbi, bdev, di.lstart, di.start,
							di.len, NULL, NULL);
		}
 next:
		prev_dc = next_dc;
		if (!prev_dc)
			break;

		node = rb_next(&prev_dc->rb_node);
		next_dc = rb_entry_safe(node, struct discard_cmd, rb_node);
	}
}

static int __queue_discard_cmd(struct f2fs_sb_info *sbi,
		struct block_device *bdev, block_t blkstart, block_t blklen)
{
	block_t lblkstart = blkstart;

	if (!f2fs_bdev_support_discard(bdev))
		return 0;

	trace_f2fs_queue_discard(bdev, blkstart, blklen);

	if (f2fs_is_multi_device(sbi)) {
		int devi = f2fs_target_device_index(sbi, blkstart);

		blkstart -= FDEV(devi).start_blk;
	}
	mutex_lock(&SM_I(sbi)->dcc_info->cmd_lock);
	__update_discard_tree_range(sbi, bdev, lblkstart, blkstart, blklen);
	mutex_unlock(&SM_I(sbi)->dcc_info->cmd_lock);
	return 0;
}

static unsigned int __issue_discard_cmd_orderly(struct f2fs_sb_info *sbi,
					struct discard_policy *dpolicy)
{
	struct discard_cmd_control *dcc = SM_I(sbi)->dcc_info;
	struct discard_cmd *prev_dc = NULL, *next_dc = NULL;
	struct rb_node **insert_p = NULL, *insert_parent = NULL;
	struct discard_cmd *dc;
	struct blk_plug plug;
	unsigned int pos = dcc->next_pos;
	unsigned int issued = 0;
	bool io_interrupted = false;

	mutex_lock(&dcc->cmd_lock);
	dc = (struct discard_cmd *)f2fs_lookup_rb_tree_ret(&dcc->root,
					NULL, pos,
					(struct rb_entry **)&prev_dc,
					(struct rb_entry **)&next_dc,
					&insert_p, &insert_parent, true, NULL);
	if (!dc)
		dc = next_dc;

	blk_start_plug(&plug);

	while (dc) {
		struct rb_node *node;
		int err = 0;

		if (dc->state != D_PREP)
			goto next;

		if (dpolicy->io_aware && !is_idle(sbi, DISCARD_TIME)) {
			io_interrupted = true;
			break;
		}

		dcc->next_pos = dc->lstart + dc->len;
		err = __submit_discard_cmd(sbi, dpolicy, dc, &issued);

		if (issued >= dpolicy->max_requests)
			break;
next:
		node = rb_next(&dc->rb_node);
		if (err)
			__remove_discard_cmd(sbi, dc);
		dc = rb_entry_safe(node, struct discard_cmd, rb_node);
	}

	blk_finish_plug(&plug);

	if (!dc)
		dcc->next_pos = 0;

	mutex_unlock(&dcc->cmd_lock);

	if (!issued && io_interrupted)
		issued = -1;

	return issued;
}
static unsigned int __wait_all_discard_cmd(struct f2fs_sb_info *sbi,
					struct discard_policy *dpolicy);

static int __issue_discard_cmd(struct f2fs_sb_info *sbi,
					struct discard_policy *dpolicy)
{
	struct discard_cmd_control *dcc = SM_I(sbi)->dcc_info;
	struct list_head *pend_list;
	struct discard_cmd *dc, *tmp;
	struct blk_plug plug;
	int i, issued;
	bool io_interrupted = false;

	if (dpolicy->timeout)
		f2fs_update_time(sbi, UMOUNT_DISCARD_TIMEOUT);

retry:
	issued = 0;
	for (i = MAX_PLIST_NUM - 1; i >= 0; i--) {
		if (dpolicy->timeout &&
				f2fs_time_over(sbi, UMOUNT_DISCARD_TIMEOUT))
			break;

		if (i + 1 < dpolicy->granularity)
			break;

		if (i < DEFAULT_DISCARD_GRANULARITY && dpolicy->ordered)
			return __issue_discard_cmd_orderly(sbi, dpolicy);

		pend_list = &dcc->pend_list[i];

		mutex_lock(&dcc->cmd_lock);
		if (list_empty(pend_list))
			goto next;
		if (unlikely(dcc->rbtree_check))
			f2fs_bug_on(sbi, !f2fs_check_rb_tree_consistence(sbi,
							&dcc->root, false));
		blk_start_plug(&plug);
		list_for_each_entry_safe(dc, tmp, pend_list, list) {
			f2fs_bug_on(sbi, dc->state != D_PREP);

			if (dpolicy->timeout &&
				f2fs_time_over(sbi, UMOUNT_DISCARD_TIMEOUT))
				break;

			if (dpolicy->io_aware && i < dpolicy->io_aware_gran &&
						!is_idle(sbi, DISCARD_TIME)) {
				io_interrupted = true;
				break;
			}

			__submit_discard_cmd(sbi, dpolicy, dc, &issued);

			if (issued >= dpolicy->max_requests)
				break;
		}
		blk_finish_plug(&plug);
next:
		mutex_unlock(&dcc->cmd_lock);

		if (issued >= dpolicy->max_requests || io_interrupted)
			break;
	}

	if (dpolicy->type == DPOLICY_UMOUNT && issued) {
		__wait_all_discard_cmd(sbi, dpolicy);
		goto retry;
	}

	if (!issued && io_interrupted)
		issued = -1;

	return issued;
}

static bool __drop_discard_cmd(struct f2fs_sb_info *sbi)
{
	struct discard_cmd_control *dcc = SM_I(sbi)->dcc_info;
	struct list_head *pend_list;
	struct discard_cmd *dc, *tmp;
	int i;
	bool dropped = false;

	mutex_lock(&dcc->cmd_lock);
	for (i = MAX_PLIST_NUM - 1; i >= 0; i--) {
		pend_list = &dcc->pend_list[i];
		list_for_each_entry_safe(dc, tmp, pend_list, list) {
			f2fs_bug_on(sbi, dc->state != D_PREP);
			__remove_discard_cmd(sbi, dc);
			dropped = true;
		}
	}
	mutex_unlock(&dcc->cmd_lock);

	return dropped;
}

void f2fs_drop_discard_cmd(struct f2fs_sb_info *sbi)
{
	__drop_discard_cmd(sbi);
}

static unsigned int __wait_one_discard_bio(struct f2fs_sb_info *sbi,
							struct discard_cmd *dc)
{
	struct discard_cmd_control *dcc = SM_I(sbi)->dcc_info;
	unsigned int len = 0;

	wait_for_completion_io(&dc->wait);
	mutex_lock(&dcc->cmd_lock);
	f2fs_bug_on(sbi, dc->state != D_DONE);
	dc->ref--;
	if (!dc->ref) {
		if (!dc->error)
			len = dc->len;
		__remove_discard_cmd(sbi, dc);
	}
	mutex_unlock(&dcc->cmd_lock);

	return len;
}

static unsigned int __wait_discard_cmd_range(struct f2fs_sb_info *sbi,
						struct discard_policy *dpolicy,
						block_t start, block_t end)
{
	struct discard_cmd_control *dcc = SM_I(sbi)->dcc_info;
	struct list_head *wait_list = (dpolicy->type == DPOLICY_FSTRIM) ?
					&(dcc->fstrim_list) : &(dcc->wait_list);
	struct discard_cmd *dc = NULL, *iter, *tmp;
	unsigned int trimmed = 0;

next:
	dc = NULL;

	mutex_lock(&dcc->cmd_lock);
	list_for_each_entry_safe(iter, tmp, wait_list, list) {
		if (iter->lstart + iter->len <= start || end <= iter->lstart)
			continue;
		if (iter->len < dpolicy->granularity)
			continue;
		if (iter->state == D_DONE && !iter->ref) {
			wait_for_completion_io(&iter->wait);
			if (!iter->error)
				trimmed += iter->len;
			__remove_discard_cmd(sbi, iter);
		} else {
			iter->ref++;
			dc = iter;
			break;
		}
	}
	mutex_unlock(&dcc->cmd_lock);

	if (dc) {
		trimmed += __wait_one_discard_bio(sbi, dc);
		goto next;
	}

	return trimmed;
}

static unsigned int __wait_all_discard_cmd(struct f2fs_sb_info *sbi,
						struct discard_policy *dpolicy)
{
	struct discard_policy dp;
	unsigned int discard_blks;

	if (dpolicy)
		return __wait_discard_cmd_range(sbi, dpolicy, 0, UINT_MAX);

	/* wait all */
	__init_discard_policy(sbi, &dp, DPOLICY_FSTRIM, 1);
	discard_blks = __wait_discard_cmd_range(sbi, &dp, 0, UINT_MAX);
	__init_discard_policy(sbi, &dp, DPOLICY_UMOUNT, 1);
	discard_blks += __wait_discard_cmd_range(sbi, &dp, 0, UINT_MAX);

	return discard_blks;
}

/* This should be covered by global mutex, &sit_i->sentry_lock */
static void f2fs_wait_discard_bio(struct f2fs_sb_info *sbi, block_t blkaddr)
{
	struct discard_cmd_control *dcc = SM_I(sbi)->dcc_info;
	struct discard_cmd *dc;
	bool need_wait = false;

	mutex_lock(&dcc->cmd_lock);
	dc = (struct discard_cmd *)f2fs_lookup_rb_tree(&dcc->root,
							NULL, blkaddr);
	if (dc) {
		if (dc->state == D_PREP) {
			__punch_discard_cmd(sbi, dc, blkaddr);
		} else {
			dc->ref++;
			need_wait = true;
		}
	}
	mutex_unlock(&dcc->cmd_lock);

	if (need_wait)
		__wait_one_discard_bio(sbi, dc);
}

void f2fs_stop_discard_thread(struct f2fs_sb_info *sbi)
{
	struct discard_cmd_control *dcc = SM_I(sbi)->dcc_info;

	if (dcc && dcc->f2fs_issue_discard) {
		struct task_struct *discard_thread = dcc->f2fs_issue_discard;

		dcc->f2fs_issue_discard = NULL;
		kthread_stop(discard_thread);
	}
}

/* This comes from f2fs_put_super */
bool f2fs_issue_discard_timeout(struct f2fs_sb_info *sbi)
{
	struct discard_cmd_control *dcc = SM_I(sbi)->dcc_info;
	struct discard_policy dpolicy;
	bool dropped;

	__init_discard_policy(sbi, &dpolicy, DPOLICY_UMOUNT,
					dcc->discard_granularity);
	__issue_discard_cmd(sbi, &dpolicy);
	dropped = __drop_discard_cmd(sbi);

	/* just to make sure there is no pending discard commands */
	__wait_all_discard_cmd(sbi, NULL);

	f2fs_bug_on(sbi, atomic_read(&dcc->discard_cmd_cnt));
	return dropped;
}

static int issue_discard_thread(void *data)
{
	struct f2fs_sb_info *sbi = data;
	struct discard_cmd_control *dcc = SM_I(sbi)->dcc_info;
	wait_queue_head_t *q = &dcc->discard_wait_queue;
	struct discard_policy dpolicy;
	unsigned int wait_ms = dcc->min_discard_issue_time;
	int issued;

	set_freezable();

	do {
<<<<<<< HEAD
		if (sbi->gc_mode == GC_URGENT ||
=======
		if (sbi->gc_mode == GC_URGENT_HIGH ||
>>>>>>> a36b0c3d
			!f2fs_available_free_memory(sbi, DISCARD_CACHE))
			__init_discard_policy(sbi, &dpolicy, DPOLICY_FORCE, 1);
		else
			__init_discard_policy(sbi, &dpolicy, DPOLICY_BG,
						dcc->discard_granularity);

		if (!atomic_read(&dcc->discard_cmd_cnt))
<<<<<<< HEAD
			wait_ms = dpolicy.max_interval;
=======
		       wait_ms = dpolicy.max_interval;
>>>>>>> a36b0c3d

		wait_event_interruptible_timeout(*q,
				kthread_should_stop() || freezing(current) ||
				dcc->discard_wake,
				msecs_to_jiffies(wait_ms));

		if (dcc->discard_wake)
			dcc->discard_wake = 0;

		/* clean up pending candidates before going to sleep */
		if (atomic_read(&dcc->queued_discard))
			__wait_all_discard_cmd(sbi, NULL);

		if (try_to_freeze())
			continue;
		if (f2fs_readonly(sbi->sb))
			continue;
		if (kthread_should_stop())
			return 0;
		if (is_sbi_flag_set(sbi, SBI_NEED_FSCK)) {
			wait_ms = dpolicy.max_interval;
			continue;
		}
<<<<<<< HEAD
=======
		if (!atomic_read(&dcc->discard_cmd_cnt))
			continue;
>>>>>>> a36b0c3d

		sb_start_intwrite(sbi->sb);

		issued = __issue_discard_cmd(sbi, &dpolicy);
		if (issued > 0) {
			__wait_all_discard_cmd(sbi, &dpolicy);
			wait_ms = dpolicy.min_interval;
		} else if (issued == -1) {
			wait_ms = f2fs_time_to_wait(sbi, DISCARD_TIME);
			if (!wait_ms)
				wait_ms = dpolicy.mid_interval;
		} else {
			wait_ms = dpolicy.max_interval;
		}

		sb_end_intwrite(sbi->sb);

	} while (!kthread_should_stop());
	return 0;
}

#ifdef CONFIG_BLK_DEV_ZONED
static int __f2fs_issue_discard_zone(struct f2fs_sb_info *sbi,
		struct block_device *bdev, block_t blkstart, block_t blklen)
{
	sector_t sector, nr_sects;
	block_t lblkstart = blkstart;
	int devi = 0;

	if (f2fs_is_multi_device(sbi)) {
		devi = f2fs_target_device_index(sbi, blkstart);
		if (blkstart < FDEV(devi).start_blk ||
		    blkstart > FDEV(devi).end_blk) {
			f2fs_err(sbi, "Invalid block %x", blkstart);
			return -EIO;
		}
		blkstart -= FDEV(devi).start_blk;
	}

	/* For sequential zones, reset the zone write pointer */
	if (f2fs_blkz_is_seq(sbi, devi, blkstart)) {
		sector = SECTOR_FROM_BLOCK(blkstart);
		nr_sects = SECTOR_FROM_BLOCK(blklen);

		if (sector & (bdev_zone_sectors(bdev) - 1) ||
				nr_sects != bdev_zone_sectors(bdev)) {
			f2fs_err(sbi, "(%d) %s: Unaligned zone reset attempted (block %x + %x)",
				 devi, sbi->s_ndevs ? FDEV(devi).path : "",
				 blkstart, blklen);
			return -EIO;
		}
		trace_f2fs_issue_reset_zone(bdev, blkstart);
		return blkdev_reset_zones(bdev, sector, nr_sects, GFP_NOFS);
	}

	/* For conventional zones, use regular discard if supported */
	return __queue_discard_cmd(sbi, bdev, lblkstart, blklen);
}
#endif

static int __issue_discard_async(struct f2fs_sb_info *sbi,
		struct block_device *bdev, block_t blkstart, block_t blklen)
{
#ifdef CONFIG_BLK_DEV_ZONED
	if (f2fs_sb_has_blkzoned(sbi) && bdev_is_zoned(bdev))
		return __f2fs_issue_discard_zone(sbi, bdev, blkstart, blklen);
#endif
	return __queue_discard_cmd(sbi, bdev, blkstart, blklen);
}

static int f2fs_issue_discard(struct f2fs_sb_info *sbi,
				block_t blkstart, block_t blklen)
{
	sector_t start = blkstart, len = 0;
	struct block_device *bdev;
	struct seg_entry *se;
	unsigned int offset;
	block_t i;
	int err = 0;

	bdev = f2fs_target_device(sbi, blkstart, NULL);

	for (i = blkstart; i < blkstart + blklen; i++, len++) {
		if (i != start) {
			struct block_device *bdev2 =
				f2fs_target_device(sbi, i, NULL);

			if (bdev2 != bdev) {
				err = __issue_discard_async(sbi, bdev,
						start, len);
				if (err)
					return err;
				bdev = bdev2;
				start = i;
				len = 0;
			}
		}

		se = get_seg_entry(sbi, GET_SEGNO(sbi, i));
		offset = GET_BLKOFF_FROM_SEG0(sbi, i);

		if (f2fs_block_unit_discard(sbi) &&
				!f2fs_test_and_set_bit(offset, se->discard_map))
			sbi->discard_blks--;
	}

	if (len)
		err = __issue_discard_async(sbi, bdev, start, len);
	return err;
}

static bool add_discard_addrs(struct f2fs_sb_info *sbi, struct cp_control *cpc,
							bool check_only)
{
	int entries = SIT_VBLOCK_MAP_SIZE / sizeof(unsigned long);
	int max_blocks = sbi->blocks_per_seg;
	struct seg_entry *se = get_seg_entry(sbi, cpc->trim_start);
	unsigned long *cur_map = (unsigned long *)se->cur_valid_map;
	unsigned long *ckpt_map = (unsigned long *)se->ckpt_valid_map;
	unsigned long *discard_map = (unsigned long *)se->discard_map;
	unsigned long *dmap = SIT_I(sbi)->tmp_map;
	unsigned int start = 0, end = -1;
	bool force = (cpc->reason & CP_DISCARD);
	struct discard_entry *de = NULL;
	struct list_head *head = &SM_I(sbi)->dcc_info->entry_list;
	int i;

	if (se->valid_blocks == max_blocks || !f2fs_hw_support_discard(sbi) ||
			!f2fs_block_unit_discard(sbi))
		return false;

	if (!force) {
		if (!f2fs_realtime_discard_enable(sbi) || !se->valid_blocks ||
			SM_I(sbi)->dcc_info->nr_discards >=
				SM_I(sbi)->dcc_info->max_discards)
			return false;
	}

	/* SIT_VBLOCK_MAP_SIZE should be multiple of sizeof(unsigned long) */
	for (i = 0; i < entries; i++)
		dmap[i] = force ? ~ckpt_map[i] & ~discard_map[i] :
				(cur_map[i] ^ ckpt_map[i]) & ckpt_map[i];

	while (force || SM_I(sbi)->dcc_info->nr_discards <=
				SM_I(sbi)->dcc_info->max_discards) {
		start = __find_rev_next_bit(dmap, max_blocks, end + 1);
		if (start >= max_blocks)
			break;

		end = __find_rev_next_zero_bit(dmap, max_blocks, start + 1);
		if (force && start && end != max_blocks
					&& (end - start) < cpc->trim_minlen)
			continue;

		if (check_only)
			return true;

		if (!de) {
			de = f2fs_kmem_cache_alloc(discard_entry_slab,
						GFP_F2FS_ZERO, true, NULL);
			de->start_blkaddr = START_BLOCK(sbi, cpc->trim_start);
			list_add_tail(&de->list, head);
		}

		for (i = start; i < end; i++)
			__set_bit_le(i, (void *)de->discard_map);

		SM_I(sbi)->dcc_info->nr_discards += end - start;
	}
	return false;
}

static void release_discard_addr(struct discard_entry *entry)
{
	list_del(&entry->list);
	kmem_cache_free(discard_entry_slab, entry);
}

void f2fs_release_discard_addrs(struct f2fs_sb_info *sbi)
{
	struct list_head *head = &(SM_I(sbi)->dcc_info->entry_list);
	struct discard_entry *entry, *this;

	/* drop caches */
	list_for_each_entry_safe(entry, this, head, list)
		release_discard_addr(entry);
}

/*
 * Should call f2fs_clear_prefree_segments after checkpoint is done.
 */
static void set_prefree_as_free_segments(struct f2fs_sb_info *sbi)
{
	struct dirty_seglist_info *dirty_i = DIRTY_I(sbi);
	unsigned int segno;

	mutex_lock(&dirty_i->seglist_lock);
	for_each_set_bit(segno, dirty_i->dirty_segmap[PRE], MAIN_SEGS(sbi))
		__set_test_and_free(sbi, segno, false);
	mutex_unlock(&dirty_i->seglist_lock);
}

void f2fs_clear_prefree_segments(struct f2fs_sb_info *sbi,
						struct cp_control *cpc)
{
	struct discard_cmd_control *dcc = SM_I(sbi)->dcc_info;
	struct list_head *head = &dcc->entry_list;
	struct discard_entry *entry, *this;
	struct dirty_seglist_info *dirty_i = DIRTY_I(sbi);
	unsigned long *prefree_map = dirty_i->dirty_segmap[PRE];
	unsigned int start = 0, end = -1;
	unsigned int secno, start_segno;
	bool force = (cpc->reason & CP_DISCARD);
	bool section_alignment = F2FS_OPTION(sbi).discard_unit ==
						DISCARD_UNIT_SECTION;

	if (f2fs_lfs_mode(sbi) && __is_large_section(sbi))
		section_alignment = true;

	mutex_lock(&dirty_i->seglist_lock);

	while (1) {
		int i;

		if (section_alignment && end != -1)
			end--;
		start = find_next_bit(prefree_map, MAIN_SEGS(sbi), end + 1);
		if (start >= MAIN_SEGS(sbi))
			break;
		end = find_next_zero_bit(prefree_map, MAIN_SEGS(sbi),
								start + 1);

		if (section_alignment) {
			start = rounddown(start, sbi->segs_per_sec);
			end = roundup(end, sbi->segs_per_sec);
		}

		for (i = start; i < end; i++) {
			if (test_and_clear_bit(i, prefree_map))
				dirty_i->nr_dirty[PRE]--;
		}

		if (!f2fs_realtime_discard_enable(sbi))
			continue;

		if (force && start >= cpc->trim_start &&
					(end - 1) <= cpc->trim_end)
				continue;

		if (!f2fs_lfs_mode(sbi) || !__is_large_section(sbi)) {
			f2fs_issue_discard(sbi, START_BLOCK(sbi, start),
				(end - start) << sbi->log_blocks_per_seg);
			continue;
		}
next:
		secno = GET_SEC_FROM_SEG(sbi, start);
		start_segno = GET_SEG_FROM_SEC(sbi, secno);
		if (!IS_CURSEC(sbi, secno) &&
			!get_valid_blocks(sbi, start, true))
			f2fs_issue_discard(sbi, START_BLOCK(sbi, start_segno),
				sbi->segs_per_sec << sbi->log_blocks_per_seg);

		start = start_segno + sbi->segs_per_sec;
		if (start < end)
			goto next;
		else
			end = start - 1;
	}
	mutex_unlock(&dirty_i->seglist_lock);

	if (!f2fs_block_unit_discard(sbi))
		goto wakeup;

	/* send small discards */
	list_for_each_entry_safe(entry, this, head, list) {
		unsigned int cur_pos = 0, next_pos, len, total_len = 0;
		bool is_valid = test_bit_le(0, entry->discard_map);

find_next:
		if (is_valid) {
			next_pos = find_next_zero_bit_le(entry->discard_map,
					sbi->blocks_per_seg, cur_pos);
			len = next_pos - cur_pos;

			if (f2fs_sb_has_blkzoned(sbi) ||
			    (force && len < cpc->trim_minlen))
				goto skip;

			f2fs_issue_discard(sbi, entry->start_blkaddr + cur_pos,
									len);
			total_len += len;
		} else {
			next_pos = find_next_bit_le(entry->discard_map,
					sbi->blocks_per_seg, cur_pos);
		}
skip:
		cur_pos = next_pos;
		is_valid = !is_valid;

		if (cur_pos < sbi->blocks_per_seg)
			goto find_next;

		release_discard_addr(entry);
		dcc->nr_discards -= total_len;
	}

wakeup:
	wake_up_discard_thread(sbi, false);
}

int f2fs_start_discard_thread(struct f2fs_sb_info *sbi)
{
	dev_t dev = sbi->sb->s_bdev->bd_dev;
	struct discard_cmd_control *dcc = SM_I(sbi)->dcc_info;
	int err = 0;

	if (!f2fs_realtime_discard_enable(sbi))
		return 0;

	dcc->f2fs_issue_discard = kthread_run(issue_discard_thread, sbi,
				"f2fs_discard-%u:%u", MAJOR(dev), MINOR(dev));
	if (IS_ERR(dcc->f2fs_issue_discard))
		err = PTR_ERR(dcc->f2fs_issue_discard);

	return err;
}

static int create_discard_cmd_control(struct f2fs_sb_info *sbi)
{
	struct discard_cmd_control *dcc;
	int err = 0, i;

	if (SM_I(sbi)->dcc_info) {
		dcc = SM_I(sbi)->dcc_info;
		goto init_thread;
	}

	dcc = f2fs_kzalloc(sbi, sizeof(struct discard_cmd_control), GFP_KERNEL);
	if (!dcc)
		return -ENOMEM;

	dcc->discard_granularity = DEFAULT_DISCARD_GRANULARITY;
	if (F2FS_OPTION(sbi).discard_unit == DISCARD_UNIT_SEGMENT)
		dcc->discard_granularity = sbi->blocks_per_seg;
	else if (F2FS_OPTION(sbi).discard_unit == DISCARD_UNIT_SECTION)
		dcc->discard_granularity = BLKS_PER_SEC(sbi);

	INIT_LIST_HEAD(&dcc->entry_list);
	for (i = 0; i < MAX_PLIST_NUM; i++)
		INIT_LIST_HEAD(&dcc->pend_list[i]);
	INIT_LIST_HEAD(&dcc->wait_list);
	INIT_LIST_HEAD(&dcc->fstrim_list);
	mutex_init(&dcc->cmd_lock);
	atomic_set(&dcc->issued_discard, 0);
	atomic_set(&dcc->queued_discard, 0);
	atomic_set(&dcc->discard_cmd_cnt, 0);
	dcc->nr_discards = 0;
	dcc->max_discards = MAIN_SEGS(sbi) << sbi->log_blocks_per_seg;
	dcc->max_discard_request = DEF_MAX_DISCARD_REQUEST;
	dcc->min_discard_issue_time = DEF_MIN_DISCARD_ISSUE_TIME;
	dcc->mid_discard_issue_time = DEF_MID_DISCARD_ISSUE_TIME;
	dcc->max_discard_issue_time = DEF_MAX_DISCARD_ISSUE_TIME;
	dcc->undiscard_blks = 0;
	dcc->next_pos = 0;
	dcc->root = RB_ROOT_CACHED;
	dcc->rbtree_check = false;

	init_waitqueue_head(&dcc->discard_wait_queue);
	SM_I(sbi)->dcc_info = dcc;
init_thread:
	err = f2fs_start_discard_thread(sbi);
	if (err) {
		kfree(dcc);
		SM_I(sbi)->dcc_info = NULL;
	}

	return err;
}

static void destroy_discard_cmd_control(struct f2fs_sb_info *sbi)
{
	struct discard_cmd_control *dcc = SM_I(sbi)->dcc_info;

	if (!dcc)
		return;

	f2fs_stop_discard_thread(sbi);

	/*
	 * Recovery can cache discard commands, so in error path of
	 * fill_super(), it needs to give a chance to handle them.
	 */
	if (unlikely(atomic_read(&dcc->discard_cmd_cnt)))
		f2fs_issue_discard_timeout(sbi);

	kfree(dcc);
	SM_I(sbi)->dcc_info = NULL;
}

static bool __mark_sit_entry_dirty(struct f2fs_sb_info *sbi, unsigned int segno)
{
	struct sit_info *sit_i = SIT_I(sbi);

	if (!__test_and_set_bit(segno, sit_i->dirty_sentries_bitmap)) {
		sit_i->dirty_sentries++;
		return false;
	}

	return true;
}

static void __set_sit_entry_type(struct f2fs_sb_info *sbi, int type,
					unsigned int segno, int modified)
{
	struct seg_entry *se = get_seg_entry(sbi, segno);

	se->type = type;
	if (modified)
		__mark_sit_entry_dirty(sbi, segno);
}

static inline unsigned long long get_segment_mtime(struct f2fs_sb_info *sbi,
								block_t blkaddr)
{
	unsigned int segno = GET_SEGNO(sbi, blkaddr);

	if (segno == NULL_SEGNO)
		return 0;
	return get_seg_entry(sbi, segno)->mtime;
}

static void update_segment_mtime(struct f2fs_sb_info *sbi, block_t blkaddr,
						unsigned long long old_mtime)
{
	struct seg_entry *se;
	unsigned int segno = GET_SEGNO(sbi, blkaddr);
	unsigned long long ctime = get_mtime(sbi, false);
	unsigned long long mtime = old_mtime ? old_mtime : ctime;

	if (segno == NULL_SEGNO)
		return;

	se = get_seg_entry(sbi, segno);

	if (!se->mtime)
		se->mtime = mtime;
	else
		se->mtime = div_u64(se->mtime * se->valid_blocks + mtime,
						se->valid_blocks + 1);

	if (ctime > SIT_I(sbi)->max_mtime)
		SIT_I(sbi)->max_mtime = ctime;
}

static void update_sit_entry(struct f2fs_sb_info *sbi, block_t blkaddr, int del)
{
	struct seg_entry *se;
	unsigned int segno, offset;
	long int new_vblocks;
	bool exist;
#ifdef CONFIG_F2FS_CHECK_FS
	bool mir_exist;
#endif

	segno = GET_SEGNO(sbi, blkaddr);

	se = get_seg_entry(sbi, segno);
	new_vblocks = se->valid_blocks + del;
	offset = GET_BLKOFF_FROM_SEG0(sbi, blkaddr);

	f2fs_bug_on(sbi, (new_vblocks < 0 ||
			(new_vblocks > f2fs_usable_blks_in_seg(sbi, segno))));

	se->valid_blocks = new_vblocks;

	/* Update valid block bitmap */
	if (del > 0) {
		exist = f2fs_test_and_set_bit(offset, se->cur_valid_map);
#ifdef CONFIG_F2FS_CHECK_FS
		mir_exist = f2fs_test_and_set_bit(offset,
						se->cur_valid_map_mir);
		if (unlikely(exist != mir_exist)) {
			f2fs_err(sbi, "Inconsistent error when setting bitmap, blk:%u, old bit:%d",
				 blkaddr, exist);
			f2fs_bug_on(sbi, 1);
		}
#endif
		if (unlikely(exist)) {
			f2fs_err(sbi, "Bitmap was wrongly set, blk:%u",
				 blkaddr);
			f2fs_bug_on(sbi, 1);
			se->valid_blocks--;
			del = 0;
		}

		if (f2fs_block_unit_discard(sbi) &&
				!f2fs_test_and_set_bit(offset, se->discard_map))
			sbi->discard_blks--;

		/*
		 * SSR should never reuse block which is checkpointed
		 * or newly invalidated.
		 */
		if (!is_sbi_flag_set(sbi, SBI_CP_DISABLED)) {
			if (!f2fs_test_and_set_bit(offset, se->ckpt_valid_map))
				se->ckpt_valid_blocks++;
		}
	} else {
		exist = f2fs_test_and_clear_bit(offset, se->cur_valid_map);
#ifdef CONFIG_F2FS_CHECK_FS
		mir_exist = f2fs_test_and_clear_bit(offset,
						se->cur_valid_map_mir);
		if (unlikely(exist != mir_exist)) {
			f2fs_err(sbi, "Inconsistent error when clearing bitmap, blk:%u, old bit:%d",
				 blkaddr, exist);
			f2fs_bug_on(sbi, 1);
		}
#endif
		if (unlikely(!exist)) {
			f2fs_err(sbi, "Bitmap was wrongly cleared, blk:%u",
				 blkaddr);
			f2fs_bug_on(sbi, 1);
			se->valid_blocks++;
			del = 0;
		} else if (unlikely(is_sbi_flag_set(sbi, SBI_CP_DISABLED))) {
			/*
			 * If checkpoints are off, we must not reuse data that
			 * was used in the previous checkpoint. If it was used
			 * before, we must track that to know how much space we
			 * really have.
			 */
			if (f2fs_test_bit(offset, se->ckpt_valid_map)) {
				spin_lock(&sbi->stat_lock);
				sbi->unusable_block_count++;
				spin_unlock(&sbi->stat_lock);
			}
		}

		if (f2fs_block_unit_discard(sbi) &&
			f2fs_test_and_clear_bit(offset, se->discard_map))
			sbi->discard_blks++;
	}
	if (!f2fs_test_bit(offset, se->ckpt_valid_map))
		se->ckpt_valid_blocks += del;

	__mark_sit_entry_dirty(sbi, segno);

	/* update total number of valid blocks to be written in ckpt area */
	SIT_I(sbi)->written_valid_blocks += del;

	if (__is_large_section(sbi))
		get_sec_entry(sbi, segno)->valid_blocks += del;
}

void f2fs_invalidate_blocks(struct f2fs_sb_info *sbi, block_t addr)
{
	unsigned int segno = GET_SEGNO(sbi, addr);
	struct sit_info *sit_i = SIT_I(sbi);

	f2fs_bug_on(sbi, addr == NULL_ADDR);
	if (addr == NEW_ADDR || addr == COMPRESS_ADDR)
		return;

	invalidate_mapping_pages(META_MAPPING(sbi), addr, addr);
	f2fs_invalidate_compress_page(sbi, addr);

	/* add it into sit main buffer */
	down_write(&sit_i->sentry_lock);

	update_segment_mtime(sbi, addr, 0);
	update_sit_entry(sbi, addr, -1);

	/* add it into dirty seglist */
	locate_dirty_segment(sbi, segno);

	up_write(&sit_i->sentry_lock);
}

bool f2fs_is_checkpointed_data(struct f2fs_sb_info *sbi, block_t blkaddr)
{
	struct sit_info *sit_i = SIT_I(sbi);
	unsigned int segno, offset;
	struct seg_entry *se;
	bool is_cp = false;

	if (!__is_valid_data_blkaddr(blkaddr))
		return true;

	down_read(&sit_i->sentry_lock);

	segno = GET_SEGNO(sbi, blkaddr);
	se = get_seg_entry(sbi, segno);
	offset = GET_BLKOFF_FROM_SEG0(sbi, blkaddr);

	if (f2fs_test_bit(offset, se->ckpt_valid_map))
		is_cp = true;

	up_read(&sit_i->sentry_lock);

	return is_cp;
}

/*
 * This function should be resided under the curseg_mutex lock
 */
static void __add_sum_entry(struct f2fs_sb_info *sbi, int type,
					struct f2fs_summary *sum)
{
	struct curseg_info *curseg = CURSEG_I(sbi, type);
	void *addr = curseg->sum_blk;

	addr += curseg->next_blkoff * sizeof(struct f2fs_summary);
	memcpy(addr, sum, sizeof(struct f2fs_summary));
}

/*
 * Calculate the number of current summary pages for writing
 */
int f2fs_npages_for_summary_flush(struct f2fs_sb_info *sbi, bool for_ra)
{
	int valid_sum_count = 0;
	int i, sum_in_page;

	for (i = CURSEG_HOT_DATA; i <= CURSEG_COLD_DATA; i++) {
		if (sbi->ckpt->alloc_type[i] == SSR)
			valid_sum_count += sbi->blocks_per_seg;
		else {
			if (for_ra)
				valid_sum_count += le16_to_cpu(
					F2FS_CKPT(sbi)->cur_data_blkoff[i]);
			else
				valid_sum_count += curseg_blkoff(sbi, i);
		}
	}

	sum_in_page = (PAGE_SIZE - 2 * SUM_JOURNAL_SIZE -
			SUM_FOOTER_SIZE) / SUMMARY_SIZE;
	if (valid_sum_count <= sum_in_page)
		return 1;
	else if ((valid_sum_count - sum_in_page) <=
		(PAGE_SIZE - SUM_FOOTER_SIZE) / SUMMARY_SIZE)
		return 2;
	return 3;
}

/*
 * Caller should put this summary page
 */
struct page *f2fs_get_sum_page(struct f2fs_sb_info *sbi, unsigned int segno)
{
	if (unlikely(f2fs_cp_error(sbi)))
		return ERR_PTR(-EIO);
	return f2fs_get_meta_page_retry(sbi, GET_SUM_BLOCK(sbi, segno));
}

void f2fs_update_meta_page(struct f2fs_sb_info *sbi,
					void *src, block_t blk_addr)
{
	struct page *page = f2fs_grab_meta_page(sbi, blk_addr);

	memcpy(page_address(page), src, PAGE_SIZE);
	set_page_dirty(page);
	f2fs_put_page(page, 1);
}

static void write_sum_page(struct f2fs_sb_info *sbi,
			struct f2fs_summary_block *sum_blk, block_t blk_addr)
{
	f2fs_update_meta_page(sbi, (void *)sum_blk, blk_addr);
}

static void write_current_sum_page(struct f2fs_sb_info *sbi,
						int type, block_t blk_addr)
{
	struct curseg_info *curseg = CURSEG_I(sbi, type);
	struct page *page = f2fs_grab_meta_page(sbi, blk_addr);
	struct f2fs_summary_block *src = curseg->sum_blk;
	struct f2fs_summary_block *dst;

	dst = (struct f2fs_summary_block *)page_address(page);
	memset(dst, 0, PAGE_SIZE);

	mutex_lock(&curseg->curseg_mutex);

	down_read(&curseg->journal_rwsem);
	memcpy(&dst->journal, curseg->journal, SUM_JOURNAL_SIZE);
	up_read(&curseg->journal_rwsem);

	memcpy(dst->entries, src->entries, SUM_ENTRY_SIZE);
	memcpy(&dst->footer, &src->footer, SUM_FOOTER_SIZE);

	mutex_unlock(&curseg->curseg_mutex);

	set_page_dirty(page);
	f2fs_put_page(page, 1);
}

static int is_next_segment_free(struct f2fs_sb_info *sbi,
				struct curseg_info *curseg, int type)
{
	unsigned int segno = curseg->segno + 1;
	struct free_segmap_info *free_i = FREE_I(sbi);

	if (segno < MAIN_SEGS(sbi) && segno % sbi->segs_per_sec)
		return !test_bit(segno, free_i->free_segmap);
	return 0;
}

/*
 * Find a new segment from the free segments bitmap to right order
 * This function should be returned with success, otherwise BUG
 */
static void get_new_segment(struct f2fs_sb_info *sbi,
			unsigned int *newseg, bool new_sec, int dir)
{
	struct free_segmap_info *free_i = FREE_I(sbi);
	unsigned int segno, secno, zoneno;
	unsigned int total_zones = MAIN_SECS(sbi) / sbi->secs_per_zone;
	unsigned int hint = GET_SEC_FROM_SEG(sbi, *newseg);
	unsigned int old_zoneno = GET_ZONE_FROM_SEG(sbi, *newseg);
	unsigned int left_start = hint;
	bool init = true;
	int go_left = 0;
	int i;

	spin_lock(&free_i->segmap_lock);

	if (!new_sec && ((*newseg + 1) % sbi->segs_per_sec)) {
		segno = find_next_zero_bit(free_i->free_segmap,
			GET_SEG_FROM_SEC(sbi, hint + 1), *newseg + 1);
		if (segno < GET_SEG_FROM_SEC(sbi, hint + 1))
			goto got_it;
	}
find_other_zone:
	secno = find_next_zero_bit(free_i->free_secmap, MAIN_SECS(sbi), hint);
	if (secno >= MAIN_SECS(sbi)) {
		if (dir == ALLOC_RIGHT) {
			secno = find_next_zero_bit(free_i->free_secmap,
							MAIN_SECS(sbi), 0);
			f2fs_bug_on(sbi, secno >= MAIN_SECS(sbi));
		} else {
			go_left = 1;
			left_start = hint - 1;
		}
	}
	if (go_left == 0)
		goto skip_left;

	while (test_bit(left_start, free_i->free_secmap)) {
		if (left_start > 0) {
			left_start--;
			continue;
		}
		left_start = find_next_zero_bit(free_i->free_secmap,
							MAIN_SECS(sbi), 0);
		f2fs_bug_on(sbi, left_start >= MAIN_SECS(sbi));
		break;
	}
	secno = left_start;
skip_left:
	segno = GET_SEG_FROM_SEC(sbi, secno);
	zoneno = GET_ZONE_FROM_SEC(sbi, secno);

	/* give up on finding another zone */
	if (!init)
		goto got_it;
	if (sbi->secs_per_zone == 1)
		goto got_it;
	if (zoneno == old_zoneno)
		goto got_it;
	if (dir == ALLOC_LEFT) {
		if (!go_left && zoneno + 1 >= total_zones)
			goto got_it;
		if (go_left && zoneno == 0)
			goto got_it;
	}
	for (i = 0; i < NR_CURSEG_TYPE; i++)
		if (CURSEG_I(sbi, i)->zone == zoneno)
			break;

	if (i < NR_CURSEG_TYPE) {
		/* zone is in user, try another */
		if (go_left)
			hint = zoneno * sbi->secs_per_zone - 1;
		else if (zoneno + 1 >= total_zones)
			hint = 0;
		else
			hint = (zoneno + 1) * sbi->secs_per_zone;
		init = false;
		goto find_other_zone;
	}
got_it:
	/* set it as dirty segment in free segmap */
	f2fs_bug_on(sbi, test_bit(segno, free_i->free_segmap));
	__set_inuse(sbi, segno);
	*newseg = segno;
	spin_unlock(&free_i->segmap_lock);
}

static void reset_curseg(struct f2fs_sb_info *sbi, int type, int modified)
{
	struct curseg_info *curseg = CURSEG_I(sbi, type);
	struct summary_footer *sum_footer;
	unsigned short seg_type = curseg->seg_type;

	curseg->inited = true;
	curseg->segno = curseg->next_segno;
	curseg->zone = GET_ZONE_FROM_SEG(sbi, curseg->segno);
	curseg->next_blkoff = 0;
	curseg->next_segno = NULL_SEGNO;

	sum_footer = &(curseg->sum_blk->footer);
	memset(sum_footer, 0, sizeof(struct summary_footer));

	sanity_check_seg_type(sbi, seg_type);

	if (IS_DATASEG(seg_type))
		SET_SUM_TYPE(sum_footer, SUM_TYPE_DATA);
	if (IS_NODESEG(seg_type))
		SET_SUM_TYPE(sum_footer, SUM_TYPE_NODE);
	__set_sit_entry_type(sbi, seg_type, curseg->segno, modified);
}

static unsigned int __get_next_segno(struct f2fs_sb_info *sbi, int type)
{
	struct curseg_info *curseg = CURSEG_I(sbi, type);
	unsigned short seg_type = curseg->seg_type;

	sanity_check_seg_type(sbi, seg_type);
	if (f2fs_need_rand_seg(sbi))
		return prandom_u32() % (MAIN_SECS(sbi) * sbi->segs_per_sec);

	/* if segs_per_sec is large than 1, we need to keep original policy. */
	if (__is_large_section(sbi))
		return curseg->segno;

	/* inmem log may not locate on any segment after mount */
	if (!curseg->inited)
		return 0;

	if (unlikely(is_sbi_flag_set(sbi, SBI_CP_DISABLED)))
		return 0;

	if (test_opt(sbi, NOHEAP) &&
		(seg_type == CURSEG_HOT_DATA || IS_NODESEG(seg_type)))
		return 0;

	if (SIT_I(sbi)->last_victim[ALLOC_NEXT])
		return SIT_I(sbi)->last_victim[ALLOC_NEXT];

	/* find segments from 0 to reuse freed segments */
	if (F2FS_OPTION(sbi).alloc_mode == ALLOC_MODE_REUSE)
		return 0;

	return curseg->segno;
}

/*
 * Allocate a current working segment.
 * This function always allocates a free segment in LFS manner.
 */
static void new_curseg(struct f2fs_sb_info *sbi, int type, bool new_sec)
{
	struct curseg_info *curseg = CURSEG_I(sbi, type);
	unsigned short seg_type = curseg->seg_type;
	unsigned int segno = curseg->segno;
	int dir = ALLOC_LEFT;

	if (curseg->inited)
		write_sum_page(sbi, curseg->sum_blk,
				GET_SUM_BLOCK(sbi, segno));
	if (seg_type == CURSEG_WARM_DATA || seg_type == CURSEG_COLD_DATA)
		dir = ALLOC_RIGHT;

	if (test_opt(sbi, NOHEAP))
		dir = ALLOC_RIGHT;

	segno = __get_next_segno(sbi, type);
	get_new_segment(sbi, &segno, new_sec, dir);
	curseg->next_segno = segno;
	reset_curseg(sbi, type, 1);
	curseg->alloc_type = LFS;
	if (F2FS_OPTION(sbi).fs_mode == FS_MODE_FRAGMENT_BLK)
		curseg->fragment_remained_chunk =
				prandom_u32() % sbi->max_fragment_chunk + 1;
}

static int __next_free_blkoff(struct f2fs_sb_info *sbi,
					int segno, block_t start)
{
	struct seg_entry *se = get_seg_entry(sbi, segno);
	int entries = SIT_VBLOCK_MAP_SIZE / sizeof(unsigned long);
	unsigned long *target_map = SIT_I(sbi)->tmp_map;
	unsigned long *ckpt_map = (unsigned long *)se->ckpt_valid_map;
	unsigned long *cur_map = (unsigned long *)se->cur_valid_map;
	int i;

	for (i = 0; i < entries; i++)
		target_map[i] = ckpt_map[i] | cur_map[i];

	return __find_rev_next_zero_bit(target_map, sbi->blocks_per_seg, start);
}

/*
 * If a segment is written by LFS manner, next block offset is just obtained
 * by increasing the current block offset. However, if a segment is written by
 * SSR manner, next block offset obtained by calling __next_free_blkoff
 */
static void __refresh_next_blkoff(struct f2fs_sb_info *sbi,
				struct curseg_info *seg)
{
	if (seg->alloc_type == SSR) {
		seg->next_blkoff =
			__next_free_blkoff(sbi, seg->segno,
						seg->next_blkoff + 1);
	} else {
		seg->next_blkoff++;
		if (F2FS_OPTION(sbi).fs_mode == FS_MODE_FRAGMENT_BLK) {
			/* To allocate block chunks in different sizes, use random number */
			if (--seg->fragment_remained_chunk <= 0) {
				seg->fragment_remained_chunk =
				   prandom_u32() % sbi->max_fragment_chunk + 1;
				seg->next_blkoff +=
				   prandom_u32() % sbi->max_fragment_hole + 1;
			}
		}
	}
}

bool f2fs_segment_has_free_slot(struct f2fs_sb_info *sbi, int segno)
{
	return __next_free_blkoff(sbi, segno, 0) < sbi->blocks_per_seg;
}

/*
 * This function always allocates a used segment(from dirty seglist) by SSR
 * manner, so it should recover the existing segment information of valid blocks
 */
static void change_curseg(struct f2fs_sb_info *sbi, int type, bool flush)
{
	struct dirty_seglist_info *dirty_i = DIRTY_I(sbi);
	struct curseg_info *curseg = CURSEG_I(sbi, type);
	unsigned int new_segno = curseg->next_segno;
	struct f2fs_summary_block *sum_node;
	struct page *sum_page;

	if (flush)
		write_sum_page(sbi, curseg->sum_blk,
					GET_SUM_BLOCK(sbi, curseg->segno));

	__set_test_and_inuse(sbi, new_segno);

	mutex_lock(&dirty_i->seglist_lock);
	__remove_dirty_segment(sbi, new_segno, PRE);
	__remove_dirty_segment(sbi, new_segno, DIRTY);
	mutex_unlock(&dirty_i->seglist_lock);

	reset_curseg(sbi, type, 1);
	curseg->alloc_type = SSR;
	curseg->next_blkoff = __next_free_blkoff(sbi, curseg->segno, 0);

	sum_page = f2fs_get_sum_page(sbi, new_segno);
	if (IS_ERR(sum_page)) {
		/* GC won't be able to use stale summary pages by cp_error */
		memset(curseg->sum_blk, 0, SUM_ENTRY_SIZE);
		return;
	}
	sum_node = (struct f2fs_summary_block *)page_address(sum_page);
	memcpy(curseg->sum_blk, sum_node, SUM_ENTRY_SIZE);
	f2fs_put_page(sum_page, 1);
}

static int get_ssr_segment(struct f2fs_sb_info *sbi, int type,
				int alloc_mode, unsigned long long age);

static void get_atssr_segment(struct f2fs_sb_info *sbi, int type,
					int target_type, int alloc_mode,
					unsigned long long age)
{
	struct curseg_info *curseg = CURSEG_I(sbi, type);

	curseg->seg_type = target_type;

	if (get_ssr_segment(sbi, type, alloc_mode, age)) {
		struct seg_entry *se = get_seg_entry(sbi, curseg->next_segno);

		curseg->seg_type = se->type;
		change_curseg(sbi, type, true);
	} else {
		/* allocate cold segment by default */
		curseg->seg_type = CURSEG_COLD_DATA;
		new_curseg(sbi, type, true);
	}
	stat_inc_seg_type(sbi, curseg);
}

static void __f2fs_init_atgc_curseg(struct f2fs_sb_info *sbi)
{
	struct curseg_info *curseg = CURSEG_I(sbi, CURSEG_ALL_DATA_ATGC);

	if (!sbi->am.atgc_enabled)
		return;

	f2fs_down_read(&SM_I(sbi)->curseg_lock);

	mutex_lock(&curseg->curseg_mutex);
	down_write(&SIT_I(sbi)->sentry_lock);

	get_atssr_segment(sbi, CURSEG_ALL_DATA_ATGC, CURSEG_COLD_DATA, SSR, 0);

	up_write(&SIT_I(sbi)->sentry_lock);
	mutex_unlock(&curseg->curseg_mutex);

	f2fs_up_read(&SM_I(sbi)->curseg_lock);

}
void f2fs_init_inmem_curseg(struct f2fs_sb_info *sbi)
{
	__f2fs_init_atgc_curseg(sbi);
}

static void __f2fs_save_inmem_curseg(struct f2fs_sb_info *sbi, int type)
{
	struct curseg_info *curseg = CURSEG_I(sbi, type);

	mutex_lock(&curseg->curseg_mutex);
	if (!curseg->inited)
		goto out;

	if (get_valid_blocks(sbi, curseg->segno, false)) {
		write_sum_page(sbi, curseg->sum_blk,
				GET_SUM_BLOCK(sbi, curseg->segno));
	} else {
		mutex_lock(&DIRTY_I(sbi)->seglist_lock);
		__set_test_and_free(sbi, curseg->segno, true);
		mutex_unlock(&DIRTY_I(sbi)->seglist_lock);
	}
out:
	mutex_unlock(&curseg->curseg_mutex);
}

void f2fs_save_inmem_curseg(struct f2fs_sb_info *sbi)
{
	__f2fs_save_inmem_curseg(sbi, CURSEG_COLD_DATA_PINNED);

	if (sbi->am.atgc_enabled)
		__f2fs_save_inmem_curseg(sbi, CURSEG_ALL_DATA_ATGC);
}

static void __f2fs_restore_inmem_curseg(struct f2fs_sb_info *sbi, int type)
{
	struct curseg_info *curseg = CURSEG_I(sbi, type);

	mutex_lock(&curseg->curseg_mutex);
	if (!curseg->inited)
		goto out;
	if (get_valid_blocks(sbi, curseg->segno, false))
		goto out;

	mutex_lock(&DIRTY_I(sbi)->seglist_lock);
	__set_test_and_inuse(sbi, curseg->segno);
	mutex_unlock(&DIRTY_I(sbi)->seglist_lock);
out:
	mutex_unlock(&curseg->curseg_mutex);
}

void f2fs_restore_inmem_curseg(struct f2fs_sb_info *sbi)
{
	__f2fs_restore_inmem_curseg(sbi, CURSEG_COLD_DATA_PINNED);

	if (sbi->am.atgc_enabled)
		__f2fs_restore_inmem_curseg(sbi, CURSEG_ALL_DATA_ATGC);
}

static int get_ssr_segment(struct f2fs_sb_info *sbi, int type,
				int alloc_mode, unsigned long long age)
{
	struct curseg_info *curseg = CURSEG_I(sbi, type);
	const struct victim_selection *v_ops = DIRTY_I(sbi)->v_ops;
	unsigned segno = NULL_SEGNO;
	unsigned short seg_type = curseg->seg_type;
	int i, cnt;
	bool reversed = false;

	sanity_check_seg_type(sbi, seg_type);

	/* f2fs_need_SSR() already forces to do this */
	if (!v_ops->get_victim(sbi, &segno, BG_GC, seg_type, alloc_mode, age)) {
		curseg->next_segno = segno;
		return 1;
	}

	/* For node segments, let's do SSR more intensively */
	if (IS_NODESEG(seg_type)) {
		if (seg_type >= CURSEG_WARM_NODE) {
			reversed = true;
			i = CURSEG_COLD_NODE;
		} else {
			i = CURSEG_HOT_NODE;
		}
		cnt = NR_CURSEG_NODE_TYPE;
	} else {
		if (seg_type >= CURSEG_WARM_DATA) {
			reversed = true;
			i = CURSEG_COLD_DATA;
		} else {
			i = CURSEG_HOT_DATA;
		}
		cnt = NR_CURSEG_DATA_TYPE;
	}

	for (; cnt-- > 0; reversed ? i-- : i++) {
		if (i == seg_type)
			continue;
		if (!v_ops->get_victim(sbi, &segno, BG_GC, i, alloc_mode, age)) {
			curseg->next_segno = segno;
			return 1;
		}
	}

	/* find valid_blocks=0 in dirty list */
	if (unlikely(is_sbi_flag_set(sbi, SBI_CP_DISABLED))) {
		segno = get_free_segment(sbi);
		if (segno != NULL_SEGNO) {
			curseg->next_segno = segno;
			return 1;
		}
	}
	return 0;
}

/*
 * flush out current segment and replace it with new segment
 * This function should be returned with success, otherwise BUG
 */
static void allocate_segment_by_default(struct f2fs_sb_info *sbi,
						int type, bool force)
{
	struct curseg_info *curseg = CURSEG_I(sbi, type);

	if (force)
		new_curseg(sbi, type, true);
	else if (!is_set_ckpt_flags(sbi, CP_CRC_RECOVERY_FLAG) &&
					curseg->seg_type == CURSEG_WARM_NODE)
		new_curseg(sbi, type, false);
	else if (curseg->alloc_type == LFS &&
			is_next_segment_free(sbi, curseg, type) &&
			likely(!is_sbi_flag_set(sbi, SBI_CP_DISABLED)))
		new_curseg(sbi, type, false);
	else if (f2fs_need_SSR(sbi) &&
			get_ssr_segment(sbi, type, SSR, 0))
		change_curseg(sbi, type, true);
	else
		new_curseg(sbi, type, false);

	stat_inc_seg_type(sbi, curseg);
}

void f2fs_allocate_segment_for_resize(struct f2fs_sb_info *sbi, int type,
					unsigned int start, unsigned int end)
{
	struct curseg_info *curseg = CURSEG_I(sbi, type);
	unsigned int segno;

	f2fs_down_read(&SM_I(sbi)->curseg_lock);
	mutex_lock(&curseg->curseg_mutex);
	down_write(&SIT_I(sbi)->sentry_lock);

	segno = CURSEG_I(sbi, type)->segno;
	if (segno < start || segno > end)
		goto unlock;

	if (f2fs_need_SSR(sbi) && get_ssr_segment(sbi, type, SSR, 0))
		change_curseg(sbi, type, true);
	else
		new_curseg(sbi, type, true);

	stat_inc_seg_type(sbi, curseg);

	locate_dirty_segment(sbi, segno);
unlock:
	up_write(&SIT_I(sbi)->sentry_lock);

	if (segno != curseg->segno)
		f2fs_notice(sbi, "For resize: curseg of type %d: %u ==> %u",
			    type, segno, curseg->segno);

	mutex_unlock(&curseg->curseg_mutex);
	f2fs_up_read(&SM_I(sbi)->curseg_lock);
}

static void __allocate_new_segment(struct f2fs_sb_info *sbi, int type,
						bool new_sec, bool force)
{
	struct curseg_info *curseg = CURSEG_I(sbi, type);
	unsigned int old_segno;

	if (!curseg->inited)
		goto alloc;

	if (force || curseg->next_blkoff ||
		get_valid_blocks(sbi, curseg->segno, new_sec))
		goto alloc;

	if (!get_ckpt_valid_blocks(sbi, curseg->segno, new_sec))
		return;
alloc:
	old_segno = curseg->segno;
	SIT_I(sbi)->s_ops->allocate_segment(sbi, type, true);
	locate_dirty_segment(sbi, old_segno);
}

static void __allocate_new_section(struct f2fs_sb_info *sbi,
						int type, bool force)
{
	__allocate_new_segment(sbi, type, true, force);
}

void f2fs_allocate_new_section(struct f2fs_sb_info *sbi, int type, bool force)
{
	f2fs_down_read(&SM_I(sbi)->curseg_lock);
	down_write(&SIT_I(sbi)->sentry_lock);
	__allocate_new_section(sbi, type, force);
	up_write(&SIT_I(sbi)->sentry_lock);
	f2fs_up_read(&SM_I(sbi)->curseg_lock);
}

void f2fs_allocate_new_segments(struct f2fs_sb_info *sbi)
{
	int i;

	f2fs_down_read(&SM_I(sbi)->curseg_lock);
	down_write(&SIT_I(sbi)->sentry_lock);
	for (i = CURSEG_HOT_DATA; i <= CURSEG_COLD_DATA; i++)
		__allocate_new_segment(sbi, i, false, false);
	up_write(&SIT_I(sbi)->sentry_lock);
	f2fs_up_read(&SM_I(sbi)->curseg_lock);
}

static const struct segment_allocation default_salloc_ops = {
	.allocate_segment = allocate_segment_by_default,
};

bool f2fs_exist_trim_candidates(struct f2fs_sb_info *sbi,
						struct cp_control *cpc)
{
	__u64 trim_start = cpc->trim_start;
	bool has_candidate = false;

	down_write(&SIT_I(sbi)->sentry_lock);
	for (; cpc->trim_start <= cpc->trim_end; cpc->trim_start++) {
		if (add_discard_addrs(sbi, cpc, true)) {
			has_candidate = true;
			break;
		}
	}
	up_write(&SIT_I(sbi)->sentry_lock);

	cpc->trim_start = trim_start;
	return has_candidate;
}

static unsigned int __issue_discard_cmd_range(struct f2fs_sb_info *sbi,
					struct discard_policy *dpolicy,
					unsigned int start, unsigned int end)
{
	struct discard_cmd_control *dcc = SM_I(sbi)->dcc_info;
	struct discard_cmd *prev_dc = NULL, *next_dc = NULL;
	struct rb_node **insert_p = NULL, *insert_parent = NULL;
	struct discard_cmd *dc;
	struct blk_plug plug;
	int issued;
	unsigned int trimmed = 0;

next:
	issued = 0;

	mutex_lock(&dcc->cmd_lock);
	if (unlikely(dcc->rbtree_check))
		f2fs_bug_on(sbi, !f2fs_check_rb_tree_consistence(sbi,
							&dcc->root, false));

	dc = (struct discard_cmd *)f2fs_lookup_rb_tree_ret(&dcc->root,
					NULL, start,
					(struct rb_entry **)&prev_dc,
					(struct rb_entry **)&next_dc,
					&insert_p, &insert_parent, true, NULL);
	if (!dc)
		dc = next_dc;

	blk_start_plug(&plug);

	while (dc && dc->lstart <= end) {
		struct rb_node *node;
		int err = 0;

		if (dc->len < dpolicy->granularity)
			goto skip;

		if (dc->state != D_PREP) {
			list_move_tail(&dc->list, &dcc->fstrim_list);
			goto skip;
		}

		err = __submit_discard_cmd(sbi, dpolicy, dc, &issued);

		if (issued >= dpolicy->max_requests) {
			start = dc->lstart + dc->len;

			if (err)
				__remove_discard_cmd(sbi, dc);

			blk_finish_plug(&plug);
			mutex_unlock(&dcc->cmd_lock);
			trimmed += __wait_all_discard_cmd(sbi, NULL);
			f2fs_io_schedule_timeout(DEFAULT_IO_TIMEOUT);
			goto next;
		}
skip:
		node = rb_next(&dc->rb_node);
		if (err)
			__remove_discard_cmd(sbi, dc);
		dc = rb_entry_safe(node, struct discard_cmd, rb_node);

		if (fatal_signal_pending(current))
			break;
	}

	blk_finish_plug(&plug);
	mutex_unlock(&dcc->cmd_lock);

	return trimmed;
}

int f2fs_trim_fs(struct f2fs_sb_info *sbi, struct fstrim_range *range)
{
	__u64 start = F2FS_BYTES_TO_BLK(range->start);
	__u64 end = start + F2FS_BYTES_TO_BLK(range->len) - 1;
	unsigned int start_segno, end_segno;
	block_t start_block, end_block;
	struct cp_control cpc;
	struct discard_policy dpolicy;
	unsigned long long trimmed = 0;
	int err = 0;
	bool need_align = f2fs_lfs_mode(sbi) && __is_large_section(sbi);

	if (start >= MAX_BLKADDR(sbi) || range->len < sbi->blocksize)
		return -EINVAL;

	if (end < MAIN_BLKADDR(sbi))
		goto out;

	if (is_sbi_flag_set(sbi, SBI_NEED_FSCK)) {
		f2fs_warn(sbi, "Found FS corruption, run fsck to fix.");
		return -EFSCORRUPTED;
	}

	/* start/end segment number in main_area */
	start_segno = (start <= MAIN_BLKADDR(sbi)) ? 0 : GET_SEGNO(sbi, start);
	end_segno = (end >= MAX_BLKADDR(sbi)) ? MAIN_SEGS(sbi) - 1 :
						GET_SEGNO(sbi, end);
	if (need_align) {
		start_segno = rounddown(start_segno, sbi->segs_per_sec);
		end_segno = roundup(end_segno + 1, sbi->segs_per_sec) - 1;
	}

	cpc.reason = CP_DISCARD;
	cpc.trim_minlen = max_t(__u64, 1, F2FS_BYTES_TO_BLK(range->minlen));
	cpc.trim_start = start_segno;
	cpc.trim_end = end_segno;

	if (sbi->discard_blks == 0)
		goto out;

	f2fs_down_write(&sbi->gc_lock);
	err = f2fs_write_checkpoint(sbi, &cpc);
	f2fs_up_write(&sbi->gc_lock);
	if (err)
		goto out;

	/*
	 * We filed discard candidates, but actually we don't need to wait for
	 * all of them, since they'll be issued in idle time along with runtime
	 * discard option. User configuration looks like using runtime discard
	 * or periodic fstrim instead of it.
	 */
	if (f2fs_realtime_discard_enable(sbi))
		goto out;

	start_block = START_BLOCK(sbi, start_segno);
	end_block = START_BLOCK(sbi, end_segno + 1);

	__init_discard_policy(sbi, &dpolicy, DPOLICY_FSTRIM, cpc.trim_minlen);
	trimmed = __issue_discard_cmd_range(sbi, &dpolicy,
					start_block, end_block);

	trimmed += __wait_discard_cmd_range(sbi, &dpolicy,
					start_block, end_block);
out:
	if (!err)
		range->len = F2FS_BLK_TO_BYTES(trimmed);
	return err;
}

static bool __has_curseg_space(struct f2fs_sb_info *sbi,
					struct curseg_info *curseg)
{
	return curseg->next_blkoff < f2fs_usable_blks_in_seg(sbi,
							curseg->segno);
}

int f2fs_rw_hint_to_seg_type(enum rw_hint hint)
{
	switch (hint) {
	case WRITE_LIFE_SHORT:
		return CURSEG_HOT_DATA;
	case WRITE_LIFE_EXTREME:
		return CURSEG_COLD_DATA;
	default:
		return CURSEG_WARM_DATA;
	}
}

static int __get_segment_type_2(struct f2fs_io_info *fio)
{
	if (fio->type == DATA)
		return CURSEG_HOT_DATA;
	else
		return CURSEG_HOT_NODE;
}

static int __get_segment_type_4(struct f2fs_io_info *fio)
{
	if (fio->type == DATA) {
		struct inode *inode = fio->page->mapping->host;

		if (S_ISDIR(inode->i_mode))
			return CURSEG_HOT_DATA;
		else
			return CURSEG_COLD_DATA;
	} else {
		if (IS_DNODE(fio->page) && is_cold_node(fio->page))
			return CURSEG_WARM_NODE;
		else
			return CURSEG_COLD_NODE;
	}
}

static int __get_segment_type_6(struct f2fs_io_info *fio)
{
	if (fio->type == DATA) {
		struct inode *inode = fio->page->mapping->host;

		if (is_inode_flag_set(inode, FI_ALIGNED_WRITE))
			return CURSEG_COLD_DATA_PINNED;

		if (page_private_gcing(fio->page)) {
			if (fio->sbi->am.atgc_enabled &&
				(fio->io_type == FS_DATA_IO) &&
				(fio->sbi->gc_mode != GC_URGENT_HIGH))
				return CURSEG_ALL_DATA_ATGC;
			else
				return CURSEG_COLD_DATA;
		}
		if (file_is_cold(inode) || f2fs_need_compress_data(inode))
			return CURSEG_COLD_DATA;
		if (file_is_hot(inode) ||
				is_inode_flag_set(inode, FI_HOT_DATA) ||
				f2fs_is_cow_file(inode))
			return CURSEG_HOT_DATA;
		return f2fs_rw_hint_to_seg_type(inode->i_write_hint);
	} else {
		if (IS_DNODE(fio->page))
			return is_cold_node(fio->page) ? CURSEG_WARM_NODE :
						CURSEG_HOT_NODE;
		return CURSEG_COLD_NODE;
	}
}

static int __get_segment_type(struct f2fs_io_info *fio)
{
	int type = 0;

	switch (F2FS_OPTION(fio->sbi).active_logs) {
	case 2:
		type = __get_segment_type_2(fio);
		break;
	case 4:
		type = __get_segment_type_4(fio);
		break;
	case 6:
		type = __get_segment_type_6(fio);
		break;
	default:
		f2fs_bug_on(fio->sbi, true);
	}

	if (IS_HOT(type))
		fio->temp = HOT;
	else if (IS_WARM(type))
		fio->temp = WARM;
	else
		fio->temp = COLD;
	return type;
}

void f2fs_allocate_data_block(struct f2fs_sb_info *sbi, struct page *page,
		block_t old_blkaddr, block_t *new_blkaddr,
		struct f2fs_summary *sum, int type,
		struct f2fs_io_info *fio)
{
	struct sit_info *sit_i = SIT_I(sbi);
	struct curseg_info *curseg = CURSEG_I(sbi, type);
	unsigned long long old_mtime;
	bool from_gc = (type == CURSEG_ALL_DATA_ATGC);
	struct seg_entry *se = NULL;

	f2fs_down_read(&SM_I(sbi)->curseg_lock);

	mutex_lock(&curseg->curseg_mutex);
	down_write(&sit_i->sentry_lock);

	if (from_gc) {
		f2fs_bug_on(sbi, GET_SEGNO(sbi, old_blkaddr) == NULL_SEGNO);
		se = get_seg_entry(sbi, GET_SEGNO(sbi, old_blkaddr));
		sanity_check_seg_type(sbi, se->type);
		f2fs_bug_on(sbi, IS_NODESEG(se->type));
	}
	*new_blkaddr = NEXT_FREE_BLKADDR(sbi, curseg);

	f2fs_bug_on(sbi, curseg->next_blkoff >= sbi->blocks_per_seg);

	f2fs_wait_discard_bio(sbi, *new_blkaddr);

	/*
	 * __add_sum_entry should be resided under the curseg_mutex
	 * because, this function updates a summary entry in the
	 * current summary block.
	 */
	__add_sum_entry(sbi, type, sum);

	__refresh_next_blkoff(sbi, curseg);

	stat_inc_block_count(sbi, curseg);

	if (from_gc) {
		old_mtime = get_segment_mtime(sbi, old_blkaddr);
	} else {
		update_segment_mtime(sbi, old_blkaddr, 0);
		old_mtime = 0;
	}
	update_segment_mtime(sbi, *new_blkaddr, old_mtime);

	/*
	 * SIT information should be updated before segment allocation,
	 * since SSR needs latest valid block information.
	 */
	update_sit_entry(sbi, *new_blkaddr, 1);
	if (GET_SEGNO(sbi, old_blkaddr) != NULL_SEGNO)
		update_sit_entry(sbi, old_blkaddr, -1);

	if (!__has_curseg_space(sbi, curseg)) {
		if (from_gc)
			get_atssr_segment(sbi, type, se->type,
						AT_SSR, se->mtime);
		else
			sit_i->s_ops->allocate_segment(sbi, type, false);
	}
	/*
	 * segment dirty status should be updated after segment allocation,
	 * so we just need to update status only one time after previous
	 * segment being closed.
	 */
	locate_dirty_segment(sbi, GET_SEGNO(sbi, old_blkaddr));
	locate_dirty_segment(sbi, GET_SEGNO(sbi, *new_blkaddr));

	up_write(&sit_i->sentry_lock);

	if (page && IS_NODESEG(type)) {
		fill_node_footer_blkaddr(page, NEXT_FREE_BLKADDR(sbi, curseg));

		f2fs_inode_chksum_set(sbi, page);
	}

	if (fio) {
		struct f2fs_bio_info *io;

		if (F2FS_IO_ALIGNED(sbi))
			fio->retry = false;

		INIT_LIST_HEAD(&fio->list);
		fio->in_list = true;
		io = sbi->write_io[fio->type] + fio->temp;
		spin_lock(&io->io_lock);
		list_add_tail(&fio->list, &io->io_list);
		spin_unlock(&io->io_lock);
	}

	mutex_unlock(&curseg->curseg_mutex);

	f2fs_up_read(&SM_I(sbi)->curseg_lock);
}

void f2fs_update_device_state(struct f2fs_sb_info *sbi, nid_t ino,
					block_t blkaddr, unsigned int blkcnt)
{
	if (!f2fs_is_multi_device(sbi))
		return;

	while (1) {
		unsigned int devidx = f2fs_target_device_index(sbi, blkaddr);
		unsigned int blks = FDEV(devidx).end_blk - blkaddr + 1;

		/* update device state for fsync */
		f2fs_set_dirty_device(sbi, ino, devidx, FLUSH_INO);

		/* update device state for checkpoint */
		if (!f2fs_test_bit(devidx, (char *)&sbi->dirty_device)) {
			spin_lock(&sbi->dev_lock);
			f2fs_set_bit(devidx, (char *)&sbi->dirty_device);
			spin_unlock(&sbi->dev_lock);
		}

		if (blkcnt <= blks)
			break;
		blkcnt -= blks;
		blkaddr += blks;
	}
}

static void do_write_page(struct f2fs_summary *sum, struct f2fs_io_info *fio)
{
	int type = __get_segment_type(fio);
	bool keep_order = (f2fs_lfs_mode(fio->sbi) && type == CURSEG_COLD_DATA);

	if (keep_order)
		f2fs_down_read(&fio->sbi->io_order_lock);
reallocate:
	f2fs_allocate_data_block(fio->sbi, fio->page, fio->old_blkaddr,
			&fio->new_blkaddr, sum, type, fio);
	if (GET_SEGNO(fio->sbi, fio->old_blkaddr) != NULL_SEGNO) {
		invalidate_mapping_pages(META_MAPPING(fio->sbi),
					fio->old_blkaddr, fio->old_blkaddr);
		f2fs_invalidate_compress_page(fio->sbi, fio->old_blkaddr);
	}

	/* writeout dirty page into bdev */
	f2fs_submit_page_write(fio);
	if (fio->retry) {
		fio->old_blkaddr = fio->new_blkaddr;
		goto reallocate;
	}

	f2fs_update_device_state(fio->sbi, fio->ino, fio->new_blkaddr, 1);

	if (keep_order)
		f2fs_up_read(&fio->sbi->io_order_lock);
}

void f2fs_do_write_meta_page(struct f2fs_sb_info *sbi, struct page *page,
					enum iostat_type io_type)
{
	struct f2fs_io_info fio = {
		.sbi = sbi,
		.type = META,
		.temp = HOT,
		.op = REQ_OP_WRITE,
		.op_flags = REQ_SYNC | REQ_META | REQ_PRIO,
		.old_blkaddr = page->index,
		.new_blkaddr = page->index,
		.page = page,
		.encrypted_page = NULL,
		.in_list = false,
	};

	if (unlikely(page->index >= MAIN_BLKADDR(sbi)))
		fio.op_flags &= ~REQ_META;

	set_page_writeback(page);
	ClearPageError(page);
	f2fs_submit_page_write(&fio);

	stat_inc_meta_count(sbi, page->index);
	f2fs_update_iostat(sbi, io_type, F2FS_BLKSIZE);
}

void f2fs_do_write_node_page(unsigned int nid, struct f2fs_io_info *fio)
{
	struct f2fs_summary sum;

	set_summary(&sum, nid, 0, 0);
	do_write_page(&sum, fio);

	f2fs_update_iostat(fio->sbi, fio->io_type, F2FS_BLKSIZE);
}

void f2fs_outplace_write_data(struct dnode_of_data *dn,
					struct f2fs_io_info *fio)
{
	struct f2fs_sb_info *sbi = fio->sbi;
	struct f2fs_summary sum;

	f2fs_bug_on(sbi, dn->data_blkaddr == NULL_ADDR);
	set_summary(&sum, dn->nid, dn->ofs_in_node, fio->version);
	do_write_page(&sum, fio);
	f2fs_update_data_blkaddr(dn, fio->new_blkaddr);

	f2fs_update_iostat(sbi, fio->io_type, F2FS_BLKSIZE);
}

int f2fs_inplace_write_data(struct f2fs_io_info *fio)
{
	int err;
	struct f2fs_sb_info *sbi = fio->sbi;
	unsigned int segno;

	fio->new_blkaddr = fio->old_blkaddr;
	/* i/o temperature is needed for passing down write hints */
	__get_segment_type(fio);

	segno = GET_SEGNO(sbi, fio->new_blkaddr);

	if (!IS_DATASEG(get_seg_entry(sbi, segno)->type)) {
		set_sbi_flag(sbi, SBI_NEED_FSCK);
		f2fs_warn(sbi, "%s: incorrect segment(%u) type, run fsck to fix.",
			  __func__, segno);
		err = -EFSCORRUPTED;
		f2fs_handle_error(sbi, ERROR_INCONSISTENT_SUM_TYPE);
		goto drop_bio;
	}

	if (f2fs_cp_error(sbi)) {
		err = -EIO;
		goto drop_bio;
	}

	if (fio->post_read)
		invalidate_mapping_pages(META_MAPPING(sbi),
				fio->new_blkaddr, fio->new_blkaddr);

	stat_inc_inplace_blocks(fio->sbi);

	if (fio->bio && !(SM_I(sbi)->ipu_policy & (1 << F2FS_IPU_NOCACHE)))
		err = f2fs_merge_page_bio(fio);
	else
		err = f2fs_submit_page_bio(fio);
	if (!err) {
		f2fs_update_device_state(fio->sbi, fio->ino,
						fio->new_blkaddr, 1);
		f2fs_update_iostat(fio->sbi, fio->io_type, F2FS_BLKSIZE);
	}

	return err;
drop_bio:
	if (fio->bio && *(fio->bio)) {
		struct bio *bio = *(fio->bio);

		bio->bi_status = BLK_STS_IOERR;
		bio_endio(bio);
		*(fio->bio) = NULL;
	}
	return err;
}

static inline int __f2fs_get_curseg(struct f2fs_sb_info *sbi,
						unsigned int segno)
{
	int i;

	for (i = CURSEG_HOT_DATA; i < NO_CHECK_TYPE; i++) {
		if (CURSEG_I(sbi, i)->segno == segno)
			break;
	}
	return i;
}

void f2fs_do_replace_block(struct f2fs_sb_info *sbi, struct f2fs_summary *sum,
				block_t old_blkaddr, block_t new_blkaddr,
				bool recover_curseg, bool recover_newaddr,
				bool from_gc)
{
	struct sit_info *sit_i = SIT_I(sbi);
	struct curseg_info *curseg;
	unsigned int segno, old_cursegno;
	struct seg_entry *se;
	int type;
	unsigned short old_blkoff;
	unsigned char old_alloc_type;

	segno = GET_SEGNO(sbi, new_blkaddr);
	se = get_seg_entry(sbi, segno);
	type = se->type;

	f2fs_down_write(&SM_I(sbi)->curseg_lock);

	if (!recover_curseg) {
		/* for recovery flow */
		if (se->valid_blocks == 0 && !IS_CURSEG(sbi, segno)) {
			if (old_blkaddr == NULL_ADDR)
				type = CURSEG_COLD_DATA;
			else
				type = CURSEG_WARM_DATA;
		}
	} else {
		if (IS_CURSEG(sbi, segno)) {
			/* se->type is volatile as SSR allocation */
			type = __f2fs_get_curseg(sbi, segno);
			f2fs_bug_on(sbi, type == NO_CHECK_TYPE);
		} else {
			type = CURSEG_WARM_DATA;
		}
	}

	f2fs_bug_on(sbi, !IS_DATASEG(type));
	curseg = CURSEG_I(sbi, type);

	mutex_lock(&curseg->curseg_mutex);
	down_write(&sit_i->sentry_lock);

	old_cursegno = curseg->segno;
	old_blkoff = curseg->next_blkoff;
	old_alloc_type = curseg->alloc_type;

	/* change the current segment */
	if (segno != curseg->segno) {
		curseg->next_segno = segno;
		change_curseg(sbi, type, true);
	}

	curseg->next_blkoff = GET_BLKOFF_FROM_SEG0(sbi, new_blkaddr);
	__add_sum_entry(sbi, type, sum);

	if (!recover_curseg || recover_newaddr) {
		if (!from_gc)
			update_segment_mtime(sbi, new_blkaddr, 0);
		update_sit_entry(sbi, new_blkaddr, 1);
	}
	if (GET_SEGNO(sbi, old_blkaddr) != NULL_SEGNO) {
		invalidate_mapping_pages(META_MAPPING(sbi),
					old_blkaddr, old_blkaddr);
		f2fs_invalidate_compress_page(sbi, old_blkaddr);
		if (!from_gc)
			update_segment_mtime(sbi, old_blkaddr, 0);
		update_sit_entry(sbi, old_blkaddr, -1);
	}

	locate_dirty_segment(sbi, GET_SEGNO(sbi, old_blkaddr));
	locate_dirty_segment(sbi, GET_SEGNO(sbi, new_blkaddr));

	locate_dirty_segment(sbi, old_cursegno);

	if (recover_curseg) {
		if (old_cursegno != curseg->segno) {
			curseg->next_segno = old_cursegno;
			change_curseg(sbi, type, true);
		}
		curseg->next_blkoff = old_blkoff;
		curseg->alloc_type = old_alloc_type;
	}

	up_write(&sit_i->sentry_lock);
	mutex_unlock(&curseg->curseg_mutex);
	f2fs_up_write(&SM_I(sbi)->curseg_lock);
}

void f2fs_replace_block(struct f2fs_sb_info *sbi, struct dnode_of_data *dn,
				block_t old_addr, block_t new_addr,
				unsigned char version, bool recover_curseg,
				bool recover_newaddr)
{
	struct f2fs_summary sum;

	set_summary(&sum, dn->nid, dn->ofs_in_node, version);

	f2fs_do_replace_block(sbi, &sum, old_addr, new_addr,
					recover_curseg, recover_newaddr, false);

	f2fs_update_data_blkaddr(dn, new_addr);
}

void f2fs_wait_on_page_writeback(struct page *page,
				enum page_type type, bool ordered, bool locked)
{
	if (PageWriteback(page)) {
		struct f2fs_sb_info *sbi = F2FS_P_SB(page);

		/* submit cached LFS IO */
		f2fs_submit_merged_write_cond(sbi, NULL, page, 0, type);
		/* sbumit cached IPU IO */
		f2fs_submit_merged_ipu_write(sbi, NULL, page);
		if (ordered) {
			wait_on_page_writeback(page);
			f2fs_bug_on(sbi, locked && PageWriteback(page));
		} else {
			wait_for_stable_page(page);
		}
	}
}

void f2fs_wait_on_block_writeback(struct inode *inode, block_t blkaddr)
{
	struct f2fs_sb_info *sbi = F2FS_I_SB(inode);
	struct page *cpage;

	if (!f2fs_post_read_required(inode))
		return;

	if (!__is_valid_data_blkaddr(blkaddr))
		return;

	cpage = find_lock_page(META_MAPPING(sbi), blkaddr);
	if (cpage) {
		f2fs_wait_on_page_writeback(cpage, DATA, true, true);
		f2fs_put_page(cpage, 1);
	}
}

void f2fs_wait_on_block_writeback_range(struct inode *inode, block_t blkaddr,
								block_t len)
{
	struct f2fs_sb_info *sbi = F2FS_I_SB(inode);
	block_t i;

	if (!f2fs_post_read_required(inode))
		return;

	for (i = 0; i < len; i++)
		f2fs_wait_on_block_writeback(inode, blkaddr + i);

	invalidate_mapping_pages(META_MAPPING(sbi), blkaddr, blkaddr + len - 1);
}

static int read_compacted_summaries(struct f2fs_sb_info *sbi)
{
	struct f2fs_checkpoint *ckpt = F2FS_CKPT(sbi);
	struct curseg_info *seg_i;
	unsigned char *kaddr;
	struct page *page;
	block_t start;
	int i, j, offset;

	start = start_sum_block(sbi);

	page = f2fs_get_meta_page(sbi, start++);
	if (IS_ERR(page))
		return PTR_ERR(page);
	kaddr = (unsigned char *)page_address(page);

	/* Step 1: restore nat cache */
	seg_i = CURSEG_I(sbi, CURSEG_HOT_DATA);
	memcpy(seg_i->journal, kaddr, SUM_JOURNAL_SIZE);

	/* Step 2: restore sit cache */
	seg_i = CURSEG_I(sbi, CURSEG_COLD_DATA);
	memcpy(seg_i->journal, kaddr + SUM_JOURNAL_SIZE, SUM_JOURNAL_SIZE);
	offset = 2 * SUM_JOURNAL_SIZE;

	/* Step 3: restore summary entries */
	for (i = CURSEG_HOT_DATA; i <= CURSEG_COLD_DATA; i++) {
		unsigned short blk_off;
		unsigned int segno;

		seg_i = CURSEG_I(sbi, i);
		segno = le32_to_cpu(ckpt->cur_data_segno[i]);
		blk_off = le16_to_cpu(ckpt->cur_data_blkoff[i]);
		seg_i->next_segno = segno;
		reset_curseg(sbi, i, 0);
		seg_i->alloc_type = ckpt->alloc_type[i];
		seg_i->next_blkoff = blk_off;

		if (seg_i->alloc_type == SSR)
			blk_off = sbi->blocks_per_seg;

		for (j = 0; j < blk_off; j++) {
			struct f2fs_summary *s;

			s = (struct f2fs_summary *)(kaddr + offset);
			seg_i->sum_blk->entries[j] = *s;
			offset += SUMMARY_SIZE;
			if (offset + SUMMARY_SIZE <= PAGE_SIZE -
						SUM_FOOTER_SIZE)
				continue;

			f2fs_put_page(page, 1);
			page = NULL;

			page = f2fs_get_meta_page(sbi, start++);
			if (IS_ERR(page))
				return PTR_ERR(page);
			kaddr = (unsigned char *)page_address(page);
			offset = 0;
		}
	}
	f2fs_put_page(page, 1);
	return 0;
}

static int read_normal_summaries(struct f2fs_sb_info *sbi, int type)
{
	struct f2fs_checkpoint *ckpt = F2FS_CKPT(sbi);
	struct f2fs_summary_block *sum;
	struct curseg_info *curseg;
	struct page *new;
	unsigned short blk_off;
	unsigned int segno = 0;
	block_t blk_addr = 0;
	int err = 0;

	/* get segment number and block addr */
	if (IS_DATASEG(type)) {
		segno = le32_to_cpu(ckpt->cur_data_segno[type]);
		blk_off = le16_to_cpu(ckpt->cur_data_blkoff[type -
							CURSEG_HOT_DATA]);
		if (__exist_node_summaries(sbi))
			blk_addr = sum_blk_addr(sbi, NR_CURSEG_PERSIST_TYPE, type);
		else
			blk_addr = sum_blk_addr(sbi, NR_CURSEG_DATA_TYPE, type);
	} else {
		segno = le32_to_cpu(ckpt->cur_node_segno[type -
							CURSEG_HOT_NODE]);
		blk_off = le16_to_cpu(ckpt->cur_node_blkoff[type -
							CURSEG_HOT_NODE]);
		if (__exist_node_summaries(sbi))
			blk_addr = sum_blk_addr(sbi, NR_CURSEG_NODE_TYPE,
							type - CURSEG_HOT_NODE);
		else
			blk_addr = GET_SUM_BLOCK(sbi, segno);
	}

	new = f2fs_get_meta_page(sbi, blk_addr);
	if (IS_ERR(new))
		return PTR_ERR(new);
	sum = (struct f2fs_summary_block *)page_address(new);

	if (IS_NODESEG(type)) {
		if (__exist_node_summaries(sbi)) {
			struct f2fs_summary *ns = &sum->entries[0];
			int i;

			for (i = 0; i < sbi->blocks_per_seg; i++, ns++) {
				ns->version = 0;
				ns->ofs_in_node = 0;
			}
		} else {
			err = f2fs_restore_node_summary(sbi, segno, sum);
			if (err)
				goto out;
		}
	}

	/* set uncompleted segment to curseg */
	curseg = CURSEG_I(sbi, type);
	mutex_lock(&curseg->curseg_mutex);

	/* update journal info */
	down_write(&curseg->journal_rwsem);
	memcpy(curseg->journal, &sum->journal, SUM_JOURNAL_SIZE);
	up_write(&curseg->journal_rwsem);

	memcpy(curseg->sum_blk->entries, sum->entries, SUM_ENTRY_SIZE);
	memcpy(&curseg->sum_blk->footer, &sum->footer, SUM_FOOTER_SIZE);
	curseg->next_segno = segno;
	reset_curseg(sbi, type, 0);
	curseg->alloc_type = ckpt->alloc_type[type];
	curseg->next_blkoff = blk_off;
	mutex_unlock(&curseg->curseg_mutex);
out:
	f2fs_put_page(new, 1);
	return err;
}

static int restore_curseg_summaries(struct f2fs_sb_info *sbi)
{
	struct f2fs_journal *sit_j = CURSEG_I(sbi, CURSEG_COLD_DATA)->journal;
	struct f2fs_journal *nat_j = CURSEG_I(sbi, CURSEG_HOT_DATA)->journal;
	int type = CURSEG_HOT_DATA;
	int err;

	if (is_set_ckpt_flags(sbi, CP_COMPACT_SUM_FLAG)) {
		int npages = f2fs_npages_for_summary_flush(sbi, true);

		if (npages >= 2)
			f2fs_ra_meta_pages(sbi, start_sum_block(sbi), npages,
							META_CP, true);

		/* restore for compacted data summary */
		err = read_compacted_summaries(sbi);
		if (err)
			return err;
		type = CURSEG_HOT_NODE;
	}

	if (__exist_node_summaries(sbi))
		f2fs_ra_meta_pages(sbi,
				sum_blk_addr(sbi, NR_CURSEG_PERSIST_TYPE, type),
				NR_CURSEG_PERSIST_TYPE - type, META_CP, true);

	for (; type <= CURSEG_COLD_NODE; type++) {
		err = read_normal_summaries(sbi, type);
		if (err)
			return err;
	}

	/* sanity check for summary blocks */
	if (nats_in_cursum(nat_j) > NAT_JOURNAL_ENTRIES ||
			sits_in_cursum(sit_j) > SIT_JOURNAL_ENTRIES) {
		f2fs_err(sbi, "invalid journal entries nats %u sits %u",
			 nats_in_cursum(nat_j), sits_in_cursum(sit_j));
		return -EINVAL;
	}

	return 0;
}

static void write_compacted_summaries(struct f2fs_sb_info *sbi, block_t blkaddr)
{
	struct page *page;
	unsigned char *kaddr;
	struct f2fs_summary *summary;
	struct curseg_info *seg_i;
	int written_size = 0;
	int i, j;

	page = f2fs_grab_meta_page(sbi, blkaddr++);
	kaddr = (unsigned char *)page_address(page);
	memset(kaddr, 0, PAGE_SIZE);

	/* Step 1: write nat cache */
	seg_i = CURSEG_I(sbi, CURSEG_HOT_DATA);
	memcpy(kaddr, seg_i->journal, SUM_JOURNAL_SIZE);
	written_size += SUM_JOURNAL_SIZE;

	/* Step 2: write sit cache */
	seg_i = CURSEG_I(sbi, CURSEG_COLD_DATA);
	memcpy(kaddr + written_size, seg_i->journal, SUM_JOURNAL_SIZE);
	written_size += SUM_JOURNAL_SIZE;

	/* Step 3: write summary entries */
	for (i = CURSEG_HOT_DATA; i <= CURSEG_COLD_DATA; i++) {
		unsigned short blkoff;

		seg_i = CURSEG_I(sbi, i);
		if (sbi->ckpt->alloc_type[i] == SSR)
			blkoff = sbi->blocks_per_seg;
		else
			blkoff = curseg_blkoff(sbi, i);

		for (j = 0; j < blkoff; j++) {
			if (!page) {
				page = f2fs_grab_meta_page(sbi, blkaddr++);
				kaddr = (unsigned char *)page_address(page);
				memset(kaddr, 0, PAGE_SIZE);
				written_size = 0;
			}
			summary = (struct f2fs_summary *)(kaddr + written_size);
			*summary = seg_i->sum_blk->entries[j];
			written_size += SUMMARY_SIZE;

			if (written_size + SUMMARY_SIZE <= PAGE_SIZE -
							SUM_FOOTER_SIZE)
				continue;

			set_page_dirty(page);
			f2fs_put_page(page, 1);
			page = NULL;
		}
	}
	if (page) {
		set_page_dirty(page);
		f2fs_put_page(page, 1);
	}
}

static void write_normal_summaries(struct f2fs_sb_info *sbi,
					block_t blkaddr, int type)
{
	int i, end;

	if (IS_DATASEG(type))
		end = type + NR_CURSEG_DATA_TYPE;
	else
		end = type + NR_CURSEG_NODE_TYPE;

	for (i = type; i < end; i++)
		write_current_sum_page(sbi, i, blkaddr + (i - type));
}

void f2fs_write_data_summaries(struct f2fs_sb_info *sbi, block_t start_blk)
{
	if (is_set_ckpt_flags(sbi, CP_COMPACT_SUM_FLAG))
		write_compacted_summaries(sbi, start_blk);
	else
		write_normal_summaries(sbi, start_blk, CURSEG_HOT_DATA);
}

void f2fs_write_node_summaries(struct f2fs_sb_info *sbi, block_t start_blk)
{
	write_normal_summaries(sbi, start_blk, CURSEG_HOT_NODE);
}

int f2fs_lookup_journal_in_cursum(struct f2fs_journal *journal, int type,
					unsigned int val, int alloc)
{
	int i;

	if (type == NAT_JOURNAL) {
		for (i = 0; i < nats_in_cursum(journal); i++) {
			if (le32_to_cpu(nid_in_journal(journal, i)) == val)
				return i;
		}
		if (alloc && __has_cursum_space(journal, 1, NAT_JOURNAL))
			return update_nats_in_cursum(journal, 1);
	} else if (type == SIT_JOURNAL) {
		for (i = 0; i < sits_in_cursum(journal); i++)
			if (le32_to_cpu(segno_in_journal(journal, i)) == val)
				return i;
		if (alloc && __has_cursum_space(journal, 1, SIT_JOURNAL))
			return update_sits_in_cursum(journal, 1);
	}
	return -1;
}

static struct page *get_current_sit_page(struct f2fs_sb_info *sbi,
					unsigned int segno)
{
	return f2fs_get_meta_page(sbi, current_sit_addr(sbi, segno));
}

static struct page *get_next_sit_page(struct f2fs_sb_info *sbi,
					unsigned int start)
{
	struct sit_info *sit_i = SIT_I(sbi);
	struct page *page;
	pgoff_t src_off, dst_off;

	src_off = current_sit_addr(sbi, start);
	dst_off = next_sit_addr(sbi, src_off);

	page = f2fs_grab_meta_page(sbi, dst_off);
	seg_info_to_sit_page(sbi, page, start);

	set_page_dirty(page);
	set_to_next_sit(sit_i, start);

	return page;
}

static struct sit_entry_set *grab_sit_entry_set(void)
{
	struct sit_entry_set *ses =
			f2fs_kmem_cache_alloc(sit_entry_set_slab,
						GFP_NOFS, true, NULL);

	ses->entry_cnt = 0;
	INIT_LIST_HEAD(&ses->set_list);
	return ses;
}

static void release_sit_entry_set(struct sit_entry_set *ses)
{
	list_del(&ses->set_list);
	kmem_cache_free(sit_entry_set_slab, ses);
}

static void adjust_sit_entry_set(struct sit_entry_set *ses,
						struct list_head *head)
{
	struct sit_entry_set *next = ses;

	if (list_is_last(&ses->set_list, head))
		return;

	list_for_each_entry_continue(next, head, set_list)
		if (ses->entry_cnt <= next->entry_cnt) {
			list_move_tail(&ses->set_list, &next->set_list);
			return;
		}

	list_move_tail(&ses->set_list, head);
}

static void add_sit_entry(unsigned int segno, struct list_head *head)
{
	struct sit_entry_set *ses;
	unsigned int start_segno = START_SEGNO(segno);

	list_for_each_entry(ses, head, set_list) {
		if (ses->start_segno == start_segno) {
			ses->entry_cnt++;
			adjust_sit_entry_set(ses, head);
			return;
		}
	}

	ses = grab_sit_entry_set();

	ses->start_segno = start_segno;
	ses->entry_cnt++;
	list_add(&ses->set_list, head);
}

static void add_sits_in_set(struct f2fs_sb_info *sbi)
{
	struct f2fs_sm_info *sm_info = SM_I(sbi);
	struct list_head *set_list = &sm_info->sit_entry_set;
	unsigned long *bitmap = SIT_I(sbi)->dirty_sentries_bitmap;
	unsigned int segno;

	for_each_set_bit(segno, bitmap, MAIN_SEGS(sbi))
		add_sit_entry(segno, set_list);
}

static void remove_sits_in_journal(struct f2fs_sb_info *sbi)
{
	struct curseg_info *curseg = CURSEG_I(sbi, CURSEG_COLD_DATA);
	struct f2fs_journal *journal = curseg->journal;
	int i;

	down_write(&curseg->journal_rwsem);
	for (i = 0; i < sits_in_cursum(journal); i++) {
		unsigned int segno;
		bool dirtied;

		segno = le32_to_cpu(segno_in_journal(journal, i));
		dirtied = __mark_sit_entry_dirty(sbi, segno);

		if (!dirtied)
			add_sit_entry(segno, &SM_I(sbi)->sit_entry_set);
	}
	update_sits_in_cursum(journal, -i);
	up_write(&curseg->journal_rwsem);
}

/*
 * CP calls this function, which flushes SIT entries including sit_journal,
 * and moves prefree segs to free segs.
 */
void f2fs_flush_sit_entries(struct f2fs_sb_info *sbi, struct cp_control *cpc)
{
	struct sit_info *sit_i = SIT_I(sbi);
	unsigned long *bitmap = sit_i->dirty_sentries_bitmap;
	struct curseg_info *curseg = CURSEG_I(sbi, CURSEG_COLD_DATA);
	struct f2fs_journal *journal = curseg->journal;
	struct sit_entry_set *ses, *tmp;
	struct list_head *head = &SM_I(sbi)->sit_entry_set;
	bool to_journal = !is_sbi_flag_set(sbi, SBI_IS_RESIZEFS);
	struct seg_entry *se;

	down_write(&sit_i->sentry_lock);

	if (!sit_i->dirty_sentries)
		goto out;

	/*
	 * add and account sit entries of dirty bitmap in sit entry
	 * set temporarily
	 */
	add_sits_in_set(sbi);

	/*
	 * if there are no enough space in journal to store dirty sit
	 * entries, remove all entries from journal and add and account
	 * them in sit entry set.
	 */
	if (!__has_cursum_space(journal, sit_i->dirty_sentries, SIT_JOURNAL) ||
								!to_journal)
		remove_sits_in_journal(sbi);

	/*
	 * there are two steps to flush sit entries:
	 * #1, flush sit entries to journal in current cold data summary block.
	 * #2, flush sit entries to sit page.
	 */
	list_for_each_entry_safe(ses, tmp, head, set_list) {
		struct page *page = NULL;
		struct f2fs_sit_block *raw_sit = NULL;
		unsigned int start_segno = ses->start_segno;
		unsigned int end = min(start_segno + SIT_ENTRY_PER_BLOCK,
						(unsigned long)MAIN_SEGS(sbi));
		unsigned int segno = start_segno;

		if (to_journal &&
			!__has_cursum_space(journal, ses->entry_cnt, SIT_JOURNAL))
			to_journal = false;

		if (to_journal) {
			down_write(&curseg->journal_rwsem);
		} else {
			page = get_next_sit_page(sbi, start_segno);
			raw_sit = page_address(page);
		}

		/* flush dirty sit entries in region of current sit set */
		for_each_set_bit_from(segno, bitmap, end) {
			int offset, sit_offset;

			se = get_seg_entry(sbi, segno);
#ifdef CONFIG_F2FS_CHECK_FS
			if (memcmp(se->cur_valid_map, se->cur_valid_map_mir,
						SIT_VBLOCK_MAP_SIZE))
				f2fs_bug_on(sbi, 1);
#endif

			/* add discard candidates */
			if (!(cpc->reason & CP_DISCARD)) {
				cpc->trim_start = segno;
				add_discard_addrs(sbi, cpc, false);
			}

			if (to_journal) {
				offset = f2fs_lookup_journal_in_cursum(journal,
							SIT_JOURNAL, segno, 1);
				f2fs_bug_on(sbi, offset < 0);
				segno_in_journal(journal, offset) =
							cpu_to_le32(segno);
				seg_info_to_raw_sit(se,
					&sit_in_journal(journal, offset));
				check_block_count(sbi, segno,
					&sit_in_journal(journal, offset));
			} else {
				sit_offset = SIT_ENTRY_OFFSET(sit_i, segno);
				seg_info_to_raw_sit(se,
						&raw_sit->entries[sit_offset]);
				check_block_count(sbi, segno,
						&raw_sit->entries[sit_offset]);
			}

			__clear_bit(segno, bitmap);
			sit_i->dirty_sentries--;
			ses->entry_cnt--;
		}

		if (to_journal)
			up_write(&curseg->journal_rwsem);
		else
			f2fs_put_page(page, 1);

		f2fs_bug_on(sbi, ses->entry_cnt);
		release_sit_entry_set(ses);
	}

	f2fs_bug_on(sbi, !list_empty(head));
	f2fs_bug_on(sbi, sit_i->dirty_sentries);
out:
	if (cpc->reason & CP_DISCARD) {
		__u64 trim_start = cpc->trim_start;

		for (; cpc->trim_start <= cpc->trim_end; cpc->trim_start++)
			add_discard_addrs(sbi, cpc, false);

		cpc->trim_start = trim_start;
	}
	up_write(&sit_i->sentry_lock);

	set_prefree_as_free_segments(sbi);
}

static int build_sit_info(struct f2fs_sb_info *sbi)
{
	struct f2fs_super_block *raw_super = F2FS_RAW_SUPER(sbi);
	struct sit_info *sit_i;
	unsigned int sit_segs, start;
	char *src_bitmap, *bitmap;
	unsigned int bitmap_size, main_bitmap_size, sit_bitmap_size;
	unsigned int discard_map = f2fs_block_unit_discard(sbi) ? 1 : 0;

	/* allocate memory for SIT information */
	sit_i = f2fs_kzalloc(sbi, sizeof(struct sit_info), GFP_KERNEL);
	if (!sit_i)
		return -ENOMEM;

	SM_I(sbi)->sit_info = sit_i;

	sit_i->sentries =
		f2fs_kvzalloc(sbi, array_size(sizeof(struct seg_entry),
					      MAIN_SEGS(sbi)),
			      GFP_KERNEL);
	if (!sit_i->sentries)
		return -ENOMEM;

	main_bitmap_size = f2fs_bitmap_size(MAIN_SEGS(sbi));
	sit_i->dirty_sentries_bitmap = f2fs_kvzalloc(sbi, main_bitmap_size,
								GFP_KERNEL);
	if (!sit_i->dirty_sentries_bitmap)
		return -ENOMEM;

#ifdef CONFIG_F2FS_CHECK_FS
	bitmap_size = MAIN_SEGS(sbi) * SIT_VBLOCK_MAP_SIZE * (3 + discard_map);
#else
	bitmap_size = MAIN_SEGS(sbi) * SIT_VBLOCK_MAP_SIZE * (2 + discard_map);
#endif
	sit_i->bitmap = f2fs_kvzalloc(sbi, bitmap_size, GFP_KERNEL);
	if (!sit_i->bitmap)
		return -ENOMEM;

	bitmap = sit_i->bitmap;

	for (start = 0; start < MAIN_SEGS(sbi); start++) {
		sit_i->sentries[start].cur_valid_map = bitmap;
		bitmap += SIT_VBLOCK_MAP_SIZE;

		sit_i->sentries[start].ckpt_valid_map = bitmap;
		bitmap += SIT_VBLOCK_MAP_SIZE;

#ifdef CONFIG_F2FS_CHECK_FS
		sit_i->sentries[start].cur_valid_map_mir = bitmap;
		bitmap += SIT_VBLOCK_MAP_SIZE;
#endif

		if (discard_map) {
			sit_i->sentries[start].discard_map = bitmap;
			bitmap += SIT_VBLOCK_MAP_SIZE;
		}
	}

	sit_i->tmp_map = f2fs_kzalloc(sbi, SIT_VBLOCK_MAP_SIZE, GFP_KERNEL);
	if (!sit_i->tmp_map)
		return -ENOMEM;

	if (__is_large_section(sbi)) {
		sit_i->sec_entries =
			f2fs_kvzalloc(sbi, array_size(sizeof(struct sec_entry),
						      MAIN_SECS(sbi)),
				      GFP_KERNEL);
		if (!sit_i->sec_entries)
			return -ENOMEM;
	}

	/* get information related with SIT */
	sit_segs = le32_to_cpu(raw_super->segment_count_sit) >> 1;

	/* setup SIT bitmap from ckeckpoint pack */
	sit_bitmap_size = __bitmap_size(sbi, SIT_BITMAP);
	src_bitmap = __bitmap_ptr(sbi, SIT_BITMAP);

	sit_i->sit_bitmap = kmemdup(src_bitmap, sit_bitmap_size, GFP_KERNEL);
	if (!sit_i->sit_bitmap)
		return -ENOMEM;

#ifdef CONFIG_F2FS_CHECK_FS
	sit_i->sit_bitmap_mir = kmemdup(src_bitmap,
					sit_bitmap_size, GFP_KERNEL);
	if (!sit_i->sit_bitmap_mir)
		return -ENOMEM;

	sit_i->invalid_segmap = f2fs_kvzalloc(sbi,
					main_bitmap_size, GFP_KERNEL);
	if (!sit_i->invalid_segmap)
		return -ENOMEM;
#endif

	/* init SIT information */
	sit_i->s_ops = &default_salloc_ops;

	sit_i->sit_base_addr = le32_to_cpu(raw_super->sit_blkaddr);
	sit_i->sit_blocks = sit_segs << sbi->log_blocks_per_seg;
	sit_i->written_valid_blocks = 0;
	sit_i->bitmap_size = sit_bitmap_size;
	sit_i->dirty_sentries = 0;
	sit_i->sents_per_block = SIT_ENTRY_PER_BLOCK;
	sit_i->elapsed_time = le64_to_cpu(sbi->ckpt->elapsed_time);
	sit_i->mounted_time = ktime_get_boottime_seconds();
	init_rwsem(&sit_i->sentry_lock);
	return 0;
}

static int build_free_segmap(struct f2fs_sb_info *sbi)
{
	struct free_segmap_info *free_i;
	unsigned int bitmap_size, sec_bitmap_size;

	/* allocate memory for free segmap information */
	free_i = f2fs_kzalloc(sbi, sizeof(struct free_segmap_info), GFP_KERNEL);
	if (!free_i)
		return -ENOMEM;

	SM_I(sbi)->free_info = free_i;

	bitmap_size = f2fs_bitmap_size(MAIN_SEGS(sbi));
	free_i->free_segmap = f2fs_kvmalloc(sbi, bitmap_size, GFP_KERNEL);
	if (!free_i->free_segmap)
		return -ENOMEM;

	sec_bitmap_size = f2fs_bitmap_size(MAIN_SECS(sbi));
	free_i->free_secmap = f2fs_kvmalloc(sbi, sec_bitmap_size, GFP_KERNEL);
	if (!free_i->free_secmap)
		return -ENOMEM;

	/* set all segments as dirty temporarily */
	memset(free_i->free_segmap, 0xff, bitmap_size);
	memset(free_i->free_secmap, 0xff, sec_bitmap_size);

	/* init free segmap information */
	free_i->start_segno = GET_SEGNO_FROM_SEG0(sbi, MAIN_BLKADDR(sbi));
	free_i->free_segments = 0;
	free_i->free_sections = 0;
	spin_lock_init(&free_i->segmap_lock);
	return 0;
}

static int build_curseg(struct f2fs_sb_info *sbi)
{
	struct curseg_info *array;
	int i;

	array = f2fs_kzalloc(sbi, array_size(NR_CURSEG_TYPE,
					sizeof(*array)), GFP_KERNEL);
	if (!array)
		return -ENOMEM;

	SM_I(sbi)->curseg_array = array;

	for (i = 0; i < NO_CHECK_TYPE; i++) {
		mutex_init(&array[i].curseg_mutex);
		array[i].sum_blk = f2fs_kzalloc(sbi, PAGE_SIZE, GFP_KERNEL);
		if (!array[i].sum_blk)
			return -ENOMEM;
		init_rwsem(&array[i].journal_rwsem);
		array[i].journal = f2fs_kzalloc(sbi,
				sizeof(struct f2fs_journal), GFP_KERNEL);
		if (!array[i].journal)
			return -ENOMEM;
		if (i < NR_PERSISTENT_LOG)
			array[i].seg_type = CURSEG_HOT_DATA + i;
		else if (i == CURSEG_COLD_DATA_PINNED)
			array[i].seg_type = CURSEG_COLD_DATA;
		else if (i == CURSEG_ALL_DATA_ATGC)
			array[i].seg_type = CURSEG_COLD_DATA;
		array[i].segno = NULL_SEGNO;
		array[i].next_blkoff = 0;
		array[i].inited = false;
	}
	return restore_curseg_summaries(sbi);
}

static int build_sit_entries(struct f2fs_sb_info *sbi)
{
	struct sit_info *sit_i = SIT_I(sbi);
	struct curseg_info *curseg = CURSEG_I(sbi, CURSEG_COLD_DATA);
	struct f2fs_journal *journal = curseg->journal;
	struct seg_entry *se;
	struct f2fs_sit_entry sit;
	int sit_blk_cnt = SIT_BLK_CNT(sbi);
	unsigned int i, start, end;
	unsigned int readed, start_blk = 0;
	int err = 0;
	block_t sit_valid_blocks[2] = {0, 0};

	do {
		readed = f2fs_ra_meta_pages(sbi, start_blk, BIO_MAX_PAGES,
							META_SIT, true);

		start = start_blk * sit_i->sents_per_block;
		end = (start_blk + readed) * sit_i->sents_per_block;

		for (; start < end && start < MAIN_SEGS(sbi); start++) {
			struct f2fs_sit_block *sit_blk;
			struct page *page;

			se = &sit_i->sentries[start];
			page = get_current_sit_page(sbi, start);
			if (IS_ERR(page))
				return PTR_ERR(page);
			sit_blk = (struct f2fs_sit_block *)page_address(page);
			sit = sit_blk->entries[SIT_ENTRY_OFFSET(sit_i, start)];
			f2fs_put_page(page, 1);

			err = check_block_count(sbi, start, &sit);
			if (err)
				return err;
			seg_info_from_raw_sit(se, &sit);

			if (se->type >= NR_PERSISTENT_LOG) {
				f2fs_err(sbi, "Invalid segment type: %u, segno: %u",
							se->type, start);
				f2fs_handle_error(sbi,
						ERROR_INCONSISTENT_SUM_TYPE);
				return -EFSCORRUPTED;
			}

			sit_valid_blocks[SE_PAGETYPE(se)] += se->valid_blocks;

			if (f2fs_block_unit_discard(sbi)) {
				/* build discard map only one time */
				if (is_set_ckpt_flags(sbi, CP_TRIMMED_FLAG)) {
					memset(se->discard_map, 0xff,
						SIT_VBLOCK_MAP_SIZE);
				} else {
					memcpy(se->discard_map,
						se->cur_valid_map,
						SIT_VBLOCK_MAP_SIZE);
					sbi->discard_blks +=
						sbi->blocks_per_seg -
						se->valid_blocks;
				}
			}

			if (__is_large_section(sbi))
				get_sec_entry(sbi, start)->valid_blocks +=
							se->valid_blocks;
		}
		start_blk += readed;
	} while (start_blk < sit_blk_cnt);

	down_read(&curseg->journal_rwsem);
	for (i = 0; i < sits_in_cursum(journal); i++) {
		unsigned int old_valid_blocks;

		start = le32_to_cpu(segno_in_journal(journal, i));
		if (start >= MAIN_SEGS(sbi)) {
			f2fs_err(sbi, "Wrong journal entry on segno %u",
				 start);
			err = -EFSCORRUPTED;
			f2fs_handle_error(sbi, ERROR_CORRUPTED_JOURNAL);
			break;
		}

		se = &sit_i->sentries[start];
		sit = sit_in_journal(journal, i);

		old_valid_blocks = se->valid_blocks;

		sit_valid_blocks[SE_PAGETYPE(se)] -= old_valid_blocks;

		err = check_block_count(sbi, start, &sit);
		if (err)
			break;
		seg_info_from_raw_sit(se, &sit);

		if (se->type >= NR_PERSISTENT_LOG) {
			f2fs_err(sbi, "Invalid segment type: %u, segno: %u",
							se->type, start);
			err = -EFSCORRUPTED;
			f2fs_handle_error(sbi, ERROR_INCONSISTENT_SUM_TYPE);
			break;
		}

		sit_valid_blocks[SE_PAGETYPE(se)] += se->valid_blocks;

		if (f2fs_block_unit_discard(sbi)) {
			if (is_set_ckpt_flags(sbi, CP_TRIMMED_FLAG)) {
				memset(se->discard_map, 0xff, SIT_VBLOCK_MAP_SIZE);
			} else {
				memcpy(se->discard_map, se->cur_valid_map,
							SIT_VBLOCK_MAP_SIZE);
				sbi->discard_blks += old_valid_blocks;
				sbi->discard_blks -= se->valid_blocks;
			}
		}

		if (__is_large_section(sbi)) {
			get_sec_entry(sbi, start)->valid_blocks +=
							se->valid_blocks;
			get_sec_entry(sbi, start)->valid_blocks -=
							old_valid_blocks;
		}
	}
	up_read(&curseg->journal_rwsem);

	if (err)
		return err;

	if (sit_valid_blocks[NODE] != valid_node_count(sbi)) {
		f2fs_err(sbi, "SIT is corrupted node# %u vs %u",
			 sit_valid_blocks[NODE], valid_node_count(sbi));
		f2fs_handle_error(sbi, ERROR_INCONSISTENT_NODE_COUNT);
		return -EFSCORRUPTED;
	}

	if (sit_valid_blocks[DATA] + sit_valid_blocks[NODE] >
				valid_user_blocks(sbi)) {
		f2fs_err(sbi, "SIT is corrupted data# %u %u vs %u",
			 sit_valid_blocks[DATA], sit_valid_blocks[NODE],
			 valid_user_blocks(sbi));
		f2fs_handle_error(sbi, ERROR_INCONSISTENT_BLOCK_COUNT);
		return -EFSCORRUPTED;
	}

	return 0;
}

static void init_free_segmap(struct f2fs_sb_info *sbi)
{
	unsigned int start;
	int type;
	struct seg_entry *sentry;

	for (start = 0; start < MAIN_SEGS(sbi); start++) {
		if (f2fs_usable_blks_in_seg(sbi, start) == 0)
			continue;
		sentry = get_seg_entry(sbi, start);
		if (!sentry->valid_blocks)
			__set_free(sbi, start);
		else
			SIT_I(sbi)->written_valid_blocks +=
						sentry->valid_blocks;
	}

	/* set use the current segments */
	for (type = CURSEG_HOT_DATA; type <= CURSEG_COLD_NODE; type++) {
		struct curseg_info *curseg_t = CURSEG_I(sbi, type);

		__set_test_and_inuse(sbi, curseg_t->segno);
	}
}

static void init_dirty_segmap(struct f2fs_sb_info *sbi)
{
	struct dirty_seglist_info *dirty_i = DIRTY_I(sbi);
	struct free_segmap_info *free_i = FREE_I(sbi);
	unsigned int segno = 0, offset = 0, secno;
	block_t valid_blocks, usable_blks_in_seg;

	while (1) {
		/* find dirty segment based on free segmap */
		segno = find_next_inuse(free_i, MAIN_SEGS(sbi), offset);
		if (segno >= MAIN_SEGS(sbi))
			break;
		offset = segno + 1;
		valid_blocks = get_valid_blocks(sbi, segno, false);
		usable_blks_in_seg = f2fs_usable_blks_in_seg(sbi, segno);
		if (valid_blocks == usable_blks_in_seg || !valid_blocks)
			continue;
		if (valid_blocks > usable_blks_in_seg) {
			f2fs_bug_on(sbi, 1);
			continue;
		}
		mutex_lock(&dirty_i->seglist_lock);
		__locate_dirty_segment(sbi, segno, DIRTY);
		mutex_unlock(&dirty_i->seglist_lock);
	}

	if (!__is_large_section(sbi))
		return;

	mutex_lock(&dirty_i->seglist_lock);
	for (segno = 0; segno < MAIN_SEGS(sbi); segno += sbi->segs_per_sec) {
		valid_blocks = get_valid_blocks(sbi, segno, true);
		secno = GET_SEC_FROM_SEG(sbi, segno);

		if (!valid_blocks || valid_blocks == CAP_BLKS_PER_SEC(sbi))
			continue;
		if (IS_CURSEC(sbi, secno))
			continue;
		set_bit(secno, dirty_i->dirty_secmap);
	}
	mutex_unlock(&dirty_i->seglist_lock);
}

static int init_victim_secmap(struct f2fs_sb_info *sbi)
{
	struct dirty_seglist_info *dirty_i = DIRTY_I(sbi);
	unsigned int bitmap_size = f2fs_bitmap_size(MAIN_SECS(sbi));

	dirty_i->victim_secmap = f2fs_kvzalloc(sbi, bitmap_size, GFP_KERNEL);
	if (!dirty_i->victim_secmap)
		return -ENOMEM;

	dirty_i->pinned_secmap = f2fs_kvzalloc(sbi, bitmap_size, GFP_KERNEL);
	if (!dirty_i->pinned_secmap)
		return -ENOMEM;

	dirty_i->pinned_secmap_cnt = 0;
	dirty_i->enable_pin_section = true;
	return 0;
}

static int build_dirty_segmap(struct f2fs_sb_info *sbi)
{
	struct dirty_seglist_info *dirty_i;
	unsigned int bitmap_size, i;

	/* allocate memory for dirty segments list information */
	dirty_i = f2fs_kzalloc(sbi, sizeof(struct dirty_seglist_info),
								GFP_KERNEL);
	if (!dirty_i)
		return -ENOMEM;

	SM_I(sbi)->dirty_info = dirty_i;
	mutex_init(&dirty_i->seglist_lock);

	bitmap_size = f2fs_bitmap_size(MAIN_SEGS(sbi));

	for (i = 0; i < NR_DIRTY_TYPE; i++) {
		dirty_i->dirty_segmap[i] = f2fs_kvzalloc(sbi, bitmap_size,
								GFP_KERNEL);
		if (!dirty_i->dirty_segmap[i])
			return -ENOMEM;
	}

	if (__is_large_section(sbi)) {
		bitmap_size = f2fs_bitmap_size(MAIN_SECS(sbi));
		dirty_i->dirty_secmap = f2fs_kvzalloc(sbi,
						bitmap_size, GFP_KERNEL);
		if (!dirty_i->dirty_secmap)
			return -ENOMEM;
	}

	init_dirty_segmap(sbi);
	return init_victim_secmap(sbi);
}

static int sanity_check_curseg(struct f2fs_sb_info *sbi)
{
	int i;

	/*
	 * In LFS/SSR curseg, .next_blkoff should point to an unused blkaddr;
	 * In LFS curseg, all blkaddr after .next_blkoff should be unused.
	 */
	for (i = 0; i < NR_PERSISTENT_LOG; i++) {
		struct curseg_info *curseg = CURSEG_I(sbi, i);
		struct seg_entry *se = get_seg_entry(sbi, curseg->segno);
		unsigned int blkofs = curseg->next_blkoff;

		if (f2fs_sb_has_readonly(sbi) &&
			i != CURSEG_HOT_DATA && i != CURSEG_HOT_NODE)
			continue;

		sanity_check_seg_type(sbi, curseg->seg_type);

		if (curseg->alloc_type != LFS && curseg->alloc_type != SSR) {
			f2fs_err(sbi,
				 "Current segment has invalid alloc_type:%d",
				 curseg->alloc_type);
			f2fs_handle_error(sbi, ERROR_INVALID_CURSEG);
			return -EFSCORRUPTED;
		}

		if (f2fs_test_bit(blkofs, se->cur_valid_map))
			goto out;

		if (curseg->alloc_type == SSR)
			continue;

		for (blkofs += 1; blkofs < sbi->blocks_per_seg; blkofs++) {
			if (!f2fs_test_bit(blkofs, se->cur_valid_map))
				continue;
out:
			f2fs_err(sbi,
				 "Current segment's next free block offset is inconsistent with bitmap, logtype:%u, segno:%u, type:%u, next_blkoff:%u, blkofs:%u",
				 i, curseg->segno, curseg->alloc_type,
				 curseg->next_blkoff, blkofs);
			f2fs_handle_error(sbi, ERROR_INVALID_CURSEG);
			return -EFSCORRUPTED;
		}
	}
	return 0;
}

static inline unsigned int f2fs_usable_zone_blks_in_seg(struct f2fs_sb_info *sbi,
							unsigned int segno)
{
	return 0;
}

static inline unsigned int f2fs_usable_zone_segs_in_sec(struct f2fs_sb_info *sbi,
							unsigned int segno)
{
	return 0;
}

unsigned int f2fs_usable_blks_in_seg(struct f2fs_sb_info *sbi,
					unsigned int segno)
{
	if (f2fs_sb_has_blkzoned(sbi))
		return f2fs_usable_zone_blks_in_seg(sbi, segno);

	return sbi->blocks_per_seg;
}

unsigned int f2fs_usable_segs_in_sec(struct f2fs_sb_info *sbi,
					unsigned int segno)
{
	if (f2fs_sb_has_blkzoned(sbi))
		return f2fs_usable_zone_segs_in_sec(sbi, segno);

	return sbi->segs_per_sec;
}

/*
 * Update min, max modified time for cost-benefit GC algorithm
 */
static void init_min_max_mtime(struct f2fs_sb_info *sbi)
{
	struct sit_info *sit_i = SIT_I(sbi);
	unsigned int segno;

	down_write(&sit_i->sentry_lock);

	sit_i->min_mtime = ULLONG_MAX;

	for (segno = 0; segno < MAIN_SEGS(sbi); segno += sbi->segs_per_sec) {
		unsigned int i;
		unsigned long long mtime = 0;

		for (i = 0; i < sbi->segs_per_sec; i++)
			mtime += get_seg_entry(sbi, segno + i)->mtime;

		mtime = div_u64(mtime, sbi->segs_per_sec);

		if (sit_i->min_mtime > mtime)
			sit_i->min_mtime = mtime;
	}
	sit_i->max_mtime = get_mtime(sbi, false);
	sit_i->dirty_max_mtime = 0;
	up_write(&sit_i->sentry_lock);
}

int f2fs_build_segment_manager(struct f2fs_sb_info *sbi)
{
	struct f2fs_super_block *raw_super = F2FS_RAW_SUPER(sbi);
	struct f2fs_checkpoint *ckpt = F2FS_CKPT(sbi);
	struct f2fs_sm_info *sm_info;
	int err;

	sm_info = f2fs_kzalloc(sbi, sizeof(struct f2fs_sm_info), GFP_KERNEL);
	if (!sm_info)
		return -ENOMEM;

	/* init sm info */
	sbi->sm_info = sm_info;
	sm_info->seg0_blkaddr = le32_to_cpu(raw_super->segment0_blkaddr);
	sm_info->main_blkaddr = le32_to_cpu(raw_super->main_blkaddr);
	sm_info->segment_count = le32_to_cpu(raw_super->segment_count);
	sm_info->reserved_segments = le32_to_cpu(ckpt->rsvd_segment_count);
	sm_info->ovp_segments = le32_to_cpu(ckpt->overprov_segment_count);
	sm_info->main_segments = le32_to_cpu(raw_super->segment_count_main);
	sm_info->ssa_blkaddr = le32_to_cpu(raw_super->ssa_blkaddr);
	sm_info->rec_prefree_segments = sm_info->main_segments *
					DEF_RECLAIM_PREFREE_SEGMENTS / 100;
	if (sm_info->rec_prefree_segments > DEF_MAX_RECLAIM_PREFREE_SEGMENTS)
		sm_info->rec_prefree_segments = DEF_MAX_RECLAIM_PREFREE_SEGMENTS;

	if (!f2fs_lfs_mode(sbi))
		sm_info->ipu_policy = 1 << F2FS_IPU_FSYNC;
	sm_info->min_ipu_util = DEF_MIN_IPU_UTIL;
	sm_info->min_fsync_blocks = DEF_MIN_FSYNC_BLOCKS;
	sm_info->min_seq_blocks = sbi->blocks_per_seg;
	sm_info->min_hot_blocks = DEF_MIN_HOT_BLOCKS;
	sm_info->min_ssr_sections = reserved_sections(sbi);

	INIT_LIST_HEAD(&sm_info->sit_entry_set);

	init_f2fs_rwsem(&sm_info->curseg_lock);

	if (!f2fs_readonly(sbi->sb)) {
		err = f2fs_create_flush_cmd_control(sbi);
		if (err)
			return err;
	}

	err = create_discard_cmd_control(sbi);
	if (err)
		return err;

	err = build_sit_info(sbi);
	if (err)
		return err;
	err = build_free_segmap(sbi);
	if (err)
		return err;
	err = build_curseg(sbi);
	if (err)
		return err;

	/* reinit free segmap based on SIT */
	err = build_sit_entries(sbi);
	if (err)
		return err;

	init_free_segmap(sbi);
	err = build_dirty_segmap(sbi);
	if (err)
		return err;

	err = sanity_check_curseg(sbi);
	if (err)
		return err;

	init_min_max_mtime(sbi);
	return 0;
}

static void discard_dirty_segmap(struct f2fs_sb_info *sbi,
		enum dirty_type dirty_type)
{
	struct dirty_seglist_info *dirty_i = DIRTY_I(sbi);

	mutex_lock(&dirty_i->seglist_lock);
	kvfree(dirty_i->dirty_segmap[dirty_type]);
	dirty_i->nr_dirty[dirty_type] = 0;
	mutex_unlock(&dirty_i->seglist_lock);
}

static void destroy_victim_secmap(struct f2fs_sb_info *sbi)
{
	struct dirty_seglist_info *dirty_i = DIRTY_I(sbi);

	kvfree(dirty_i->pinned_secmap);
	kvfree(dirty_i->victim_secmap);
}

static void destroy_dirty_segmap(struct f2fs_sb_info *sbi)
{
	struct dirty_seglist_info *dirty_i = DIRTY_I(sbi);
	int i;

	if (!dirty_i)
		return;

	/* discard pre-free/dirty segments list */
	for (i = 0; i < NR_DIRTY_TYPE; i++)
		discard_dirty_segmap(sbi, i);

	if (__is_large_section(sbi)) {
		mutex_lock(&dirty_i->seglist_lock);
		kvfree(dirty_i->dirty_secmap);
		mutex_unlock(&dirty_i->seglist_lock);
	}

	destroy_victim_secmap(sbi);
	SM_I(sbi)->dirty_info = NULL;
	kfree(dirty_i);
}

static void destroy_curseg(struct f2fs_sb_info *sbi)
{
	struct curseg_info *array = SM_I(sbi)->curseg_array;
	int i;

	if (!array)
		return;
	SM_I(sbi)->curseg_array = NULL;
	for (i = 0; i < NR_CURSEG_TYPE; i++) {
		kfree(array[i].sum_blk);
		kfree(array[i].journal);
	}
	kfree(array);
}

static void destroy_free_segmap(struct f2fs_sb_info *sbi)
{
	struct free_segmap_info *free_i = SM_I(sbi)->free_info;

	if (!free_i)
		return;
	SM_I(sbi)->free_info = NULL;
	kvfree(free_i->free_segmap);
	kvfree(free_i->free_secmap);
	kfree(free_i);
}

static void destroy_sit_info(struct f2fs_sb_info *sbi)
{
	struct sit_info *sit_i = SIT_I(sbi);

	if (!sit_i)
		return;

	if (sit_i->sentries)
		kvfree(sit_i->bitmap);
	kfree(sit_i->tmp_map);

	kvfree(sit_i->sentries);
	kvfree(sit_i->sec_entries);
	kvfree(sit_i->dirty_sentries_bitmap);

	SM_I(sbi)->sit_info = NULL;
	kvfree(sit_i->sit_bitmap);
#ifdef CONFIG_F2FS_CHECK_FS
	kvfree(sit_i->sit_bitmap_mir);
	kvfree(sit_i->invalid_segmap);
#endif
	kfree(sit_i);
}

void f2fs_destroy_segment_manager(struct f2fs_sb_info *sbi)
{
	struct f2fs_sm_info *sm_info = SM_I(sbi);

	if (!sm_info)
		return;
	f2fs_destroy_flush_cmd_control(sbi, true);
	destroy_discard_cmd_control(sbi);
	destroy_dirty_segmap(sbi);
	destroy_curseg(sbi);
	destroy_free_segmap(sbi);
	destroy_sit_info(sbi);
	sbi->sm_info = NULL;
	kfree(sm_info);
}

int __init f2fs_create_segment_manager_caches(void)
{
	discard_entry_slab = f2fs_kmem_cache_create("f2fs_discard_entry",
			sizeof(struct discard_entry));
	if (!discard_entry_slab)
		goto fail;

	discard_cmd_slab = f2fs_kmem_cache_create("f2fs_discard_cmd",
			sizeof(struct discard_cmd));
	if (!discard_cmd_slab)
		goto destroy_discard_entry;

	sit_entry_set_slab = f2fs_kmem_cache_create("f2fs_sit_entry_set",
			sizeof(struct sit_entry_set));
	if (!sit_entry_set_slab)
		goto destroy_discard_cmd;

	revoke_entry_slab = f2fs_kmem_cache_create("f2fs_revoke_entry",
			sizeof(struct revoke_entry));
	if (!revoke_entry_slab)
		goto destroy_sit_entry_set;
	return 0;

destroy_sit_entry_set:
	kmem_cache_destroy(sit_entry_set_slab);
destroy_discard_cmd:
	kmem_cache_destroy(discard_cmd_slab);
destroy_discard_entry:
	kmem_cache_destroy(discard_entry_slab);
fail:
	return -ENOMEM;
}

void f2fs_destroy_segment_manager_caches(void)
{
	kmem_cache_destroy(sit_entry_set_slab);
	kmem_cache_destroy(discard_cmd_slab);
	kmem_cache_destroy(discard_entry_slab);
	kmem_cache_destroy(revoke_entry_slab);
}<|MERGE_RESOLUTION|>--- conflicted
+++ resolved
@@ -1055,11 +1055,7 @@
 			dpolicy->granularity = 1;
 			if (atomic_read(&dcc->discard_cmd_cnt))
 				dpolicy->max_interval =
-<<<<<<< HEAD
-					DEF_MIN_DISCARD_ISSUE_TIME;
-=======
 					dcc->min_discard_issue_time;
->>>>>>> a36b0c3d
 		}
 	} else if (discard_type == DPOLICY_FORCE) {
 		dpolicy->min_interval = dcc->min_discard_issue_time;
@@ -1674,11 +1670,7 @@
 	set_freezable();
 
 	do {
-<<<<<<< HEAD
-		if (sbi->gc_mode == GC_URGENT ||
-=======
 		if (sbi->gc_mode == GC_URGENT_HIGH ||
->>>>>>> a36b0c3d
 			!f2fs_available_free_memory(sbi, DISCARD_CACHE))
 			__init_discard_policy(sbi, &dpolicy, DPOLICY_FORCE, 1);
 		else
@@ -1686,11 +1678,7 @@
 						dcc->discard_granularity);
 
 		if (!atomic_read(&dcc->discard_cmd_cnt))
-<<<<<<< HEAD
-			wait_ms = dpolicy.max_interval;
-=======
 		       wait_ms = dpolicy.max_interval;
->>>>>>> a36b0c3d
 
 		wait_event_interruptible_timeout(*q,
 				kthread_should_stop() || freezing(current) ||
@@ -1714,11 +1702,8 @@
 			wait_ms = dpolicy.max_interval;
 			continue;
 		}
-<<<<<<< HEAD
-=======
 		if (!atomic_read(&dcc->discard_cmd_cnt))
 			continue;
->>>>>>> a36b0c3d
 
 		sb_start_intwrite(sbi->sb);
 
