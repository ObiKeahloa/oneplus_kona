// SPDX-License-Identifier: GPL-2.0
/*
 * fs/f2fs/recovery.c
 *
 * Copyright (c) 2012 Samsung Electronics Co., Ltd.
 *             http://www.samsung.com/
 */
#include <asm/unaligned.h>
#include <linux/fs.h>
#include <linux/f2fs_fs.h>
#include "f2fs.h"
#include "node.h"
#include "segment.h"

/*
 * Roll forward recovery scenarios.
 *
 * [Term] F: fsync_mark, D: dentry_mark
 *
 * 1. inode(x) | CP | inode(x) | dnode(F)
 * -> Update the latest inode(x).
 *
 * 2. inode(x) | CP | inode(F) | dnode(F)
 * -> No problem.
 *
 * 3. inode(x) | CP | dnode(F) | inode(x)
 * -> Recover to the latest dnode(F), and drop the last inode(x)
 *
 * 4. inode(x) | CP | dnode(F) | inode(F)
 * -> No problem.
 *
 * 5. CP | inode(x) | dnode(F)
 * -> The inode(DF) was missing. Should drop this dnode(F).
 *
 * 6. CP | inode(DF) | dnode(F)
 * -> No problem.
 *
 * 7. CP | dnode(F) | inode(DF)
 * -> If f2fs_iget fails, then goto next to find inode(DF).
 *
 * 8. CP | dnode(F) | inode(x)
 * -> If f2fs_iget fails, then goto next to find inode(DF).
 *    But it will fail due to no inode(DF).
 */

static struct kmem_cache *fsync_entry_slab;

#ifdef CONFIG_UNICODE
extern struct kmem_cache *f2fs_cf_name_slab;
#endif

bool f2fs_space_for_roll_forward(struct f2fs_sb_info *sbi)
{
	s64 nalloc = percpu_counter_sum_positive(&sbi->alloc_valid_block_count);

	if (sbi->last_valid_block_count + nalloc > sbi->user_block_count)
		return false;
	if (NM_I(sbi)->max_rf_node_blocks &&
		percpu_counter_sum_positive(&sbi->rf_node_block_count) >=
						NM_I(sbi)->max_rf_node_blocks)
		return false;
	return true;
}

static struct fsync_inode_entry *get_fsync_inode(struct list_head *head,
								nid_t ino)
{
	struct fsync_inode_entry *entry;

	list_for_each_entry(entry, head, list)
		if (entry->inode->i_ino == ino)
			return entry;

	return NULL;
}

static struct fsync_inode_entry *add_fsync_inode(struct f2fs_sb_info *sbi,
			struct list_head *head, nid_t ino, bool quota_inode)
{
	struct inode *inode;
	struct fsync_inode_entry *entry;
	int err;

	inode = f2fs_iget_retry(sbi->sb, ino);
	if (IS_ERR(inode))
		return ERR_CAST(inode);

	err = f2fs_dquot_initialize(inode);
	if (err)
		goto err_out;

	if (quota_inode) {
		err = dquot_alloc_inode(inode);
		if (err)
			goto err_out;
	}

	entry = f2fs_kmem_cache_alloc(fsync_entry_slab,
					GFP_F2FS_ZERO, true, NULL);
	entry->inode = inode;
	list_add_tail(&entry->list, head);

	return entry;
err_out:
	iput(inode);
	return ERR_PTR(err);
}

static void del_fsync_inode(struct fsync_inode_entry *entry, int drop)
{
	if (drop) {
		/* inode should not be recovered, drop it */
		f2fs_inode_synced(entry->inode);
	}
	iput(entry->inode);
	list_del(&entry->list);
	kmem_cache_free(fsync_entry_slab, entry);
}

static int init_recovered_filename(const struct inode *dir,
				   struct f2fs_inode *raw_inode,
				   struct f2fs_filename *fname,
				   struct qstr *usr_fname)
{
	int err;

	memset(fname, 0, sizeof(*fname));
	fname->disk_name.len = le32_to_cpu(raw_inode->i_namelen);
	fname->disk_name.name = raw_inode->i_name;

	if (WARN_ON(fname->disk_name.len > F2FS_NAME_LEN))
		return -ENAMETOOLONG;

	if (!IS_ENCRYPTED(dir)) {
		usr_fname->name = fname->disk_name.name;
		usr_fname->len = fname->disk_name.len;
		fname->usr_fname = usr_fname;
	}

	/* Compute the hash of the filename */
	if (IS_ENCRYPTED(dir) && IS_CASEFOLDED(dir)) {
		/*
		 * In this case the hash isn't computable without the key, so it
		 * was saved on-disk.
		 */
		if (fname->disk_name.len + sizeof(f2fs_hash_t) > F2FS_NAME_LEN)
			return -EINVAL;
		fname->hash = get_unaligned((f2fs_hash_t *)
				&raw_inode->i_name[fname->disk_name.len]);
	} else if (IS_CASEFOLDED(dir)) {
		err = f2fs_init_casefolded_name(dir, fname);
		if (err)
			return err;
		f2fs_hash_filename(dir, fname);
#ifdef CONFIG_UNICODE
		/* Case-sensitive match is fine for recovery */
		kmem_cache_free(f2fs_cf_name_slab, fname->cf_name.name);
		fname->cf_name.name = NULL;
#endif
	} else {
		f2fs_hash_filename(dir, fname);
	}
	return 0;
}

static int recover_dentry(struct inode *inode, struct page *ipage,
						struct list_head *dir_list)
{
	struct f2fs_inode *raw_inode = F2FS_INODE(ipage);
	nid_t pino = le32_to_cpu(raw_inode->i_pino);
	struct f2fs_dir_entry *de;
	struct f2fs_filename fname;
	struct qstr usr_fname;
	struct page *page;
	struct inode *dir, *einode;
	struct fsync_inode_entry *entry;
	int err = 0;
	char *name;

	entry = get_fsync_inode(dir_list, pino);
	if (!entry) {
		entry = add_fsync_inode(F2FS_I_SB(inode), dir_list,
							pino, false);
		if (IS_ERR(entry)) {
			dir = ERR_CAST(entry);
			err = PTR_ERR(entry);
			goto out;
		}
	}

	dir = entry->inode;
	err = init_recovered_filename(dir, raw_inode, &fname, &usr_fname);
	if (err)
		goto out;
retry:
	de = __f2fs_find_entry(dir, &fname, &page);
	if (de && inode->i_ino == le32_to_cpu(de->ino))
		goto out_put;

	if (de) {
		einode = f2fs_iget_retry(inode->i_sb, le32_to_cpu(de->ino));
		if (IS_ERR(einode)) {
			WARN_ON(1);
			err = PTR_ERR(einode);
			if (err == -ENOENT)
				err = -EEXIST;
			goto out_put;
		}

		err = f2fs_dquot_initialize(einode);
		if (err) {
			iput(einode);
			goto out_put;
		}

		err = f2fs_acquire_orphan_inode(F2FS_I_SB(inode));
		if (err) {
			iput(einode);
			goto out_put;
		}
		f2fs_delete_entry(de, page, dir, einode);
		iput(einode);
		goto retry;
	} else if (IS_ERR(page)) {
		err = PTR_ERR(page);
	} else {
		err = f2fs_add_dentry(dir, &fname, inode,
					inode->i_ino, inode->i_mode);
	}
	if (err == -ENOMEM)
		goto retry;
	goto out;

out_put:
	f2fs_put_page(page, 0);
out:
	if (file_enc_name(inode))
		name = "<encrypted>";
	else
		name = raw_inode->i_name;
	f2fs_notice(F2FS_I_SB(inode), "%s: ino = %x, name = %s, dir = %lx, err = %d",
		    __func__, ino_of_node(ipage), name,
		    IS_ERR(dir) ? 0 : dir->i_ino, err);
	return err;
}

static int recover_quota_data(struct inode *inode, struct page *page)
{
	struct f2fs_inode *raw = F2FS_INODE(page);
	struct iattr attr;
	uid_t i_uid = le32_to_cpu(raw->i_uid);
	gid_t i_gid = le32_to_cpu(raw->i_gid);
	int err;

	memset(&attr, 0, sizeof(attr));

	attr.ia_uid = make_kuid(inode->i_sb->s_user_ns, i_uid);
	attr.ia_gid = make_kgid(inode->i_sb->s_user_ns, i_gid);

	if (!uid_eq(attr.ia_uid, inode->i_uid))
		attr.ia_valid |= ATTR_UID;
	if (!gid_eq(attr.ia_gid, inode->i_gid))
		attr.ia_valid |= ATTR_GID;

	if (!attr.ia_valid)
		return 0;

	err = dquot_transfer(inode, &attr);
	if (err)
		set_sbi_flag(F2FS_I_SB(inode), SBI_QUOTA_NEED_REPAIR);
	return err;
}

static void recover_inline_flags(struct inode *inode, struct f2fs_inode *ri)
{
	if (ri->i_inline & F2FS_PIN_FILE)
		set_inode_flag(inode, FI_PIN_FILE);
	else
		clear_inode_flag(inode, FI_PIN_FILE);
	if (ri->i_inline & F2FS_DATA_EXIST)
		set_inode_flag(inode, FI_DATA_EXIST);
	else
		clear_inode_flag(inode, FI_DATA_EXIST);
}

static int recover_inode(struct inode *inode, struct page *page)
{
	struct f2fs_inode *raw = F2FS_INODE(page);
	char *name;
	int err;

	inode->i_mode = le16_to_cpu(raw->i_mode);

	err = recover_quota_data(inode, page);
	if (err)
		return err;

	i_uid_write(inode, le32_to_cpu(raw->i_uid));
	i_gid_write(inode, le32_to_cpu(raw->i_gid));

	if (raw->i_inline & F2FS_EXTRA_ATTR) {
		if (f2fs_sb_has_project_quota(F2FS_I_SB(inode)) &&
			F2FS_FITS_IN_INODE(raw, le16_to_cpu(raw->i_extra_isize),
								i_projid)) {
			projid_t i_projid;
			kprojid_t kprojid;

			i_projid = (projid_t)le32_to_cpu(raw->i_projid);
			kprojid = make_kprojid(&init_user_ns, i_projid);

			if (!projid_eq(kprojid, F2FS_I(inode)->i_projid)) {
				err = f2fs_transfer_project_quota(inode,
								kprojid);
				if (err)
					return err;
				F2FS_I(inode)->i_projid = kprojid;
			}
		}
	}

	f2fs_i_size_write(inode, le64_to_cpu(raw->i_size));
	inode->i_atime.tv_sec = le64_to_cpu(raw->i_atime);
	inode->i_ctime.tv_sec = le64_to_cpu(raw->i_ctime);
	inode->i_mtime.tv_sec = le64_to_cpu(raw->i_mtime);
	inode->i_atime.tv_nsec = le32_to_cpu(raw->i_atime_nsec);
	inode->i_ctime.tv_nsec = le32_to_cpu(raw->i_ctime_nsec);
	inode->i_mtime.tv_nsec = le32_to_cpu(raw->i_mtime_nsec);

	F2FS_I(inode)->i_advise = raw->i_advise;
	F2FS_I(inode)->i_flags = le32_to_cpu(raw->i_flags);
	f2fs_set_inode_flags(inode);
	F2FS_I(inode)->i_gc_failures[GC_FAILURE_PIN] =
				le16_to_cpu(raw->i_gc_failures);

	recover_inline_flags(inode, raw);

	f2fs_mark_inode_dirty_sync(inode, true);

	if (file_enc_name(inode))
		name = "<encrypted>";
	else
		name = F2FS_INODE(page)->i_name;

	f2fs_notice(F2FS_I_SB(inode), "recover_inode: ino = %x, name = %s, inline = %x",
		    ino_of_node(page), name, raw->i_inline);
	return 0;
}

static unsigned int adjust_por_ra_blocks(struct f2fs_sb_info *sbi,
				unsigned int ra_blocks, unsigned int blkaddr,
				unsigned int next_blkaddr)
{
	if (blkaddr + 1 == next_blkaddr)
		ra_blocks = min_t(unsigned int, RECOVERY_MAX_RA_BLOCKS,
							ra_blocks * 2);
	else if (next_blkaddr % sbi->blocks_per_seg)
		ra_blocks = max_t(unsigned int, RECOVERY_MIN_RA_BLOCKS,
							ra_blocks / 2);
	return ra_blocks;
}

static int find_fsync_dnodes(struct f2fs_sb_info *sbi, struct list_head *head,
				bool check_only)
{
	struct curseg_info *curseg;
	struct page *page = NULL;
	block_t blkaddr;
	unsigned int loop_cnt = 0;
	unsigned int ra_blocks = RECOVERY_MAX_RA_BLOCKS;
	unsigned int free_blocks = MAIN_SEGS(sbi) * sbi->blocks_per_seg -
						valid_user_blocks(sbi);
	int err = 0;

	/* get node pages in the current segment */
	curseg = CURSEG_I(sbi, CURSEG_WARM_NODE);
	blkaddr = NEXT_FREE_BLKADDR(sbi, curseg);

	while (1) {
		struct fsync_inode_entry *entry;

		if (!f2fs_is_valid_blkaddr(sbi, blkaddr, META_POR))
			return 0;

		page = f2fs_get_tmp_page(sbi, blkaddr);
		if (IS_ERR(page)) {
			err = PTR_ERR(page);
			break;
		}

		if (!is_recoverable_dnode(page)) {
			f2fs_put_page(page, 1);
			break;
		}

		if (!is_fsync_dnode(page))
			goto next;

		entry = get_fsync_inode(head, ino_of_node(page));
		if (!entry) {
			bool quota_inode = false;

			if (!check_only &&
					IS_INODE(page) && is_dent_dnode(page)) {
				err = f2fs_recover_inode_page(sbi, page);
				if (err) {
					f2fs_put_page(page, 1);
					break;
				}
				quota_inode = true;
			}

			/*
			 * CP | dnode(F) | inode(DF)
			 * For this case, we should not give up now.
			 */
			entry = add_fsync_inode(sbi, head, ino_of_node(page),
								quota_inode);
			if (IS_ERR(entry)) {
				err = PTR_ERR(entry);
				if (err == -ENOENT) {
					err = 0;
					goto next;
				}
				f2fs_put_page(page, 1);
				break;
			}
		}
		entry->blkaddr = blkaddr;

		if (IS_INODE(page) && is_dent_dnode(page))
			entry->last_dentry = blkaddr;
next:
		/* sanity check in order to detect looped node chain */
		if (++loop_cnt >= free_blocks ||
			blkaddr == next_blkaddr_of_node(page)) {
			f2fs_notice(sbi, "%s: detect looped node chain, blkaddr:%u, next:%u",
				    __func__, blkaddr,
				    next_blkaddr_of_node(page));
			f2fs_put_page(page, 1);
			err = -EINVAL;
			break;
		}

		ra_blocks = adjust_por_ra_blocks(sbi, ra_blocks, blkaddr,
						next_blkaddr_of_node(page));

		/* check next segment */
		blkaddr = next_blkaddr_of_node(page);
		f2fs_put_page(page, 1);

		f2fs_ra_meta_pages_cond(sbi, blkaddr, ra_blocks);
	}
	return err;
}

static void destroy_fsync_dnodes(struct list_head *head, int drop)
{
	struct fsync_inode_entry *entry, *tmp;

	list_for_each_entry_safe(entry, tmp, head, list)
		del_fsync_inode(entry, drop);
}

static int check_index_in_prev_nodes(struct f2fs_sb_info *sbi,
			block_t blkaddr, struct dnode_of_data *dn)
{
	struct seg_entry *sentry;
	unsigned int segno = GET_SEGNO(sbi, blkaddr);
	unsigned short blkoff = GET_BLKOFF_FROM_SEG0(sbi, blkaddr);
	struct f2fs_summary_block *sum_node;
	struct f2fs_summary sum;
	struct page *sum_page, *node_page;
	struct dnode_of_data tdn = *dn;
	nid_t ino, nid;
	struct inode *inode;
	unsigned int offset, ofs_in_node, max_addrs;
	block_t bidx;
	int i;

	sentry = get_seg_entry(sbi, segno);
	if (!f2fs_test_bit(blkoff, sentry->cur_valid_map))
		return 0;

	/* Get the previous summary */
	for (i = CURSEG_HOT_DATA; i <= CURSEG_COLD_DATA; i++) {
		struct curseg_info *curseg = CURSEG_I(sbi, i);

		if (curseg->segno == segno) {
			sum = curseg->sum_blk->entries[blkoff];
			goto got_it;
		}
	}

	sum_page = f2fs_get_sum_page(sbi, segno);
	if (IS_ERR(sum_page))
		return PTR_ERR(sum_page);
	sum_node = (struct f2fs_summary_block *)page_address(sum_page);
	sum = sum_node->entries[blkoff];
	f2fs_put_page(sum_page, 1);
got_it:
	/* Use the locked dnode page and inode */
	nid = le32_to_cpu(sum.nid);
	ofs_in_node = le16_to_cpu(sum.ofs_in_node);

	max_addrs = ADDRS_PER_PAGE(dn->node_page, dn->inode);
	if (ofs_in_node >= max_addrs) {
		f2fs_err(sbi, "Inconsistent ofs_in_node:%u in summary, ino:%lu, nid:%u, max:%u",
			ofs_in_node, dn->inode->i_ino, nid, max_addrs);
		f2fs_handle_error(sbi, ERROR_INCONSISTENT_SUMMARY);
		return -EFSCORRUPTED;
	}

	if (dn->inode->i_ino == nid) {
		tdn.nid = nid;
		if (!dn->inode_page_locked)
			lock_page(dn->inode_page);
		tdn.node_page = dn->inode_page;
		tdn.ofs_in_node = ofs_in_node;
		goto truncate_out;
	} else if (dn->nid == nid) {
		tdn.ofs_in_node = ofs_in_node;
		goto truncate_out;
	}

	/* Get the node page */
	node_page = f2fs_get_node_page(sbi, nid);
	if (IS_ERR(node_page))
		return PTR_ERR(node_page);

	offset = ofs_of_node(node_page);
	ino = ino_of_node(node_page);
	f2fs_put_page(node_page, 1);

	if (ino != dn->inode->i_ino) {
		int ret;

		/* Deallocate previous index in the node page */
		inode = f2fs_iget_retry(sbi->sb, ino);
		if (IS_ERR(inode))
			return PTR_ERR(inode);

		ret = f2fs_dquot_initialize(inode);
		if (ret) {
			iput(inode);
			return ret;
		}
	} else {
		inode = dn->inode;
	}

	bidx = f2fs_start_bidx_of_node(offset, inode) +
				le16_to_cpu(sum.ofs_in_node);

	/*
	 * if inode page is locked, unlock temporarily, but its reference
	 * count keeps alive.
	 */
	if (ino == dn->inode->i_ino && dn->inode_page_locked)
		unlock_page(dn->inode_page);

	set_new_dnode(&tdn, inode, NULL, NULL, 0);
	if (f2fs_get_dnode_of_data(&tdn, bidx, LOOKUP_NODE))
		goto out;

	if (tdn.data_blkaddr == blkaddr)
		f2fs_truncate_data_blocks_range(&tdn, 1);

	f2fs_put_dnode(&tdn);
out:
	if (ino != dn->inode->i_ino)
		iput(inode);
	else if (dn->inode_page_locked)
		lock_page(dn->inode_page);
	return 0;

truncate_out:
	if (f2fs_data_blkaddr(&tdn) == blkaddr)
		f2fs_truncate_data_blocks_range(&tdn, 1);
	if (dn->inode->i_ino == nid && !dn->inode_page_locked)
		unlock_page(dn->inode_page);
	return 0;
}

static int do_recover_data(struct f2fs_sb_info *sbi, struct inode *inode,
					struct page *page)
{
	struct dnode_of_data dn;
	struct node_info ni;
	unsigned int start, end;
	int err = 0, recovered = 0;

	/* step 1: recover xattr */
	if (IS_INODE(page)) {
		err = f2fs_recover_inline_xattr(inode, page);
		if (err)
			goto out;
	} else if (f2fs_has_xattr_block(ofs_of_node(page))) {
		err = f2fs_recover_xattr_data(inode, page);
		if (!err)
			recovered++;
		goto out;
	}

	/* step 2: recover inline data */
	err = f2fs_recover_inline_data(inode, page);
	if (err) {
		if (err == 1)
			err = 0;
		goto out;
	}

	/* step 3: recover data indices */
	start = f2fs_start_bidx_of_node(ofs_of_node(page), inode);
	end = start + ADDRS_PER_PAGE(page, inode);

	set_new_dnode(&dn, inode, NULL, NULL, 0);
retry_dn:
	err = f2fs_get_dnode_of_data(&dn, start, ALLOC_NODE);
	if (err) {
		if (err == -ENOMEM) {
			congestion_wait(BLK_RW_ASYNC, DEFAULT_IO_TIMEOUT);
			goto retry_dn;
		}
		goto out;
	}

	f2fs_wait_on_page_writeback(dn.node_page, NODE, true, true);

	err = f2fs_get_node_info(sbi, dn.nid, &ni, false);
	if (err)
		goto err;

	f2fs_bug_on(sbi, ni.ino != ino_of_node(page));

	if (ofs_of_node(dn.node_page) != ofs_of_node(page)) {
		f2fs_warn(sbi, "Inconsistent ofs_of_node, ino:%lu, ofs:%u, %u",
			  inode->i_ino, ofs_of_node(dn.node_page),
			  ofs_of_node(page));
		err = -EFSCORRUPTED;
		f2fs_handle_error(sbi, ERROR_INCONSISTENT_FOOTER);
		goto err;
	}

	for (; start < end; start++, dn.ofs_in_node++) {
		block_t src, dest;

		src = f2fs_data_blkaddr(&dn);
		dest = data_blkaddr(dn.inode, page, dn.ofs_in_node);

		if (__is_valid_data_blkaddr(src) &&
			!f2fs_is_valid_blkaddr(sbi, src, META_POR)) {
			err = -EFSCORRUPTED;
			f2fs_handle_error(sbi, ERROR_INVALID_BLKADDR);
			goto err;
		}

		if (__is_valid_data_blkaddr(dest) &&
			!f2fs_is_valid_blkaddr(sbi, dest, META_POR)) {
			err = -EFSCORRUPTED;
			f2fs_handle_error(sbi, ERROR_INVALID_BLKADDR);
			goto err;
		}

		/* skip recovering if dest is the same as src */
		if (src == dest)
			continue;

		/* dest is invalid, just invalidate src block */
		if (dest == NULL_ADDR) {
			f2fs_truncate_data_blocks_range(&dn, 1);
			continue;
		}

		if (!file_keep_isize(inode) &&
			(i_size_read(inode) <= ((loff_t)start << PAGE_SHIFT)))
			f2fs_i_size_write(inode,
				(loff_t)(start + 1) << PAGE_SHIFT);

		/*
		 * dest is reserved block, invalidate src block
		 * and then reserve one new block in dnode page.
		 */
		if (dest == NEW_ADDR) {
			f2fs_truncate_data_blocks_range(&dn, 1);
			f2fs_reserve_new_block(&dn);
			continue;
		}

		/* dest is valid block, try to recover from src to dest */
		if (f2fs_is_valid_blkaddr(sbi, dest, META_POR)) {

			if (src == NULL_ADDR) {
				err = f2fs_reserve_new_block(&dn);
				while (err &&
				       IS_ENABLED(CONFIG_F2FS_FAULT_INJECTION))
					err = f2fs_reserve_new_block(&dn);
				/* We should not get -ENOSPC */
				f2fs_bug_on(sbi, err);
				if (err)
					goto err;
			}
retry_prev:
			/* Check the previous node page having this index */
			err = check_index_in_prev_nodes(sbi, dest, &dn);
			if (err) {
				if (err == -ENOMEM) {
					congestion_wait(BLK_RW_ASYNC,
							DEFAULT_IO_TIMEOUT);
					goto retry_prev;
				}
				goto err;
			}

			if (f2fs_is_valid_blkaddr(sbi, dest,
					DATA_GENERIC_ENHANCE_UPDATE)) {
				f2fs_err(sbi, "Inconsistent dest blkaddr:%u, ino:%lu, ofs:%u",
					dest, inode->i_ino, dn.ofs_in_node);
				err = -EFSCORRUPTED;
				f2fs_handle_error(sbi,
						ERROR_INVALID_BLKADDR);
				goto err;
			}

			/* write dummy data page */
			f2fs_replace_block(sbi, &dn, src, dest,
						ni.version, false, false);
			recovered++;
		}
	}

	copy_node_footer(dn.node_page, page);
	fill_node_footer(dn.node_page, dn.nid, ni.ino,
					ofs_of_node(page), false);
	set_page_dirty(dn.node_page);
err:
	f2fs_put_dnode(&dn);
out:
	f2fs_notice(sbi, "recover_data: ino = %lx (i_size: %s) recovered = %d, err = %d",
		    inode->i_ino, file_keep_isize(inode) ? "keep" : "recover",
		    recovered, err);
	return err;
}

static int recover_data(struct f2fs_sb_info *sbi, struct list_head *inode_list,
		struct list_head *tmp_inode_list, struct list_head *dir_list)
{
	struct curseg_info *curseg;
	struct page *page = NULL;
	int err = 0;
	block_t blkaddr;
	unsigned int ra_blocks = RECOVERY_MAX_RA_BLOCKS;

	/* get node pages in the current segment */
	curseg = CURSEG_I(sbi, CURSEG_WARM_NODE);
	blkaddr = NEXT_FREE_BLKADDR(sbi, curseg);

	while (1) {
		struct fsync_inode_entry *entry;

		if (!f2fs_is_valid_blkaddr(sbi, blkaddr, META_POR))
			break;

		page = f2fs_get_tmp_page(sbi, blkaddr);
		if (IS_ERR(page)) {
			err = PTR_ERR(page);
			break;
		}

		if (!is_recoverable_dnode(page)) {
			f2fs_put_page(page, 1);
			break;
		}

		entry = get_fsync_inode(inode_list, ino_of_node(page));
		if (!entry)
			goto next;
		/*
		 * inode(x) | CP | inode(x) | dnode(F)
		 * In this case, we can lose the latest inode(x).
		 * So, call recover_inode for the inode update.
		 */
		if (IS_INODE(page)) {
			err = recover_inode(entry->inode, page);
			if (err) {
				f2fs_put_page(page, 1);
				break;
			}
		}
		if (entry->last_dentry == blkaddr) {
			err = recover_dentry(entry->inode, page, dir_list);
			if (err) {
				f2fs_put_page(page, 1);
				break;
			}
		}
		err = do_recover_data(sbi, entry->inode, page);
		if (err) {
			f2fs_put_page(page, 1);
			break;
		}

		if (entry->blkaddr == blkaddr)
			list_move_tail(&entry->list, tmp_inode_list);
next:
		ra_blocks = adjust_por_ra_blocks(sbi, ra_blocks, blkaddr,
						next_blkaddr_of_node(page));

		/* check next segment */
		blkaddr = next_blkaddr_of_node(page);
		f2fs_put_page(page, 1);

		f2fs_ra_meta_pages_cond(sbi, blkaddr, ra_blocks);
	}
	if (!err)
		f2fs_allocate_new_segments(sbi);
	return err;
}

int f2fs_recover_fsync_data(struct f2fs_sb_info *sbi, bool check_only)
{
	struct list_head inode_list, tmp_inode_list;
	struct list_head dir_list;
	int err;
	int ret = 0;
	unsigned long s_flags = sbi->sb->s_flags;
	bool need_writecp = false;
#ifdef CONFIG_QUOTA
	int quota_enabled;
#endif

	if (s_flags & SB_RDONLY) {
		f2fs_info(sbi, "recover fsync data on readonly fs");
		sbi->sb->s_flags &= ~SB_RDONLY;
	}

#ifdef CONFIG_QUOTA
	/* Turn on quotas so that they are updated correctly */
	quota_enabled = f2fs_enable_quota_files(sbi, s_flags & SB_RDONLY);
#endif

	INIT_LIST_HEAD(&inode_list);
	INIT_LIST_HEAD(&tmp_inode_list);
	INIT_LIST_HEAD(&dir_list);

	/* prevent checkpoint */
<<<<<<< HEAD
	down_write(&sbi->cp_global_sem);
=======
	f2fs_down_write(&sbi->cp_global_sem);
>>>>>>> a36b0c3d

	/* step #1: find fsynced inode numbers */
	err = find_fsync_dnodes(sbi, &inode_list, check_only);
	if (err || list_empty(&inode_list))
		goto skip;

	if (check_only) {
		ret = 1;
		goto skip;
	}

	need_writecp = true;

	/* step #2: recover data */
	err = recover_data(sbi, &inode_list, &tmp_inode_list, &dir_list);
	if (!err)
		f2fs_bug_on(sbi, !list_empty(&inode_list));
	else
		f2fs_bug_on(sbi, sbi->sb->s_flags & SB_ACTIVE);
skip:
	destroy_fsync_dnodes(&inode_list, err);
	destroy_fsync_dnodes(&tmp_inode_list, err);

	/* truncate meta pages to be used by the recovery */
	truncate_inode_pages_range(META_MAPPING(sbi),
			(loff_t)MAIN_BLKADDR(sbi) << PAGE_SHIFT, -1);

	if (err) {
		truncate_inode_pages_final(NODE_MAPPING(sbi));
		truncate_inode_pages_final(META_MAPPING(sbi));
	} else {
		clear_sbi_flag(sbi, SBI_POR_DOING);
	}
<<<<<<< HEAD

	up_write(&sbi->cp_global_sem);
=======
	f2fs_up_write(&sbi->cp_global_sem);
>>>>>>> a36b0c3d

	/* let's drop all the directory inodes for clean checkpoint */
	destroy_fsync_dnodes(&dir_list, err);

	if (need_writecp) {
		set_sbi_flag(sbi, SBI_IS_RECOVERED);

		if (!err) {
			struct cp_control cpc = {
				.reason = CP_RECOVERY,
			};
			err = f2fs_write_checkpoint(sbi, &cpc);
		}
	}

#ifdef CONFIG_QUOTA
	/* Turn quotas off */
	if (quota_enabled)
		f2fs_quota_off_umount(sbi->sb);
#endif
	sbi->sb->s_flags = s_flags; /* Restore SB_RDONLY status */

	return ret ? ret : err;
}

int __init f2fs_create_recovery_cache(void)
{
	fsync_entry_slab = f2fs_kmem_cache_create("f2fs_fsync_inode_entry",
					sizeof(struct fsync_inode_entry));
	if (!fsync_entry_slab)
		return -ENOMEM;
	return 0;
}

void f2fs_destroy_recovery_cache(void)
{
	kmem_cache_destroy(fsync_entry_slab);
}<|MERGE_RESOLUTION|>--- conflicted
+++ resolved
@@ -843,11 +843,7 @@
 	INIT_LIST_HEAD(&dir_list);
 
 	/* prevent checkpoint */
-<<<<<<< HEAD
-	down_write(&sbi->cp_global_sem);
-=======
 	f2fs_down_write(&sbi->cp_global_sem);
->>>>>>> a36b0c3d
 
 	/* step #1: find fsynced inode numbers */
 	err = find_fsync_dnodes(sbi, &inode_list, check_only);
@@ -881,12 +877,7 @@
 	} else {
 		clear_sbi_flag(sbi, SBI_POR_DOING);
 	}
-<<<<<<< HEAD
-
-	up_write(&sbi->cp_global_sem);
-=======
 	f2fs_up_write(&sbi->cp_global_sem);
->>>>>>> a36b0c3d
 
 	/* let's drop all the directory inodes for clean checkpoint */
 	destroy_fsync_dnodes(&dir_list, err);
