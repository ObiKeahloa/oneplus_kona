/*
 * fs/f2fs/gc.c
 *
 * Copyright (c) 2012 Samsung Electronics Co., Ltd.
 *             http://www.samsung.com/
 *
 * This program is free software; you can redistribute it and/or modify
 * it under the terms of the GNU General Public License version 2 as
 * published by the Free Software Foundation.
 */
#include <linux/fs.h>
#include <linux/module.h>
#include <linux/backing-dev.h>
#include <linux/init.h>
#include <linux/f2fs_fs.h>
#include <linux/kthread.h>
#include <linux/delay.h>
#include <linux/freezer.h>

#include "f2fs.h"
#include "node.h"
#include "segment.h"
#include "gc.h"
#include <trace/events/f2fs.h>

static int gc_thread_func(void *data)
{
	struct f2fs_sb_info *sbi = data;
	struct f2fs_gc_kthread *gc_th = sbi->gc_thread;
	wait_queue_head_t *wq = &sbi->gc_thread->gc_wait_queue_head;
	unsigned int wait_ms;

	wait_ms = gc_th->min_sleep_time;

	set_freezable();
	do {
		wait_event_interruptible_timeout(*wq,
<<<<<<< HEAD
				kthread_should_stop() || freezing(current),
				msecs_to_jiffies(wait_ms));

=======
				kthread_should_stop() || freezing(current) ||
				gc_th->gc_wake,
				msecs_to_jiffies(wait_ms));

		/* give it a try one time */
		if (gc_th->gc_wake)
			gc_th->gc_wake = 0;

>>>>>>> bb176f67
		if (try_to_freeze())
			continue;
		if (kthread_should_stop())
			break;

		if (sbi->sb->s_writers.frozen >= SB_FREEZE_WRITE) {
			increase_sleep_time(gc_th, &wait_ms);
			continue;
		}

#ifdef CONFIG_F2FS_FAULT_INJECTION
		if (time_to_inject(sbi, FAULT_CHECKPOINT)) {
			f2fs_show_injection_info(FAULT_CHECKPOINT);
			f2fs_stop_checkpoint(sbi, false);
		}
#endif

		if (!sb_start_write_trylock(sbi->sb))
			continue;

		/*
		 * [GC triggering condition]
		 * 0. GC is not conducted currently.
		 * 1. There are enough dirty segments.
		 * 2. IO subsystem is idle by checking the # of writeback pages.
		 * 3. IO subsystem is idle by checking the # of requests in
		 *    bdev's request list.
		 *
		 * Note) We have to avoid triggering GCs frequently.
		 * Because it is possible that some segments can be
		 * invalidated soon after by user update or deletion.
		 * So, I'd like to wait some time to collect dirty segments.
		 */
		if (!mutex_trylock(&sbi->gc_mutex))
			goto next;

		if (gc_th->gc_urgent) {
			wait_ms = gc_th->urgent_sleep_time;
			goto do_gc;
		}

		if (!is_idle(sbi)) {
			increase_sleep_time(gc_th, &wait_ms);
			mutex_unlock(&sbi->gc_mutex);
			goto next;
		}

		if (has_enough_invalid_blocks(sbi))
			decrease_sleep_time(gc_th, &wait_ms);
		else
			increase_sleep_time(gc_th, &wait_ms);
do_gc:
		stat_inc_bggc_count(sbi);

		/* if return value is not zero, no victim was selected */
		if (f2fs_gc(sbi, test_opt(sbi, FORCE_FG_GC), true, NULL_SEGNO))
			wait_ms = gc_th->no_gc_sleep_time;

		trace_f2fs_background_gc(sbi->sb, wait_ms,
				prefree_segments(sbi), free_segments(sbi));

		/* balancing f2fs's metadata periodically */
		f2fs_balance_fs_bg(sbi);
next:
		sb_end_write(sbi->sb);

	} while (!kthread_should_stop());
	return 0;
}

int start_gc_thread(struct f2fs_sb_info *sbi)
{
	struct f2fs_gc_kthread *gc_th;
	dev_t dev = sbi->sb->s_bdev->bd_dev;
	int err = 0;

	gc_th = f2fs_kmalloc(sbi, sizeof(struct f2fs_gc_kthread), GFP_KERNEL);
	if (!gc_th) {
		err = -ENOMEM;
		goto out;
	}

	gc_th->urgent_sleep_time = DEF_GC_THREAD_URGENT_SLEEP_TIME;
	gc_th->min_sleep_time = DEF_GC_THREAD_MIN_SLEEP_TIME;
	gc_th->max_sleep_time = DEF_GC_THREAD_MAX_SLEEP_TIME;
	gc_th->no_gc_sleep_time = DEF_GC_THREAD_NOGC_SLEEP_TIME;

	gc_th->gc_idle = 0;
	gc_th->gc_urgent = 0;
	gc_th->gc_wake= 0;

	sbi->gc_thread = gc_th;
	init_waitqueue_head(&sbi->gc_thread->gc_wait_queue_head);
	sbi->gc_thread->f2fs_gc_task = kthread_run(gc_thread_func, sbi,
			"f2fs_gc-%u:%u", MAJOR(dev), MINOR(dev));
	if (IS_ERR(gc_th->f2fs_gc_task)) {
		err = PTR_ERR(gc_th->f2fs_gc_task);
		kfree(gc_th);
		sbi->gc_thread = NULL;
	}
out:
	return err;
}

void stop_gc_thread(struct f2fs_sb_info *sbi)
{
	struct f2fs_gc_kthread *gc_th = sbi->gc_thread;
	if (!gc_th)
		return;
	kthread_stop(gc_th->f2fs_gc_task);
	kfree(gc_th);
	sbi->gc_thread = NULL;
}

static int select_gc_type(struct f2fs_gc_kthread *gc_th, int gc_type)
{
	int gc_mode = (gc_type == BG_GC) ? GC_CB : GC_GREEDY;

	if (gc_th && gc_th->gc_idle) {
		if (gc_th->gc_idle == 1)
			gc_mode = GC_CB;
		else if (gc_th->gc_idle == 2)
			gc_mode = GC_GREEDY;
	}
	return gc_mode;
}

static void select_policy(struct f2fs_sb_info *sbi, int gc_type,
			int type, struct victim_sel_policy *p)
{
	struct dirty_seglist_info *dirty_i = DIRTY_I(sbi);

	if (p->alloc_mode == SSR) {
		p->gc_mode = GC_GREEDY;
		p->dirty_segmap = dirty_i->dirty_segmap[type];
		p->max_search = dirty_i->nr_dirty[type];
		p->ofs_unit = 1;
	} else {
		p->gc_mode = select_gc_type(sbi->gc_thread, gc_type);
		p->dirty_segmap = dirty_i->dirty_segmap[DIRTY];
		p->max_search = dirty_i->nr_dirty[DIRTY];
		p->ofs_unit = sbi->segs_per_sec;
	}

	/* we need to check every dirty segments in the FG_GC case */
	if (gc_type != FG_GC && p->max_search > sbi->max_victim_search)
		p->max_search = sbi->max_victim_search;

	/* let's select beginning hot/small space first */
	if (type == CURSEG_HOT_DATA || IS_NODESEG(type))
		p->offset = 0;
	else
		p->offset = SIT_I(sbi)->last_victim[p->gc_mode];
}

static unsigned int get_max_cost(struct f2fs_sb_info *sbi,
				struct victim_sel_policy *p)
{
	/* SSR allocates in a segment unit */
	if (p->alloc_mode == SSR)
		return sbi->blocks_per_seg;
	if (p->gc_mode == GC_GREEDY)
		return 2 * sbi->blocks_per_seg * p->ofs_unit;
	else if (p->gc_mode == GC_CB)
		return UINT_MAX;
	else /* No other gc_mode */
		return 0;
}

static unsigned int check_bg_victims(struct f2fs_sb_info *sbi)
{
	struct dirty_seglist_info *dirty_i = DIRTY_I(sbi);
	unsigned int secno;

	/*
	 * If the gc_type is FG_GC, we can select victim segments
	 * selected by background GC before.
	 * Those segments guarantee they have small valid blocks.
	 */
	for_each_set_bit(secno, dirty_i->victim_secmap, MAIN_SECS(sbi)) {
		if (sec_usage_check(sbi, secno))
			continue;

		if (no_fggc_candidate(sbi, secno))
			continue;

		clear_bit(secno, dirty_i->victim_secmap);
		return GET_SEG_FROM_SEC(sbi, secno);
	}
	return NULL_SEGNO;
}

static unsigned int get_cb_cost(struct f2fs_sb_info *sbi, unsigned int segno)
{
	struct sit_info *sit_i = SIT_I(sbi);
	unsigned int secno = GET_SEC_FROM_SEG(sbi, segno);
	unsigned int start = GET_SEG_FROM_SEC(sbi, secno);
	unsigned long long mtime = 0;
	unsigned int vblocks;
	unsigned char age = 0;
	unsigned char u;
	unsigned int i;

	for (i = 0; i < sbi->segs_per_sec; i++)
		mtime += get_seg_entry(sbi, start + i)->mtime;
	vblocks = get_valid_blocks(sbi, segno, true);

	mtime = div_u64(mtime, sbi->segs_per_sec);
	vblocks = div_u64(vblocks, sbi->segs_per_sec);

	u = (vblocks * 100) >> sbi->log_blocks_per_seg;

	/* Handle if the system time has changed by the user */
	if (mtime < sit_i->min_mtime)
		sit_i->min_mtime = mtime;
	if (mtime > sit_i->max_mtime)
		sit_i->max_mtime = mtime;
	if (sit_i->max_mtime != sit_i->min_mtime)
		age = 100 - div64_u64(100 * (mtime - sit_i->min_mtime),
				sit_i->max_mtime - sit_i->min_mtime);

	return UINT_MAX - ((100 * (100 - u) * age) / (100 + u));
}

static unsigned int get_greedy_cost(struct f2fs_sb_info *sbi,
						unsigned int segno)
{
	unsigned int valid_blocks =
			get_valid_blocks(sbi, segno, true);

	return IS_DATASEG(get_seg_entry(sbi, segno)->type) ?
				valid_blocks * 2 : valid_blocks;
}

static unsigned int get_ssr_cost(struct f2fs_sb_info *sbi,
						unsigned int segno)
{
	struct seg_entry *se = get_seg_entry(sbi, segno);

	return se->ckpt_valid_blocks > se->valid_blocks ?
				se->ckpt_valid_blocks : se->valid_blocks;
}

static inline unsigned int get_gc_cost(struct f2fs_sb_info *sbi,
			unsigned int segno, struct victim_sel_policy *p)
{
	if (p->alloc_mode == SSR)
		return get_ssr_cost(sbi, segno);

	/* alloc_mode == LFS */
	if (p->gc_mode == GC_GREEDY)
		return get_greedy_cost(sbi, segno);
	else
		return get_cb_cost(sbi, segno);
}

static unsigned int count_bits(const unsigned long *addr,
				unsigned int offset, unsigned int len)
{
	unsigned int end = offset + len, sum = 0;

	while (offset < end) {
		if (test_bit(offset++, addr))
			++sum;
	}
	return sum;
}

/*
 * This function is called from two paths.
 * One is garbage collection and the other is SSR segment selection.
 * When it is called during GC, it just gets a victim segment
 * and it does not remove it from dirty seglist.
 * When it is called from SSR segment selection, it finds a segment
 * which has minimum valid blocks and removes it from dirty seglist.
 */
static int get_victim_by_default(struct f2fs_sb_info *sbi,
		unsigned int *result, int gc_type, int type, char alloc_mode)
{
	struct dirty_seglist_info *dirty_i = DIRTY_I(sbi);
	struct sit_info *sm = SIT_I(sbi);
	struct victim_sel_policy p;
	unsigned int secno, last_victim;
	unsigned int last_segment = MAIN_SEGS(sbi);
	unsigned int nsearched = 0;

	mutex_lock(&dirty_i->seglist_lock);

	p.alloc_mode = alloc_mode;
	select_policy(sbi, gc_type, type, &p);

	p.min_segno = NULL_SEGNO;
	p.min_cost = get_max_cost(sbi, &p);

	if (*result != NULL_SEGNO) {
		if (IS_DATASEG(get_seg_entry(sbi, *result)->type) &&
			get_valid_blocks(sbi, *result, false) &&
			!sec_usage_check(sbi, GET_SEC_FROM_SEG(sbi, *result)))
			p.min_segno = *result;
		goto out;
	}

	if (p.max_search == 0)
		goto out;

	last_victim = sm->last_victim[p.gc_mode];
	if (p.alloc_mode == LFS && gc_type == FG_GC) {
		p.min_segno = check_bg_victims(sbi);
		if (p.min_segno != NULL_SEGNO)
			goto got_it;
	}

	while (1) {
		unsigned long cost;
		unsigned int segno;

		segno = find_next_bit(p.dirty_segmap, last_segment, p.offset);
		if (segno >= last_segment) {
			if (sm->last_victim[p.gc_mode]) {
				last_segment =
					sm->last_victim[p.gc_mode];
				sm->last_victim[p.gc_mode] = 0;
				p.offset = 0;
				continue;
			}
			break;
		}

		p.offset = segno + p.ofs_unit;
		if (p.ofs_unit > 1) {
			p.offset -= segno % p.ofs_unit;
			nsearched += count_bits(p.dirty_segmap,
						p.offset - p.ofs_unit,
						p.ofs_unit);
		} else {
			nsearched++;
		}

		secno = GET_SEC_FROM_SEG(sbi, segno);

		if (sec_usage_check(sbi, secno))
			goto next;
		if (gc_type == BG_GC && test_bit(secno, dirty_i->victim_secmap))
			goto next;
		if (gc_type == FG_GC && p.alloc_mode == LFS &&
					no_fggc_candidate(sbi, secno))
			goto next;

		cost = get_gc_cost(sbi, segno, &p);

		if (p.min_cost > cost) {
			p.min_segno = segno;
			p.min_cost = cost;
		}
next:
		if (nsearched >= p.max_search) {
			if (!sm->last_victim[p.gc_mode] && segno <= last_victim)
				sm->last_victim[p.gc_mode] = last_victim + 1;
			else
				sm->last_victim[p.gc_mode] = segno + 1;
			sm->last_victim[p.gc_mode] %= MAIN_SEGS(sbi);
			break;
		}
	}
	if (p.min_segno != NULL_SEGNO) {
got_it:
		if (p.alloc_mode == LFS) {
			secno = GET_SEC_FROM_SEG(sbi, p.min_segno);
			if (gc_type == FG_GC)
				sbi->cur_victim_sec = secno;
			else
				set_bit(secno, dirty_i->victim_secmap);
		}
		*result = (p.min_segno / p.ofs_unit) * p.ofs_unit;

		trace_f2fs_get_victim(sbi->sb, type, gc_type, &p,
				sbi->cur_victim_sec,
				prefree_segments(sbi), free_segments(sbi));
	}
out:
	mutex_unlock(&dirty_i->seglist_lock);

	return (p.min_segno == NULL_SEGNO) ? 0 : 1;
}

static const struct victim_selection default_v_ops = {
	.get_victim = get_victim_by_default,
};

static struct inode *find_gc_inode(struct gc_inode_list *gc_list, nid_t ino)
{
	struct inode_entry *ie;

	ie = radix_tree_lookup(&gc_list->iroot, ino);
	if (ie)
		return ie->inode;
	return NULL;
}

static void add_gc_inode(struct gc_inode_list *gc_list, struct inode *inode)
{
	struct inode_entry *new_ie;

	if (inode == find_gc_inode(gc_list, inode->i_ino)) {
		iput(inode);
		return;
	}
	new_ie = f2fs_kmem_cache_alloc(inode_entry_slab, GFP_NOFS);
	new_ie->inode = inode;

	f2fs_radix_tree_insert(&gc_list->iroot, inode->i_ino, new_ie);
	list_add_tail(&new_ie->list, &gc_list->ilist);
}

static void put_gc_inode(struct gc_inode_list *gc_list)
{
	struct inode_entry *ie, *next_ie;
	list_for_each_entry_safe(ie, next_ie, &gc_list->ilist, list) {
		radix_tree_delete(&gc_list->iroot, ie->inode->i_ino);
		iput(ie->inode);
		list_del(&ie->list);
		kmem_cache_free(inode_entry_slab, ie);
	}
}

static int check_valid_map(struct f2fs_sb_info *sbi,
				unsigned int segno, int offset)
{
	struct sit_info *sit_i = SIT_I(sbi);
	struct seg_entry *sentry;
	int ret;

	mutex_lock(&sit_i->sentry_lock);
	sentry = get_seg_entry(sbi, segno);
	ret = f2fs_test_bit(offset, sentry->cur_valid_map);
	mutex_unlock(&sit_i->sentry_lock);
	return ret;
}

/*
 * This function compares node address got in summary with that in NAT.
 * On validity, copy that node with cold status, otherwise (invalid node)
 * ignore that.
 */
static void gc_node_segment(struct f2fs_sb_info *sbi,
		struct f2fs_summary *sum, unsigned int segno, int gc_type)
{
	struct f2fs_summary *entry;
	block_t start_addr;
	int off;
	int phase = 0;

	start_addr = START_BLOCK(sbi, segno);

next_step:
	entry = sum;

	for (off = 0; off < sbi->blocks_per_seg; off++, entry++) {
		nid_t nid = le32_to_cpu(entry->nid);
		struct page *node_page;
		struct node_info ni;

		/* stop BG_GC if there is not enough free sections. */
		if (gc_type == BG_GC && has_not_enough_free_secs(sbi, 0, 0))
			return;

		if (check_valid_map(sbi, segno, off) == 0)
			continue;

		if (phase == 0) {
			ra_meta_pages(sbi, NAT_BLOCK_OFFSET(nid), 1,
							META_NAT, true);
			continue;
		}

		if (phase == 1) {
			ra_node_page(sbi, nid);
			continue;
		}

		/* phase == 2 */
		node_page = get_node_page(sbi, nid);
		if (IS_ERR(node_page))
			continue;

		/* block may become invalid during get_node_page */
		if (check_valid_map(sbi, segno, off) == 0) {
			f2fs_put_page(node_page, 1);
			continue;
		}

		get_node_info(sbi, nid, &ni);
		if (ni.blk_addr != start_addr + off) {
			f2fs_put_page(node_page, 1);
			continue;
		}

		move_node_page(node_page, gc_type);
		stat_inc_node_blk_count(sbi, 1, gc_type);
	}

	if (++phase < 3)
		goto next_step;
}

/*
 * Calculate start block index indicating the given node offset.
 * Be careful, caller should give this node offset only indicating direct node
 * blocks. If any node offsets, which point the other types of node blocks such
 * as indirect or double indirect node blocks, are given, it must be a caller's
 * bug.
 */
block_t start_bidx_of_node(unsigned int node_ofs, struct inode *inode)
{
	unsigned int indirect_blks = 2 * NIDS_PER_BLOCK + 4;
	unsigned int bidx;

	if (node_ofs == 0)
		return 0;

	if (node_ofs <= 2) {
		bidx = node_ofs - 1;
	} else if (node_ofs <= indirect_blks) {
		int dec = (node_ofs - 4) / (NIDS_PER_BLOCK + 1);
		bidx = node_ofs - 2 - dec;
	} else {
		int dec = (node_ofs - indirect_blks - 3) / (NIDS_PER_BLOCK + 1);
		bidx = node_ofs - 5 - dec;
	}
	return bidx * ADDRS_PER_BLOCK + ADDRS_PER_INODE(inode);
}

static bool is_alive(struct f2fs_sb_info *sbi, struct f2fs_summary *sum,
		struct node_info *dni, block_t blkaddr, unsigned int *nofs)
{
	struct page *node_page;
	nid_t nid;
	unsigned int ofs_in_node;
	block_t source_blkaddr;

	nid = le32_to_cpu(sum->nid);
	ofs_in_node = le16_to_cpu(sum->ofs_in_node);

	node_page = get_node_page(sbi, nid);
	if (IS_ERR(node_page))
		return false;

	get_node_info(sbi, nid, dni);

	if (sum->version != dni->version) {
		f2fs_msg(sbi->sb, KERN_WARNING,
				"%s: valid data with mismatched node version.",
				__func__);
		set_sbi_flag(sbi, SBI_NEED_FSCK);
	}

	*nofs = ofs_of_node(node_page);
	source_blkaddr = datablock_addr(NULL, node_page, ofs_in_node);
	f2fs_put_page(node_page, 1);

	if (source_blkaddr != blkaddr)
		return false;
	return true;
}

/*
 * Move data block via META_MAPPING while keeping locked data page.
 * This can be used to move blocks, aka LBAs, directly on disk.
 */
static void move_data_block(struct inode *inode, block_t bidx,
					unsigned int segno, int off)
{
	struct f2fs_io_info fio = {
		.sbi = F2FS_I_SB(inode),
		.type = DATA,
		.temp = COLD,
		.op = REQ_OP_READ,
		.op_flags = 0,
		.encrypted_page = NULL,
		.in_list = false,
	};
	struct dnode_of_data dn;
	struct f2fs_summary sum;
	struct node_info ni;
	struct page *page;
	block_t newaddr;
	int err;

	/* do not read out */
	page = f2fs_grab_cache_page(inode->i_mapping, bidx, false);
	if (!page)
		return;

	if (!check_valid_map(F2FS_I_SB(inode), segno, off))
		goto out;

	if (f2fs_is_atomic_file(inode))
		goto out;

	set_new_dnode(&dn, inode, NULL, NULL, 0);
	err = get_dnode_of_data(&dn, bidx, LOOKUP_NODE);
	if (err)
		goto out;

	if (unlikely(dn.data_blkaddr == NULL_ADDR)) {
		ClearPageUptodate(page);
		goto put_out;
	}

	/*
	 * don't cache encrypted data into meta inode until previous dirty
	 * data were writebacked to avoid racing between GC and flush.
	 */
	f2fs_wait_on_page_writeback(page, DATA, true);

	get_node_info(fio.sbi, dn.nid, &ni);
	set_summary(&sum, dn.nid, dn.ofs_in_node, ni.version);

	/* read page */
	fio.page = page;
	fio.new_blkaddr = fio.old_blkaddr = dn.data_blkaddr;

	allocate_data_block(fio.sbi, NULL, fio.old_blkaddr, &newaddr,
					&sum, CURSEG_COLD_DATA, NULL, false);

	fio.encrypted_page = pagecache_get_page(META_MAPPING(fio.sbi), newaddr,
					FGP_LOCK | FGP_CREAT, GFP_NOFS);
	if (!fio.encrypted_page) {
		err = -ENOMEM;
		goto recover_block;
	}

	err = f2fs_submit_page_bio(&fio);
	if (err)
		goto put_page_out;

	/* write page */
	lock_page(fio.encrypted_page);

	if (unlikely(fio.encrypted_page->mapping != META_MAPPING(fio.sbi))) {
		err = -EIO;
		goto put_page_out;
	}
	if (unlikely(!PageUptodate(fio.encrypted_page))) {
		err = -EIO;
		goto put_page_out;
	}

	set_page_dirty(fio.encrypted_page);
	f2fs_wait_on_page_writeback(fio.encrypted_page, DATA, true);
	if (clear_page_dirty_for_io(fio.encrypted_page))
		dec_page_count(fio.sbi, F2FS_DIRTY_META);

	set_page_writeback(fio.encrypted_page);

	/* allocate block address */
	f2fs_wait_on_page_writeback(dn.node_page, NODE, true);

	fio.op = REQ_OP_WRITE;
	fio.op_flags = REQ_SYNC;
	fio.new_blkaddr = newaddr;
	f2fs_submit_page_write(&fio);
<<<<<<< HEAD
=======

	f2fs_update_iostat(fio.sbi, FS_GC_DATA_IO, F2FS_BLKSIZE);
>>>>>>> bb176f67

	f2fs_update_data_blkaddr(&dn, newaddr);
	set_inode_flag(inode, FI_APPEND_WRITE);
	if (page->index == 0)
		set_inode_flag(inode, FI_FIRST_BLOCK_WRITTEN);
put_page_out:
	f2fs_put_page(fio.encrypted_page, 1);
recover_block:
	if (err)
		__f2fs_replace_block(fio.sbi, &sum, newaddr, fio.old_blkaddr,
								true, true);
put_out:
	f2fs_put_dnode(&dn);
out:
	f2fs_put_page(page, 1);
}

static void move_data_page(struct inode *inode, block_t bidx, int gc_type,
							unsigned int segno, int off)
{
	struct page *page;

	page = get_lock_data_page(inode, bidx, true);
	if (IS_ERR(page))
		return;

	if (!check_valid_map(F2FS_I_SB(inode), segno, off))
		goto out;

	if (f2fs_is_atomic_file(inode))
		goto out;

	if (gc_type == BG_GC) {
		if (PageWriteback(page))
			goto out;
		set_page_dirty(page);
		set_cold_data(page);
	} else {
		struct f2fs_io_info fio = {
			.sbi = F2FS_I_SB(inode),
			.type = DATA,
			.temp = COLD,
			.op = REQ_OP_WRITE,
			.op_flags = REQ_SYNC,
			.old_blkaddr = NULL_ADDR,
			.page = page,
			.encrypted_page = NULL,
			.need_lock = LOCK_REQ,
<<<<<<< HEAD
=======
			.io_type = FS_GC_DATA_IO,
>>>>>>> bb176f67
		};
		bool is_dirty = PageDirty(page);
		int err;

retry:
		set_page_dirty(page);
		f2fs_wait_on_page_writeback(page, DATA, true);
		if (clear_page_dirty_for_io(page)) {
			inode_dec_dirty_pages(inode);
			remove_dirty_inode(inode);
		}

		set_cold_data(page);

		err = do_write_data_page(&fio);
		if (err == -ENOMEM && is_dirty) {
			congestion_wait(BLK_RW_ASYNC, HZ/50);
			goto retry;
		}
	}
out:
	f2fs_put_page(page, 1);
}

/*
 * This function tries to get parent node of victim data block, and identifies
 * data block validity. If the block is valid, copy that with cold status and
 * modify parent node.
 * If the parent node is not valid or the data block address is different,
 * the victim data block is ignored.
 */
static void gc_data_segment(struct f2fs_sb_info *sbi, struct f2fs_summary *sum,
		struct gc_inode_list *gc_list, unsigned int segno, int gc_type)
{
	struct super_block *sb = sbi->sb;
	struct f2fs_summary *entry;
	block_t start_addr;
	int off;
	int phase = 0;

	start_addr = START_BLOCK(sbi, segno);

next_step:
	entry = sum;

	for (off = 0; off < sbi->blocks_per_seg; off++, entry++) {
		struct page *data_page;
		struct inode *inode;
		struct node_info dni; /* dnode info for the data */
		unsigned int ofs_in_node, nofs;
		block_t start_bidx;
		nid_t nid = le32_to_cpu(entry->nid);

		/* stop BG_GC if there is not enough free sections. */
		if (gc_type == BG_GC && has_not_enough_free_secs(sbi, 0, 0))
			return;

		if (check_valid_map(sbi, segno, off) == 0)
			continue;

		if (phase == 0) {
			ra_meta_pages(sbi, NAT_BLOCK_OFFSET(nid), 1,
							META_NAT, true);
			continue;
		}

		if (phase == 1) {
			ra_node_page(sbi, nid);
			continue;
		}

		/* Get an inode by ino with checking validity */
		if (!is_alive(sbi, entry, &dni, start_addr + off, &nofs))
			continue;

		if (phase == 2) {
			ra_node_page(sbi, dni.ino);
			continue;
		}

		ofs_in_node = le16_to_cpu(entry->ofs_in_node);

		if (phase == 3) {
			inode = f2fs_iget(sb, dni.ino);
			if (IS_ERR(inode) || is_bad_inode(inode))
				continue;

			/* if encrypted inode, let's go phase 3 */
			if (f2fs_encrypted_file(inode)) {
				add_gc_inode(gc_list, inode);
				continue;
			}

			start_bidx = start_bidx_of_node(nofs, inode);
			data_page = get_read_data_page(inode,
					start_bidx + ofs_in_node, REQ_RAHEAD,
					true);
			if (IS_ERR(data_page)) {
				iput(inode);
				continue;
			}

			f2fs_put_page(data_page, 0);
			add_gc_inode(gc_list, inode);
			continue;
		}

		/* phase 4 */
		inode = find_gc_inode(gc_list, dni.ino);
		if (inode) {
			struct f2fs_inode_info *fi = F2FS_I(inode);
			bool locked = false;

			if (S_ISREG(inode->i_mode)) {
				if (!down_write_trylock(&fi->dio_rwsem[READ]))
					continue;
				if (!down_write_trylock(
						&fi->dio_rwsem[WRITE])) {
					up_write(&fi->dio_rwsem[READ]);
					continue;
				}
				locked = true;

				/* wait for all inflight aio data */
				inode_dio_wait(inode);
			}

			start_bidx = start_bidx_of_node(nofs, inode)
								+ ofs_in_node;
			if (f2fs_encrypted_file(inode))
				move_data_block(inode, start_bidx, segno, off);
			else
				move_data_page(inode, start_bidx, gc_type,
								segno, off);

			if (locked) {
				up_write(&fi->dio_rwsem[WRITE]);
				up_write(&fi->dio_rwsem[READ]);
			}

			stat_inc_data_blk_count(sbi, 1, gc_type);
		}
	}

	if (++phase < 5)
		goto next_step;
}

static int __get_victim(struct f2fs_sb_info *sbi, unsigned int *victim,
			int gc_type)
{
	struct sit_info *sit_i = SIT_I(sbi);
	int ret;

	mutex_lock(&sit_i->sentry_lock);
	ret = DIRTY_I(sbi)->v_ops->get_victim(sbi, victim, gc_type,
					      NO_CHECK_TYPE, LFS);
	mutex_unlock(&sit_i->sentry_lock);
	return ret;
}

static int do_garbage_collect(struct f2fs_sb_info *sbi,
				unsigned int start_segno,
				struct gc_inode_list *gc_list, int gc_type)
{
	struct page *sum_page;
	struct f2fs_summary_block *sum;
	struct blk_plug plug;
	unsigned int segno = start_segno;
	unsigned int end_segno = start_segno + sbi->segs_per_sec;
	int seg_freed = 0;
	unsigned char type = IS_DATASEG(get_seg_entry(sbi, segno)->type) ?
						SUM_TYPE_DATA : SUM_TYPE_NODE;

	/* readahead multi ssa blocks those have contiguous address */
	if (sbi->segs_per_sec > 1)
		ra_meta_pages(sbi, GET_SUM_BLOCK(sbi, segno),
					sbi->segs_per_sec, META_SSA, true);

	/* reference all summary page */
	while (segno < end_segno) {
		sum_page = get_sum_page(sbi, segno++);
		unlock_page(sum_page);
	}

	blk_start_plug(&plug);

	for (segno = start_segno; segno < end_segno; segno++) {

		/* find segment summary of victim */
		sum_page = find_get_page(META_MAPPING(sbi),
					GET_SUM_BLOCK(sbi, segno));
		f2fs_put_page(sum_page, 0);

		if (get_valid_blocks(sbi, segno, false) == 0 ||
				!PageUptodate(sum_page) ||
				unlikely(f2fs_cp_error(sbi)))
			goto next;

		sum = page_address(sum_page);
		f2fs_bug_on(sbi, type != GET_SUM_TYPE((&sum->footer)));

		/*
		 * this is to avoid deadlock:
		 * - lock_page(sum_page)         - f2fs_replace_block
		 *  - check_valid_map()            - mutex_lock(sentry_lock)
		 *   - mutex_lock(sentry_lock)     - change_curseg()
		 *                                  - lock_page(sum_page)
		 */
		if (type == SUM_TYPE_NODE)
			gc_node_segment(sbi, sum->entries, segno, gc_type);
		else
			gc_data_segment(sbi, sum->entries, gc_list, segno,
								gc_type);

		stat_inc_seg_count(sbi, type, gc_type);

		if (gc_type == FG_GC &&
				get_valid_blocks(sbi, segno, false) == 0)
			seg_freed++;
next:
		f2fs_put_page(sum_page, 0);
	}

	if (gc_type == FG_GC)
		f2fs_submit_merged_write(sbi,
				(type == SUM_TYPE_NODE) ? NODE : DATA);

	blk_finish_plug(&plug);

	stat_inc_call_count(sbi->stat_info);

	return seg_freed;
}

int f2fs_gc(struct f2fs_sb_info *sbi, bool sync,
			bool background, unsigned int segno)
{
	int gc_type = sync ? FG_GC : BG_GC;
<<<<<<< HEAD
	int sec_freed = 0;
	int ret;
=======
	int sec_freed = 0, seg_freed = 0, total_freed = 0;
	int ret = 0;
>>>>>>> bb176f67
	struct cp_control cpc;
	unsigned int init_segno = segno;
	struct gc_inode_list gc_list = {
		.ilist = LIST_HEAD_INIT(gc_list.ilist),
		.iroot = RADIX_TREE_INIT(GFP_NOFS),
	};

	trace_f2fs_gc_begin(sbi->sb, sync, background,
				get_pages(sbi, F2FS_DIRTY_NODES),
				get_pages(sbi, F2FS_DIRTY_DENTS),
				get_pages(sbi, F2FS_DIRTY_IMETA),
				free_sections(sbi),
				free_segments(sbi),
				reserved_segments(sbi),
				prefree_segments(sbi));

	cpc.reason = __get_cp_reason(sbi);
gc_more:
	if (unlikely(!(sbi->sb->s_flags & MS_ACTIVE))) {
		ret = -EINVAL;
		goto stop;
	}
	if (unlikely(f2fs_cp_error(sbi))) {
		ret = -EIO;
		goto stop;
	}

	if (gc_type == BG_GC && has_not_enough_free_secs(sbi, 0, 0)) {
		/*
		 * For example, if there are many prefree_segments below given
		 * threshold, we can make them free by checkpoint. Then, we
		 * secure free segments which doesn't need fggc any more.
		 */
		if (prefree_segments(sbi)) {
			ret = write_checkpoint(sbi, &cpc);
			if (ret)
				goto stop;
		}
		if (has_not_enough_free_secs(sbi, 0, 0))
			gc_type = FG_GC;
	}

	ret = -EINVAL;
	/* f2fs_balance_fs doesn't need to do BG_GC in critical path. */
	if (gc_type == BG_GC && !background) {
		ret = -EINVAL;
		goto stop;
	}
	if (!__get_victim(sbi, &segno, gc_type)) {
		ret = -ENODATA;
		goto stop;
	}

	seg_freed = do_garbage_collect(sbi, segno, &gc_list, gc_type);
	if (gc_type == FG_GC && seg_freed == sbi->segs_per_sec)
		sec_freed++;
	total_freed += seg_freed;

	if (gc_type == FG_GC)
		sbi->cur_victim_sec = NULL_SEGNO;

	if (!sync) {
		if (has_not_enough_free_secs(sbi, sec_freed, 0)) {
			segno = NULL_SEGNO;
			goto gc_more;
		}

		if (gc_type == FG_GC)
			ret = write_checkpoint(sbi, &cpc);
	}
stop:
	SIT_I(sbi)->last_victim[ALLOC_NEXT] = 0;
	SIT_I(sbi)->last_victim[FLUSH_DEVICE] = init_segno;

	trace_f2fs_gc_end(sbi->sb, ret, total_freed, sec_freed,
				get_pages(sbi, F2FS_DIRTY_NODES),
				get_pages(sbi, F2FS_DIRTY_DENTS),
				get_pages(sbi, F2FS_DIRTY_IMETA),
				free_sections(sbi),
				free_segments(sbi),
				reserved_segments(sbi),
				prefree_segments(sbi));

	mutex_unlock(&sbi->gc_mutex);

	put_gc_inode(&gc_list);

	if (sync)
		ret = sec_freed ? 0 : -EAGAIN;
	return ret;
}

void build_gc_manager(struct f2fs_sb_info *sbi)
{
	u64 main_count, resv_count, ovp_count;

	DIRTY_I(sbi)->v_ops = &default_v_ops;

	/* threshold of # of valid blocks in a section for victims of FG_GC */
	main_count = SM_I(sbi)->main_segments << sbi->log_blocks_per_seg;
	resv_count = SM_I(sbi)->reserved_segments << sbi->log_blocks_per_seg;
	ovp_count = SM_I(sbi)->ovp_segments << sbi->log_blocks_per_seg;

	sbi->fggc_threshold = div64_u64((main_count - ovp_count) *
				BLKS_PER_SEC(sbi), (main_count - resv_count));

	/* give warm/cold data area from slower device */
	if (sbi->s_ndevs && sbi->segs_per_sec == 1)
		SIT_I(sbi)->last_victim[ALLOC_NEXT] =
				GET_SEGNO(sbi, FDEV(0).end_blk) + 1;
}<|MERGE_RESOLUTION|>--- conflicted
+++ resolved
@@ -35,11 +35,6 @@
 	set_freezable();
 	do {
 		wait_event_interruptible_timeout(*wq,
-<<<<<<< HEAD
-				kthread_should_stop() || freezing(current),
-				msecs_to_jiffies(wait_ms));
-
-=======
 				kthread_should_stop() || freezing(current) ||
 				gc_th->gc_wake,
 				msecs_to_jiffies(wait_ms));
@@ -48,7 +43,6 @@
 		if (gc_th->gc_wake)
 			gc_th->gc_wake = 0;
 
->>>>>>> bb176f67
 		if (try_to_freeze())
 			continue;
 		if (kthread_should_stop())
@@ -283,20 +277,11 @@
 				valid_blocks * 2 : valid_blocks;
 }
 
-static unsigned int get_ssr_cost(struct f2fs_sb_info *sbi,
-						unsigned int segno)
-{
-	struct seg_entry *se = get_seg_entry(sbi, segno);
-
-	return se->ckpt_valid_blocks > se->valid_blocks ?
-				se->ckpt_valid_blocks : se->valid_blocks;
-}
-
 static inline unsigned int get_gc_cost(struct f2fs_sb_info *sbi,
 			unsigned int segno, struct victim_sel_policy *p)
 {
 	if (p->alloc_mode == SSR)
-		return get_ssr_cost(sbi, segno);
+		return get_seg_entry(sbi, segno)->ckpt_valid_blocks;
 
 	/* alloc_mode == LFS */
 	if (p->gc_mode == GC_GREEDY)
@@ -711,11 +696,8 @@
 	fio.op_flags = REQ_SYNC;
 	fio.new_blkaddr = newaddr;
 	f2fs_submit_page_write(&fio);
-<<<<<<< HEAD
-=======
 
 	f2fs_update_iostat(fio.sbi, FS_GC_DATA_IO, F2FS_BLKSIZE);
->>>>>>> bb176f67
 
 	f2fs_update_data_blkaddr(&dn, newaddr);
 	set_inode_flag(inode, FI_APPEND_WRITE);
@@ -764,10 +746,7 @@
 			.page = page,
 			.encrypted_page = NULL,
 			.need_lock = LOCK_REQ,
-<<<<<<< HEAD
-=======
 			.io_type = FS_GC_DATA_IO,
->>>>>>> bb176f67
 		};
 		bool is_dirty = PageDirty(page);
 		int err;
@@ -1007,13 +986,8 @@
 			bool background, unsigned int segno)
 {
 	int gc_type = sync ? FG_GC : BG_GC;
-<<<<<<< HEAD
-	int sec_freed = 0;
-	int ret;
-=======
 	int sec_freed = 0, seg_freed = 0, total_freed = 0;
 	int ret = 0;
->>>>>>> bb176f67
 	struct cp_control cpc;
 	unsigned int init_segno = segno;
 	struct gc_inode_list gc_list = {
@@ -1056,7 +1030,6 @@
 			gc_type = FG_GC;
 	}
 
-	ret = -EINVAL;
 	/* f2fs_balance_fs doesn't need to do BG_GC in critical path. */
 	if (gc_type == BG_GC && !background) {
 		ret = -EINVAL;
