--- conflicted
+++ resolved
@@ -360,11 +360,8 @@
 extern int CIFSSMBQuerySymLink(const unsigned int xid, struct cifs_tcon *tcon,
 			       __u16 fid, char **symlinkinfo,
 			       const struct nls_table *nls_codepage);
-<<<<<<< HEAD
-=======
 extern int CIFSSMB_set_compression(const unsigned int xid,
 				   struct cifs_tcon *tcon, __u16 fid);
->>>>>>> d8ec26d7
 extern int CIFSSMBOpen(const unsigned int xid, struct cifs_tcon *tcon,
 			const char *fileName, const int disposition,
 			const int access_flags, const int omode,
