/*
 * This contains encryption functions for per-file encryption.
 *
 * Copyright (C) 2015, Google, Inc.
 * Copyright (C) 2015, Motorola Mobility
 *
 * Written by Michael Halcrow, 2014.
 *
 * Filename encryption additions
 *	Uday Savagaonkar, 2014
 * Encryption policy handling additions
 *	Ildar Muslukhov, 2014
 * Add fscrypt_pullback_bio_page()
 *	Jaegeuk Kim, 2015.
 *
 * This has not yet undergone a rigorous security audit.
 *
 * The usage of AES-XTS should conform to recommendations in NIST
 * Special Publication 800-38E and IEEE P1619/D16.
 */

#include <linux/pagemap.h>
#include <linux/mempool.h>
#include <linux/module.h>
#include <linux/scatterlist.h>
#include <linux/ratelimit.h>
#include <linux/dcache.h>
#include <linux/namei.h>
#include <crypto/aes.h>
#include <crypto/skcipher.h>
#include "fscrypt_private.h"

static unsigned int num_prealloc_crypto_pages = 32;
static unsigned int num_prealloc_crypto_ctxs = 128;

module_param(num_prealloc_crypto_pages, uint, 0444);
MODULE_PARM_DESC(num_prealloc_crypto_pages,
		"Number of crypto pages to preallocate");
module_param(num_prealloc_crypto_ctxs, uint, 0444);
MODULE_PARM_DESC(num_prealloc_crypto_ctxs,
		"Number of crypto contexts to preallocate");

static mempool_t *fscrypt_bounce_page_pool = NULL;

static LIST_HEAD(fscrypt_free_ctxs);
static DEFINE_SPINLOCK(fscrypt_ctx_lock);

static struct workqueue_struct *fscrypt_read_workqueue;
static DEFINE_MUTEX(fscrypt_init_mutex);

static struct kmem_cache *fscrypt_ctx_cachep;
struct kmem_cache *fscrypt_info_cachep;

void fscrypt_enqueue_decrypt_work(struct work_struct *work)
{
	queue_work(fscrypt_read_workqueue, work);
}
EXPORT_SYMBOL(fscrypt_enqueue_decrypt_work);

/**
 * fscrypt_release_ctx() - Release a decryption context
 * @ctx: The decryption context to release.
 *
 * If the decryption context was allocated from the pre-allocated pool, return
 * it to that pool.  Else, free it.
 */
void fscrypt_release_ctx(struct fscrypt_ctx *ctx)
{
	unsigned long flags;

	if (ctx->flags & FS_CTX_REQUIRES_FREE_ENCRYPT_FL) {
		kmem_cache_free(fscrypt_ctx_cachep, ctx);
	} else {
		spin_lock_irqsave(&fscrypt_ctx_lock, flags);
		list_add(&ctx->free_list, &fscrypt_free_ctxs);
		spin_unlock_irqrestore(&fscrypt_ctx_lock, flags);
	}
}
EXPORT_SYMBOL(fscrypt_release_ctx);

/**
<<<<<<< HEAD
 * fscrypt_get_ctx() - Gets an encryption context
=======
 * fscrypt_get_ctx() - Get a decryption context
>>>>>>> 75337a6f
 * @gfp_flags:   The gfp flag for memory allocation
 *
 * Allocate and initialize a decryption context.
 *
<<<<<<< HEAD
 * Return: A new encryption context on success; an ERR_PTR() otherwise.
=======
 * Return: A new decryption context on success; an ERR_PTR() otherwise.
>>>>>>> 75337a6f
 */
struct fscrypt_ctx *fscrypt_get_ctx(gfp_t gfp_flags)
{
	struct fscrypt_ctx *ctx;
	unsigned long flags;

	/*
	 * First try getting a ctx from the free list so that we don't have to
	 * call into the slab allocator.
	 */
	spin_lock_irqsave(&fscrypt_ctx_lock, flags);
	ctx = list_first_entry_or_null(&fscrypt_free_ctxs,
					struct fscrypt_ctx, free_list);
	if (ctx)
		list_del(&ctx->free_list);
	spin_unlock_irqrestore(&fscrypt_ctx_lock, flags);
	if (!ctx) {
		ctx = kmem_cache_zalloc(fscrypt_ctx_cachep, gfp_flags);
		if (!ctx)
			return ERR_PTR(-ENOMEM);
		ctx->flags |= FS_CTX_REQUIRES_FREE_ENCRYPT_FL;
	} else {
		ctx->flags &= ~FS_CTX_REQUIRES_FREE_ENCRYPT_FL;
	}
	return ctx;
}
EXPORT_SYMBOL(fscrypt_get_ctx);

<<<<<<< HEAD
void fscrypt_generate_iv(union fscrypt_iv *iv, u64 lblk_num,
			 const struct fscrypt_info *ci)
{
	memset(iv, 0, ci->ci_mode->ivsize);
	iv->lblk_num = cpu_to_le64(lblk_num);

	if (ci->ci_flags & FS_POLICY_FLAG_DIRECT_KEY)
		memcpy(iv->nonce, ci->ci_nonce, FS_KEY_DERIVATION_NONCE_SIZE);

	if (ci->ci_essiv_tfm != NULL)
		crypto_cipher_encrypt_one(ci->ci_essiv_tfm, iv->raw, iv->raw);
}

int fscrypt_do_page_crypto(const struct inode *inode, fscrypt_direction_t rw,
			   u64 lblk_num, struct page *src_page,
			   struct page *dest_page, unsigned int len,
			   unsigned int offs, gfp_t gfp_flags)
{
=======
struct page *fscrypt_alloc_bounce_page(gfp_t gfp_flags)
{
	return mempool_alloc(fscrypt_bounce_page_pool, gfp_flags);
}

/**
 * fscrypt_free_bounce_page() - free a ciphertext bounce page
 *
 * Free a bounce page that was allocated by fscrypt_encrypt_pagecache_blocks(),
 * or by fscrypt_alloc_bounce_page() directly.
 */
void fscrypt_free_bounce_page(struct page *bounce_page)
{
	if (!bounce_page)
		return;
	set_page_private(bounce_page, (unsigned long)NULL);
	ClearPagePrivate(bounce_page);
	mempool_free(bounce_page, fscrypt_bounce_page_pool);
}
EXPORT_SYMBOL(fscrypt_free_bounce_page);

void fscrypt_generate_iv(union fscrypt_iv *iv, u64 lblk_num,
			 const struct fscrypt_info *ci)
{
	memset(iv, 0, ci->ci_mode->ivsize);
	iv->lblk_num = cpu_to_le64(lblk_num);

	if (ci->ci_flags & FS_POLICY_FLAG_DIRECT_KEY)
		memcpy(iv->nonce, ci->ci_nonce, FS_KEY_DERIVATION_NONCE_SIZE);

	if (ci->ci_essiv_tfm != NULL)
		crypto_cipher_encrypt_one(ci->ci_essiv_tfm, iv->raw, iv->raw);
}

/* Encrypt or decrypt a single filesystem block of file contents */
int fscrypt_crypt_block(const struct inode *inode, fscrypt_direction_t rw,
			u64 lblk_num, struct page *src_page,
			struct page *dest_page, unsigned int len,
			unsigned int offs, gfp_t gfp_flags)
{
>>>>>>> 75337a6f
	union fscrypt_iv iv;
	struct skcipher_request *req = NULL;
	DECLARE_CRYPTO_WAIT(wait);
	struct scatterlist dst, src;
	struct fscrypt_info *ci = inode->i_crypt_info;
	struct crypto_skcipher *tfm = ci->ci_ctfm;
	int res = 0;

	if (WARN_ON_ONCE(len <= 0))
		return -EINVAL;
	if (WARN_ON_ONCE(len % FS_CRYPTO_BLOCK_SIZE != 0))
		return -EINVAL;

	fscrypt_generate_iv(&iv, lblk_num, ci);

	req = skcipher_request_alloc(tfm, gfp_flags);
	if (!req)
		return -ENOMEM;

	skcipher_request_set_callback(
		req, CRYPTO_TFM_REQ_MAY_BACKLOG | CRYPTO_TFM_REQ_MAY_SLEEP,
		crypto_req_done, &wait);

	sg_init_table(&dst, 1);
	sg_set_page(&dst, dest_page, len, offs);
	sg_init_table(&src, 1);
	sg_set_page(&src, src_page, len, offs);
	skcipher_request_set_crypt(req, &src, &dst, len, &iv);
	if (rw == FS_DECRYPT)
		res = crypto_wait_req(crypto_skcipher_decrypt(req), &wait);
	else
		res = crypto_wait_req(crypto_skcipher_encrypt(req), &wait);
	skcipher_request_free(req);
	if (res) {
		fscrypt_err(inode->i_sb,
			    "%scryption failed for inode %lu, block %llu: %d",
			    (rw == FS_DECRYPT ? "de" : "en"),
			    inode->i_ino, lblk_num, res);
		return res;
	}
	return 0;
}

/**
 * fscrypt_encrypt_pagecache_blocks() - Encrypt filesystem blocks from a pagecache page
 * @page:      The locked pagecache page containing the block(s) to encrypt
 * @len:       Total size of the block(s) to encrypt.  Must be a nonzero
 *		multiple of the filesystem's block size.
 * @offs:      Byte offset within @page of the first block to encrypt.  Must be
 *		a multiple of the filesystem's block size.
 * @gfp_flags: Memory allocation flags
 *
 * A new bounce page is allocated, and the specified block(s) are encrypted into
 * it.  In the bounce page, the ciphertext block(s) will be located at the same
 * offsets at which the plaintext block(s) were located in the source page; any
 * other parts of the bounce page will be left uninitialized.  However, normally
 * blocksize == PAGE_SIZE and the whole page is encrypted at once.
 *
 * This is for use by the filesystem's ->writepages() method.
 *
 * Return: the new encrypted bounce page on success; an ERR_PTR() on failure
 */
struct page *fscrypt_encrypt_pagecache_blocks(struct page *page,
					      unsigned int len,
					      unsigned int offs,
					      gfp_t gfp_flags)

{
	const struct inode *inode = page->mapping->host;
	const unsigned int blockbits = inode->i_blkbits;
	const unsigned int blocksize = 1 << blockbits;
	struct page *ciphertext_page;
	u64 lblk_num = ((u64)page->index << (PAGE_SHIFT - blockbits)) +
		       (offs >> blockbits);
	unsigned int i;
	int err;

	if (WARN_ON_ONCE(!PageLocked(page)))
		return ERR_PTR(-EINVAL);

<<<<<<< HEAD
	ctx = fscrypt_get_ctx(gfp_flags);
	if (IS_ERR(ctx))
		return ERR_CAST(ctx);

	/* The encryption operation will require a bounce page. */
	ciphertext_page = fscrypt_alloc_bounce_page(ctx, gfp_flags);
	if (IS_ERR(ciphertext_page))
		goto errout;

	ctx->w.control_page = page;
	err = fscrypt_do_page_crypto(inode, FS_ENCRYPT, lblk_num,
				     page, ciphertext_page, len, offs,
				     gfp_flags);
	if (err) {
		ciphertext_page = ERR_PTR(err);
		goto errout;
=======
	if (WARN_ON_ONCE(len <= 0 || !IS_ALIGNED(len | offs, blocksize)))
		return ERR_PTR(-EINVAL);

	ciphertext_page = fscrypt_alloc_bounce_page(gfp_flags);
	if (!ciphertext_page)
		return ERR_PTR(-ENOMEM);

	for (i = offs; i < offs + len; i += blocksize, lblk_num++) {
		err = fscrypt_crypt_block(inode, FS_ENCRYPT, lblk_num,
					  page, ciphertext_page,
					  blocksize, i, gfp_flags);
		if (err) {
			fscrypt_free_bounce_page(ciphertext_page);
			return ERR_PTR(err);
		}
>>>>>>> 75337a6f
	}
	SetPagePrivate(ciphertext_page);
	set_page_private(ciphertext_page, (unsigned long)page);
	return ciphertext_page;
}
EXPORT_SYMBOL(fscrypt_encrypt_pagecache_blocks);

/**
 * fscrypt_encrypt_block_inplace() - Encrypt a filesystem block in-place
 * @inode:     The inode to which this block belongs
 * @page:      The page containing the block to encrypt
 * @len:       Size of block to encrypt.  Doesn't need to be a multiple of the
 *		fs block size, but must be a multiple of FS_CRYPTO_BLOCK_SIZE.
 * @offs:      Byte offset within @page at which the block to encrypt begins
 * @lblk_num:  Filesystem logical block number of the block, i.e. the 0-based
 *		number of the block within the file
 * @gfp_flags: Memory allocation flags
 *
 * Encrypt a possibly-compressed filesystem block that is located in an
 * arbitrary page, not necessarily in the original pagecache page.  The @inode
 * and @lblk_num must be specified, as they can't be determined from @page.
 *
 * Return: 0 on success; -errno on failure
 */
int fscrypt_encrypt_block_inplace(const struct inode *inode, struct page *page,
				  unsigned int len, unsigned int offs,
				  u64 lblk_num, gfp_t gfp_flags)
{
	return fscrypt_crypt_block(inode, FS_ENCRYPT, lblk_num, page, page,
				   len, offs, gfp_flags);
}
EXPORT_SYMBOL(fscrypt_encrypt_block_inplace);

/**
 * fscrypt_decrypt_pagecache_blocks() - Decrypt filesystem blocks in a pagecache page
 * @page:      The locked pagecache page containing the block(s) to decrypt
 * @len:       Total size of the block(s) to decrypt.  Must be a nonzero
 *		multiple of the filesystem's block size.
 * @offs:      Byte offset within @page of the first block to decrypt.  Must be
 *		a multiple of the filesystem's block size.
 *
 * The specified block(s) are decrypted in-place within the pagecache page,
 * which must still be locked and not uptodate.  Normally, blocksize ==
 * PAGE_SIZE and the whole page is decrypted at once.
 *
 * This is for use by the filesystem's ->readpages() method.
 *
 * Return: 0 on success; -errno on failure
 */
int fscrypt_decrypt_pagecache_blocks(struct page *page, unsigned int len,
				     unsigned int offs)
{
	const struct inode *inode = page->mapping->host;
	const unsigned int blockbits = inode->i_blkbits;
	const unsigned int blocksize = 1 << blockbits;
	u64 lblk_num = ((u64)page->index << (PAGE_SHIFT - blockbits)) +
		       (offs >> blockbits);
	unsigned int i;
	int err;

	if (WARN_ON_ONCE(!PageLocked(page)))
		return -EINVAL;

	if (WARN_ON_ONCE(len <= 0 || !IS_ALIGNED(len | offs, blocksize)))
		return -EINVAL;

	for (i = offs; i < offs + len; i += blocksize, lblk_num++) {
		err = fscrypt_crypt_block(inode, FS_DECRYPT, lblk_num, page,
					  page, blocksize, i, GFP_NOFS);
		if (err)
			return err;
	}
	return 0;
}
EXPORT_SYMBOL(fscrypt_decrypt_pagecache_blocks);

/**
 * fscrypt_decrypt_block_inplace() - Decrypt a filesystem block in-place
 * @inode:     The inode to which this block belongs
 * @page:      The page containing the block to decrypt
 * @len:       Size of block to decrypt.  Doesn't need to be a multiple of the
 *		fs block size, but must be a multiple of FS_CRYPTO_BLOCK_SIZE.
 * @offs:      Byte offset within @page at which the block to decrypt begins
 * @lblk_num:  Filesystem logical block number of the block, i.e. the 0-based
 *		number of the block within the file
 *
 * Decrypt a possibly-compressed filesystem block that is located in an
 * arbitrary page, not necessarily in the original pagecache page.  The @inode
 * and @lblk_num must be specified, as they can't be determined from @page.
 *
 * Return: 0 on success; -errno on failure
 */
int fscrypt_decrypt_block_inplace(const struct inode *inode, struct page *page,
				  unsigned int len, unsigned int offs,
				  u64 lblk_num)
{
	return fscrypt_crypt_block(inode, FS_DECRYPT, lblk_num, page, page,
				   len, offs, GFP_NOFS);
}
EXPORT_SYMBOL(fscrypt_decrypt_block_inplace);

/*
 * Validate dentries in encrypted directories to make sure we aren't potentially
 * caching stale dentries after a key has been added.
 */
static int fscrypt_d_revalidate(struct dentry *dentry, unsigned int flags)
{
	struct dentry *dir;
	int err;
	int valid;

	/*
	 * Plaintext names are always valid, since fscrypt doesn't support
	 * reverting to ciphertext names without evicting the directory's inode
	 * -- which implies eviction of the dentries in the directory.
	 */
	if (!(dentry->d_flags & DCACHE_ENCRYPTED_NAME))
		return 1;

	/*
	 * Ciphertext name; valid if the directory's key is still unavailable.
	 *
	 * Although fscrypt forbids rename() on ciphertext names, we still must
	 * use dget_parent() here rather than use ->d_parent directly.  That's
	 * because a corrupted fs image may contain directory hard links, which
	 * the VFS handles by moving the directory's dentry tree in the dcache
	 * each time ->lookup() finds the directory and it already has a dentry
	 * elsewhere.  Thus ->d_parent can be changing, and we must safely grab
	 * a reference to some ->d_parent to prevent it from being freed.
	 */

	if (flags & LOOKUP_RCU)
		return -ECHILD;

	dir = dget_parent(dentry);
	err = fscrypt_get_encryption_info(d_inode(dir));
	valid = !fscrypt_has_encryption_key(d_inode(dir));
	dput(dir);

	if (err < 0)
		return err;

	return valid;
}

const struct dentry_operations fscrypt_d_ops = {
	.d_revalidate = fscrypt_d_revalidate,
};

static void fscrypt_destroy(void)
{
	struct fscrypt_ctx *pos, *n;

	list_for_each_entry_safe(pos, n, &fscrypt_free_ctxs, free_list)
		kmem_cache_free(fscrypt_ctx_cachep, pos);
	INIT_LIST_HEAD(&fscrypt_free_ctxs);
	mempool_destroy(fscrypt_bounce_page_pool);
	fscrypt_bounce_page_pool = NULL;
}

/**
 * fscrypt_initialize() - allocate major buffers for fs encryption.
 * @cop_flags:  fscrypt operations flags
 *
 * We only call this when we start accessing encrypted files, since it
 * results in memory getting allocated that wouldn't otherwise be used.
 *
 * Return: Zero on success, non-zero otherwise.
 */
int fscrypt_initialize(unsigned int cop_flags)
{
	int i, res = -ENOMEM;

	/* No need to allocate a bounce page pool if this FS won't use it. */
	if (cop_flags & FS_CFLG_OWN_PAGES)
		return 0;

	mutex_lock(&fscrypt_init_mutex);
	if (fscrypt_bounce_page_pool)
		goto already_initialized;

	for (i = 0; i < num_prealloc_crypto_ctxs; i++) {
		struct fscrypt_ctx *ctx;

		ctx = kmem_cache_zalloc(fscrypt_ctx_cachep, GFP_NOFS);
		if (!ctx)
			goto fail;
		list_add(&ctx->free_list, &fscrypt_free_ctxs);
	}

	fscrypt_bounce_page_pool =
		mempool_create_page_pool(num_prealloc_crypto_pages, 0);
	if (!fscrypt_bounce_page_pool)
		goto fail;

already_initialized:
	mutex_unlock(&fscrypt_init_mutex);
	return 0;
fail:
	fscrypt_destroy();
	mutex_unlock(&fscrypt_init_mutex);
	return res;
}

void fscrypt_msg(struct super_block *sb, const char *level,
		 const char *fmt, ...)
{
	static DEFINE_RATELIMIT_STATE(rs, DEFAULT_RATELIMIT_INTERVAL,
				      DEFAULT_RATELIMIT_BURST);
	struct va_format vaf;
	va_list args;

	if (!__ratelimit(&rs))
		return;

	va_start(args, fmt);
	vaf.fmt = fmt;
	vaf.va = &args;
	if (sb)
		printk("%sfscrypt (%s): %pV\n", level, sb->s_id, &vaf);
	else
		printk("%sfscrypt: %pV\n", level, &vaf);
	va_end(args);
}

/**
 * fscrypt_init() - Set up for fs encryption.
 */
static int __init fscrypt_init(void)
{
	/*
	 * Use an unbound workqueue to allow bios to be decrypted in parallel
	 * even when they happen to complete on the same CPU.  This sacrifices
	 * locality, but it's worthwhile since decryption is CPU-intensive.
	 *
	 * Also use a high-priority workqueue to prioritize decryption work,
	 * which blocks reads from completing, over regular application tasks.
	 */
	fscrypt_read_workqueue = alloc_workqueue("fscrypt_read_queue",
						 WQ_UNBOUND | WQ_HIGHPRI,
						 num_online_cpus());
	if (!fscrypt_read_workqueue)
		goto fail;

	fscrypt_ctx_cachep = KMEM_CACHE(fscrypt_ctx, SLAB_RECLAIM_ACCOUNT);
	if (!fscrypt_ctx_cachep)
		goto fail_free_queue;

	fscrypt_info_cachep = KMEM_CACHE(fscrypt_info, SLAB_RECLAIM_ACCOUNT);
	if (!fscrypt_info_cachep)
		goto fail_free_ctx;

	return 0;

fail_free_ctx:
	kmem_cache_destroy(fscrypt_ctx_cachep);
fail_free_queue:
	destroy_workqueue(fscrypt_read_workqueue);
fail:
	return -ENOMEM;
}
module_init(fscrypt_init)

/**
 * fscrypt_exit() - Shutdown the fs encryption system
 */
static void __exit fscrypt_exit(void)
{
	fscrypt_destroy();

	if (fscrypt_read_workqueue)
		destroy_workqueue(fscrypt_read_workqueue);
	kmem_cache_destroy(fscrypt_ctx_cachep);
	kmem_cache_destroy(fscrypt_info_cachep);

	fscrypt_essiv_cleanup();
}
module_exit(fscrypt_exit);

MODULE_LICENSE("GPL");<|MERGE_RESOLUTION|>--- conflicted
+++ resolved
@@ -79,20 +79,12 @@
 EXPORT_SYMBOL(fscrypt_release_ctx);
 
 /**
-<<<<<<< HEAD
- * fscrypt_get_ctx() - Gets an encryption context
-=======
  * fscrypt_get_ctx() - Get a decryption context
->>>>>>> 75337a6f
  * @gfp_flags:   The gfp flag for memory allocation
  *
  * Allocate and initialize a decryption context.
  *
-<<<<<<< HEAD
- * Return: A new encryption context on success; an ERR_PTR() otherwise.
-=======
  * Return: A new decryption context on success; an ERR_PTR() otherwise.
->>>>>>> 75337a6f
  */
 struct fscrypt_ctx *fscrypt_get_ctx(gfp_t gfp_flags)
 {
@@ -121,26 +113,6 @@
 }
 EXPORT_SYMBOL(fscrypt_get_ctx);
 
-<<<<<<< HEAD
-void fscrypt_generate_iv(union fscrypt_iv *iv, u64 lblk_num,
-			 const struct fscrypt_info *ci)
-{
-	memset(iv, 0, ci->ci_mode->ivsize);
-	iv->lblk_num = cpu_to_le64(lblk_num);
-
-	if (ci->ci_flags & FS_POLICY_FLAG_DIRECT_KEY)
-		memcpy(iv->nonce, ci->ci_nonce, FS_KEY_DERIVATION_NONCE_SIZE);
-
-	if (ci->ci_essiv_tfm != NULL)
-		crypto_cipher_encrypt_one(ci->ci_essiv_tfm, iv->raw, iv->raw);
-}
-
-int fscrypt_do_page_crypto(const struct inode *inode, fscrypt_direction_t rw,
-			   u64 lblk_num, struct page *src_page,
-			   struct page *dest_page, unsigned int len,
-			   unsigned int offs, gfp_t gfp_flags)
-{
-=======
 struct page *fscrypt_alloc_bounce_page(gfp_t gfp_flags)
 {
 	return mempool_alloc(fscrypt_bounce_page_pool, gfp_flags);
@@ -181,7 +153,6 @@
 			struct page *dest_page, unsigned int len,
 			unsigned int offs, gfp_t gfp_flags)
 {
->>>>>>> 75337a6f
 	union fscrypt_iv iv;
 	struct skcipher_request *req = NULL;
 	DECLARE_CRYPTO_WAIT(wait);
@@ -262,24 +233,6 @@
 	if (WARN_ON_ONCE(!PageLocked(page)))
 		return ERR_PTR(-EINVAL);
 
-<<<<<<< HEAD
-	ctx = fscrypt_get_ctx(gfp_flags);
-	if (IS_ERR(ctx))
-		return ERR_CAST(ctx);
-
-	/* The encryption operation will require a bounce page. */
-	ciphertext_page = fscrypt_alloc_bounce_page(ctx, gfp_flags);
-	if (IS_ERR(ciphertext_page))
-		goto errout;
-
-	ctx->w.control_page = page;
-	err = fscrypt_do_page_crypto(inode, FS_ENCRYPT, lblk_num,
-				     page, ciphertext_page, len, offs,
-				     gfp_flags);
-	if (err) {
-		ciphertext_page = ERR_PTR(err);
-		goto errout;
-=======
 	if (WARN_ON_ONCE(len <= 0 || !IS_ALIGNED(len | offs, blocksize)))
 		return ERR_PTR(-EINVAL);
 
@@ -295,7 +248,6 @@
 			fscrypt_free_bounce_page(ciphertext_page);
 			return ERR_PTR(err);
 		}
->>>>>>> 75337a6f
 	}
 	SetPagePrivate(ciphertext_page);
 	set_page_private(ciphertext_page, (unsigned long)page);
