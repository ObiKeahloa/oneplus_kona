--- conflicted
+++ resolved
@@ -256,9 +256,6 @@
 Description:
 		If checkpoint=disable, it displays the number of blocks that are unusable.
                 If checkpoint=enable it displays the enumber of blocks that would be unusable
-<<<<<<< HEAD
-                if checkpoint=disable were to be set.
-=======
                 if checkpoint=disable were to be set.
 
 What:		/sys/fs/f2fs/<disk>/encoding
@@ -266,5 +263,4 @@
 Contact:	"Daniel Rosenberg" <drosen@google.com>
 Description:
 		Displays name and version of the encoding set for the filesystem.
-                If no encoding is set, displays (none)
->>>>>>> 34f21ff3
+                If no encoding is set, displays (none)