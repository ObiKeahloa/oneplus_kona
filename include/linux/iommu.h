--- conflicted
+++ resolved
@@ -77,7 +77,6 @@
 	bool force_aperture;       /* DMA only allowed in mappable range? */
 };
 
-<<<<<<< HEAD
 /* iommu transaction flags */
 #define IOMMU_TRANS_WRITE	BIT(0)	/* 1 Write, 0 Read */
 #define IOMMU_TRANS_PRIV	BIT(1)	/* 1 Privileged, 0 Unprivileged */
@@ -87,8 +86,6 @@
 /* Non secure unprivileged Data read operation */
 #define IOMMU_TRANS_DEFAULT	(0U)
 
-=======
->>>>>>> 5e52a76e
 struct iommu_pgtbl_info {
 	void *ops;
 };
@@ -270,22 +267,14 @@
 	size_t (*unmap)(struct iommu_domain *domain, unsigned long iova,
 		     size_t size);
 	size_t (*map_sg)(struct iommu_domain *domain, unsigned long iova,
-<<<<<<< HEAD
-                        struct scatterlist *sg, unsigned int nents, int prot);
-=======
 			 struct scatterlist *sg, unsigned int nents, int prot);
->>>>>>> 5e52a76e
 	void (*flush_iotlb_all)(struct iommu_domain *domain);
 	void (*iotlb_range_add)(struct iommu_domain *domain,
 				unsigned long iova, size_t size);
 	void (*iotlb_sync)(struct iommu_domain *domain);
 	phys_addr_t (*iova_to_phys)(struct iommu_domain *domain, dma_addr_t iova);
 	phys_addr_t (*iova_to_phys_hard)(struct iommu_domain *domain,
-<<<<<<< HEAD
 				 dma_addr_t iova, unsigned long trans_flags);
-=======
-					 dma_addr_t iova);
->>>>>>> 5e52a76e
 	int (*add_device)(struct device *dev);
 	void (*remove_device)(struct device *dev);
 	struct iommu_group *(*device_group)(struct device *dev);
@@ -393,21 +382,11 @@
 extern size_t iommu_map_sg(struct iommu_domain *domain, unsigned long iova,
 				struct scatterlist *sg, unsigned int nents,
 				int prot);
-<<<<<<< HEAD
 extern size_t default_iommu_map_sg(struct iommu_domain *domain, unsigned long iova,
 			   struct scatterlist *sg,unsigned int nents, int prot);
 extern phys_addr_t iommu_iova_to_phys(struct iommu_domain *domain, dma_addr_t iova);
 extern phys_addr_t iommu_iova_to_phys_hard(struct iommu_domain *domain,
 				   dma_addr_t iova, unsigned long trans_flags);
-=======
-extern size_t default_iommu_map_sg(struct iommu_domain *domain,
-				   unsigned long iova,
-				   struct scatterlist *sg, unsigned int nents,
-				   int prot);
-extern phys_addr_t iommu_iova_to_phys(struct iommu_domain *domain, dma_addr_t iova);
-extern phys_addr_t iommu_iova_to_phys_hard(struct iommu_domain *domain,
-					   dma_addr_t iova);
->>>>>>> 5e52a76e
 extern bool iommu_is_iova_coherent(struct iommu_domain *domain,
 				dma_addr_t iova);
 extern void iommu_set_fault_handler(struct iommu_domain *domain,
@@ -538,10 +517,7 @@
 void iommu_fwspec_free(struct device *dev);
 int iommu_fwspec_add_ids(struct device *dev, u32 *ids, int num_ids);
 const struct iommu_ops *iommu_ops_from_fwnode(struct fwnode_handle *fwnode);
-<<<<<<< HEAD
 int iommu_fwspec_get_id(struct device *dev, u32 *id);
-=======
->>>>>>> 5e52a76e
 int iommu_is_available(struct device *dev);
 
 #else /* CONFIG_IOMMU_API */
@@ -647,11 +623,7 @@
 }
 
 static inline phys_addr_t iommu_iova_to_phys_hard(struct iommu_domain *domain,
-<<<<<<< HEAD
 				dma_addr_t iova, unsigned long trans_flags)
-=======
-						  dma_addr_t iova)
->>>>>>> 5e52a76e
 {
 	return 0;
 }
@@ -877,14 +849,11 @@
 	return NULL;
 }
 
-<<<<<<< HEAD
 static inline int iommu_fwspec_get_id(struct device *dev, u32 *id)
 {
 	return -ENODEV;
 }
 
-=======
->>>>>>> 5e52a76e
 static inline int iommu_is_available(struct device *dev)
 {
 	return -ENODEV;
