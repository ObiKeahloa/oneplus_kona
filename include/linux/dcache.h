/* SPDX-License-Identifier: GPL-2.0 */
#ifndef __LINUX_DCACHE_H
#define __LINUX_DCACHE_H

#include <linux/atomic.h>
#include <linux/list.h>
#include <linux/rculist.h>
#include <linux/rculist_bl.h>
#include <linux/spinlock.h>
#include <linux/seqlock.h>
#include <linux/cache.h>
#include <linux/rcupdate.h>
#include <linux/lockref.h>
#include <linux/stringhash.h>
#include <linux/wait.h>
#include <linux/android_kabi.h>

struct path;
struct vfsmount;

/*
 * linux/include/linux/dcache.h
 *
 * Dirent cache data structures
 *
 * (C) Copyright 1997 Thomas Schoebel-Theuer,
 * with heavy changes by Linus Torvalds
 */

#define IS_ROOT(x) ((x) == (x)->d_parent)

/* The hash is always the low bits of hash_len */
#ifdef __LITTLE_ENDIAN
 #define HASH_LEN_DECLARE u32 hash; u32 len
 #define bytemask_from_count(cnt)	(~(~0ul << (cnt)*8))
#else
 #define HASH_LEN_DECLARE u32 len; u32 hash
 #define bytemask_from_count(cnt)	(~(~0ul >> (cnt)*8))
#endif

/*
 * "quick string" -- eases parameter passing, but more importantly
 * saves "metadata" about the string (ie length and the hash).
 *
 * hash comes first so it snuggles against d_parent in the
 * dentry.
 */
struct qstr {
	union {
		struct {
			HASH_LEN_DECLARE;
		};
		u64 hash_len;
	};
	const unsigned char *name;
};

#define QSTR_INIT(n,l) { { { .len = l } }, .name = n }

extern const struct qstr empty_name;
extern const struct qstr slash_name;

struct dentry_stat_t {
	long nr_dentry;
	long nr_unused;
	long age_limit;          /* age in seconds */
	long want_pages;         /* pages requested by system */
	long dummy[2];
};
extern struct dentry_stat_t dentry_stat;

/*
 * Try to keep struct dentry aligned on 64 byte cachelines (this will
 * give reasonable cacheline footprint with larger lines without the
 * large memory footprint increase).
 */
#ifdef CONFIG_64BIT
# define DNAME_INLINE_LEN 32 /* 192 bytes */
#else
# ifdef CONFIG_SMP
#  define DNAME_INLINE_LEN 36 /* 128 bytes */
# else
#  define DNAME_INLINE_LEN 40 /* 128 bytes */
# endif
#endif

#define d_lock	d_lockref.lock

struct dentry {
	/* RCU lookup touched fields */
	unsigned int d_flags;		/* protected by d_lock */
	seqcount_t d_seq;		/* per dentry seqlock */
	struct hlist_bl_node d_hash;	/* lookup hash list */
	struct dentry *d_parent;	/* parent directory */
	struct qstr d_name;
	struct inode *d_inode;		/* Where the name belongs to - NULL is
					 * negative */
	unsigned char d_iname[DNAME_INLINE_LEN];	/* small names */

	/* Ref lookup also touches following */
	struct lockref d_lockref;	/* per-dentry lock and refcount */
	const struct dentry_operations *d_op;
	struct super_block *d_sb;	/* The root of the dentry tree */
	unsigned long d_time;		/* used by d_revalidate */
	void *d_fsdata;			/* fs-specific data */

	union {
		struct list_head d_lru;		/* LRU list */
		wait_queue_head_t *d_wait;	/* in-lookup ones only */
	};
	struct list_head d_child;	/* child of parent list */
	struct list_head d_subdirs;	/* our children */
	/*
	 * d_alias and d_rcu can share memory
	 */
	union {
		struct hlist_node d_alias;	/* inode alias list */
		struct hlist_bl_node d_in_lookup_hash;	/* only for in-lookup ones */
	 	struct rcu_head d_rcu;
	} d_u;

	ANDROID_KABI_RESERVE(1);
	ANDROID_KABI_RESERVE(2);
} __randomize_layout;

/*
 * dentry->d_lock spinlock nesting subclasses:
 *
 * 0: normal
 * 1: nested
 */
enum dentry_d_lock_class
{
	DENTRY_D_LOCK_NORMAL, /* implicitly used by plain spin_lock() APIs. */
	DENTRY_D_LOCK_NESTED
};

struct dentry_operations {
	int (*d_revalidate)(struct dentry *, unsigned int);
	int (*d_weak_revalidate)(struct dentry *, unsigned int);
	int (*d_hash)(const struct dentry *, struct qstr *);
	int (*d_compare)(const struct dentry *,
			unsigned int, const char *, const struct qstr *);
	int (*d_delete)(const struct dentry *);
	int (*d_init)(struct dentry *);
	void (*d_release)(struct dentry *);
	void (*d_prune)(struct dentry *);
	void (*d_iput)(struct dentry *, struct inode *);
	char *(*d_dname)(struct dentry *, char *, int);
	struct vfsmount *(*d_automount)(struct path *);
	int (*d_manage)(const struct path *, bool);
	struct dentry *(*d_real)(struct dentry *, const struct inode *);
<<<<<<< HEAD
	void (*d_canonical_path)(const struct path *, struct path *);
	ANDROID_KABI_RESERVE(1);
=======

	ANDROID_KABI_USE(1, void (*d_canonical_path)(const struct path *,
						     struct path *));
>>>>>>> 63625b1b
	ANDROID_KABI_RESERVE(2);
	ANDROID_KABI_RESERVE(3);
	ANDROID_KABI_RESERVE(4);
} ____cacheline_aligned;

/*
 * Locking rules for dentry_operations callbacks are to be found in
 * Documentation/filesystems/Locking. Keep it updated!
 *
 * FUrther descriptions are found in Documentation/filesystems/vfs.txt.
 * Keep it updated too!
 */

/* d_flags entries */
#define DCACHE_OP_HASH			0x00000001
#define DCACHE_OP_COMPARE		0x00000002
#define DCACHE_OP_REVALIDATE		0x00000004
#define DCACHE_OP_DELETE		0x00000008
#define DCACHE_OP_PRUNE			0x00000010

#define	DCACHE_DISCONNECTED		0x00000020
     /* This dentry is possibly not currently connected to the dcache tree, in
      * which case its parent will either be itself, or will have this flag as
      * well.  nfsd will not use a dentry with this bit set, but will first
      * endeavour to clear the bit either by discovering that it is connected,
      * or by performing lookup operations.   Any filesystem which supports
      * nfsd_operations MUST have a lookup function which, if it finds a
      * directory inode with a DCACHE_DISCONNECTED dentry, will d_move that
      * dentry into place and return that dentry rather than the passed one,
      * typically using d_splice_alias. */

#define DCACHE_REFERENCED		0x00000040 /* Recently used, don't discard. */

#define DCACHE_CANT_MOUNT		0x00000100
#define DCACHE_GENOCIDE			0x00000200
#define DCACHE_SHRINK_LIST		0x00000400

#define DCACHE_OP_WEAK_REVALIDATE	0x00000800

#define DCACHE_NFSFS_RENAMED		0x00001000
     /* this dentry has been "silly renamed" and has to be deleted on the last
      * dput() */
#define DCACHE_COOKIE			0x00002000 /* For use by dcookie subsystem */
#define DCACHE_FSNOTIFY_PARENT_WATCHED	0x00004000
     /* Parent inode is watched by some fsnotify listener */

#define DCACHE_DENTRY_KILLED		0x00008000

#define DCACHE_MOUNTED			0x00010000 /* is a mountpoint */
#define DCACHE_NEED_AUTOMOUNT		0x00020000 /* handle automount on this dir */
#define DCACHE_MANAGE_TRANSIT		0x00040000 /* manage transit from this dirent */
#define DCACHE_MANAGED_DENTRY \
	(DCACHE_MOUNTED|DCACHE_NEED_AUTOMOUNT|DCACHE_MANAGE_TRANSIT)

#define DCACHE_LRU_LIST			0x00080000

#define DCACHE_ENTRY_TYPE		0x00700000
#define DCACHE_MISS_TYPE		0x00000000 /* Negative dentry (maybe fallthru to nowhere) */
#define DCACHE_WHITEOUT_TYPE		0x00100000 /* Whiteout dentry (stop pathwalk) */
#define DCACHE_DIRECTORY_TYPE		0x00200000 /* Normal directory */
#define DCACHE_AUTODIR_TYPE		0x00300000 /* Lookupless directory (presumed automount) */
#define DCACHE_REGULAR_TYPE		0x00400000 /* Regular file type (or fallthru to such) */
#define DCACHE_SPECIAL_TYPE		0x00500000 /* Other file type (or fallthru to such) */
#define DCACHE_SYMLINK_TYPE		0x00600000 /* Symlink (or fallthru to such) */

#define DCACHE_MAY_FREE			0x00800000
#define DCACHE_FALLTHRU			0x01000000 /* Fall through to lower layer */
#define DCACHE_ENCRYPTED_NAME		0x02000000 /* Encrypted name (dir key was unavailable) */
#define DCACHE_OP_REAL			0x04000000

#define DCACHE_PAR_LOOKUP		0x10000000 /* being looked up (with parent locked shared) */
#define DCACHE_DENTRY_CURSOR		0x20000000
#define DCACHE_NORCU			0x40000000 /* No RCU delay for freeing */

extern seqlock_t rename_lock;

/*
 * These are the low-level FS interfaces to the dcache..
 */
extern void d_instantiate(struct dentry *, struct inode *);
extern void d_instantiate_new(struct dentry *, struct inode *);
extern struct dentry * d_instantiate_unique(struct dentry *, struct inode *);
extern struct dentry * d_instantiate_anon(struct dentry *, struct inode *);
extern void __d_drop(struct dentry *dentry);
extern void d_drop(struct dentry *dentry);
extern void d_delete(struct dentry *);
extern void d_set_d_op(struct dentry *dentry, const struct dentry_operations *op);

/* allocate/de-allocate */
extern struct dentry * d_alloc(struct dentry *, const struct qstr *);
extern struct dentry * d_alloc_anon(struct super_block *);
extern struct dentry * d_alloc_pseudo(struct super_block *, const struct qstr *);
extern struct dentry * d_alloc_parallel(struct dentry *, const struct qstr *,
					wait_queue_head_t *);
extern struct dentry * d_splice_alias(struct inode *, struct dentry *);
extern struct dentry * d_add_ci(struct dentry *, struct inode *, struct qstr *);
extern struct dentry * d_exact_alias(struct dentry *, struct inode *);
extern struct dentry *d_find_any_alias(struct inode *inode);
extern struct dentry * d_obtain_alias(struct inode *);
extern struct dentry * d_obtain_root(struct inode *);
extern void shrink_dcache_sb(struct super_block *);
extern void shrink_dcache_parent(struct dentry *);
extern void shrink_dcache_for_umount(struct super_block *);
extern void d_invalidate(struct dentry *);

/* only used at mount-time */
extern struct dentry * d_make_root(struct inode *);

/* <clickety>-<click> the ramfs-type tree */
extern void d_genocide(struct dentry *);

extern void d_tmpfile(struct dentry *, struct inode *);

extern struct dentry *d_find_alias(struct inode *);
extern void d_prune_aliases(struct inode *);

/* test whether we have any submounts in a subdir tree */
extern int path_has_submounts(const struct path *);

/*
 * This adds the entry to the hash queues.
 */
extern void d_rehash(struct dentry *);
 
extern void d_add(struct dentry *, struct inode *);

/* used for rename() and baskets */
extern void d_move(struct dentry *, struct dentry *);
extern void d_exchange(struct dentry *, struct dentry *);
extern struct dentry *d_ancestor(struct dentry *, struct dentry *);

/* appendix may either be NULL or be used for transname suffixes */
extern struct dentry *d_lookup(const struct dentry *, const struct qstr *);
extern struct dentry *d_hash_and_lookup(struct dentry *, struct qstr *);
extern struct dentry *__d_lookup(const struct dentry *, const struct qstr *);
extern struct dentry *__d_lookup_rcu(const struct dentry *parent,
				const struct qstr *name, unsigned *seq);

static inline unsigned d_count(const struct dentry *dentry)
{
	return dentry->d_lockref.count;
}

/*
 * helper function for dentry_operations.d_dname() members
 */
extern __printf(4, 5)
char *dynamic_dname(struct dentry *, char *, int, const char *, ...);
extern char *simple_dname(struct dentry *, char *, int);

extern char *__d_path(const struct path *, const struct path *, char *, int);
extern char *d_absolute_path(const struct path *, char *, int);
extern char *d_path(const struct path *, char *, int);
extern char *dentry_path_raw(struct dentry *, char *, int);
extern char *dentry_path(struct dentry *, char *, int);

/* Allocation counts.. */

/**
 *	dget, dget_dlock -	get a reference to a dentry
 *	@dentry: dentry to get a reference to
 *
 *	Given a dentry or %NULL pointer increment the reference count
 *	if appropriate and return the dentry. A dentry will not be 
 *	destroyed when it has references.
 */
static inline struct dentry *dget_dlock(struct dentry *dentry)
{
	if (dentry)
		dentry->d_lockref.count++;
	return dentry;
}

static inline struct dentry *dget(struct dentry *dentry)
{
	if (dentry)
		lockref_get(&dentry->d_lockref);
	return dentry;
}

extern struct dentry *dget_parent(struct dentry *dentry);

/**
 *	d_unhashed -	is dentry hashed
 *	@dentry: entry to check
 *
 *	Returns true if the dentry passed is not currently hashed.
 */
 
static inline int d_unhashed(const struct dentry *dentry)
{
	return hlist_bl_unhashed(&dentry->d_hash);
}

static inline int d_unlinked(const struct dentry *dentry)
{
	return d_unhashed(dentry) && !IS_ROOT(dentry);
}

static inline int cant_mount(const struct dentry *dentry)
{
	return (dentry->d_flags & DCACHE_CANT_MOUNT);
}

static inline void dont_mount(struct dentry *dentry)
{
	spin_lock(&dentry->d_lock);
	dentry->d_flags |= DCACHE_CANT_MOUNT;
	spin_unlock(&dentry->d_lock);
}

extern void __d_lookup_done(struct dentry *);

static inline int d_in_lookup(const struct dentry *dentry)
{
	return dentry->d_flags & DCACHE_PAR_LOOKUP;
}

static inline void d_lookup_done(struct dentry *dentry)
{
	if (unlikely(d_in_lookup(dentry))) {
		spin_lock(&dentry->d_lock);
		__d_lookup_done(dentry);
		spin_unlock(&dentry->d_lock);
	}
}

extern void dput(struct dentry *);

static inline bool d_managed(const struct dentry *dentry)
{
	return dentry->d_flags & DCACHE_MANAGED_DENTRY;
}

static inline bool d_mountpoint(const struct dentry *dentry)
{
	return dentry->d_flags & DCACHE_MOUNTED;
}

/*
 * Directory cache entry type accessor functions.
 */
static inline unsigned __d_entry_type(const struct dentry *dentry)
{
	return dentry->d_flags & DCACHE_ENTRY_TYPE;
}

static inline bool d_is_miss(const struct dentry *dentry)
{
	return __d_entry_type(dentry) == DCACHE_MISS_TYPE;
}

static inline bool d_is_whiteout(const struct dentry *dentry)
{
	return __d_entry_type(dentry) == DCACHE_WHITEOUT_TYPE;
}

static inline bool d_can_lookup(const struct dentry *dentry)
{
	return __d_entry_type(dentry) == DCACHE_DIRECTORY_TYPE;
}

static inline bool d_is_autodir(const struct dentry *dentry)
{
	return __d_entry_type(dentry) == DCACHE_AUTODIR_TYPE;
}

static inline bool d_is_dir(const struct dentry *dentry)
{
	return d_can_lookup(dentry) || d_is_autodir(dentry);
}

static inline bool d_is_symlink(const struct dentry *dentry)
{
	return __d_entry_type(dentry) == DCACHE_SYMLINK_TYPE;
}

static inline bool d_is_reg(const struct dentry *dentry)
{
	return __d_entry_type(dentry) == DCACHE_REGULAR_TYPE;
}

static inline bool d_is_special(const struct dentry *dentry)
{
	return __d_entry_type(dentry) == DCACHE_SPECIAL_TYPE;
}

static inline bool d_is_file(const struct dentry *dentry)
{
	return d_is_reg(dentry) || d_is_special(dentry);
}

static inline bool d_is_negative(const struct dentry *dentry)
{
	// TODO: check d_is_whiteout(dentry) also.
	return d_is_miss(dentry);
}

static inline bool d_is_positive(const struct dentry *dentry)
{
	return !d_is_negative(dentry);
}

/**
 * d_really_is_negative - Determine if a dentry is really negative (ignoring fallthroughs)
 * @dentry: The dentry in question
 *
 * Returns true if the dentry represents either an absent name or a name that
 * doesn't map to an inode (ie. ->d_inode is NULL).  The dentry could represent
 * a true miss, a whiteout that isn't represented by a 0,0 chardev or a
 * fallthrough marker in an opaque directory.
 *
 * Note!  (1) This should be used *only* by a filesystem to examine its own
 * dentries.  It should not be used to look at some other filesystem's
 * dentries.  (2) It should also be used in combination with d_inode() to get
 * the inode.  (3) The dentry may have something attached to ->d_lower and the
 * type field of the flags may be set to something other than miss or whiteout.
 */
static inline bool d_really_is_negative(const struct dentry *dentry)
{
	return dentry->d_inode == NULL;
}

/**
 * d_really_is_positive - Determine if a dentry is really positive (ignoring fallthroughs)
 * @dentry: The dentry in question
 *
 * Returns true if the dentry represents a name that maps to an inode
 * (ie. ->d_inode is not NULL).  The dentry might still represent a whiteout if
 * that is represented on medium as a 0,0 chardev.
 *
 * Note!  (1) This should be used *only* by a filesystem to examine its own
 * dentries.  It should not be used to look at some other filesystem's
 * dentries.  (2) It should also be used in combination with d_inode() to get
 * the inode.
 */
static inline bool d_really_is_positive(const struct dentry *dentry)
{
	return dentry->d_inode != NULL;
}

static inline int simple_positive(const struct dentry *dentry)
{
	return d_really_is_positive(dentry) && !d_unhashed(dentry);
}

extern void d_set_fallthru(struct dentry *dentry);

static inline bool d_is_fallthru(const struct dentry *dentry)
{
	return dentry->d_flags & DCACHE_FALLTHRU;
}


extern int sysctl_vfs_cache_pressure;

static inline unsigned long vfs_pressure_ratio(unsigned long val)
{
	return mult_frac(val, sysctl_vfs_cache_pressure, 100);
}

/**
 * d_inode - Get the actual inode of this dentry
 * @dentry: The dentry to query
 *
 * This is the helper normal filesystems should use to get at their own inodes
 * in their own dentries and ignore the layering superimposed upon them.
 */
static inline struct inode *d_inode(const struct dentry *dentry)
{
	return dentry->d_inode;
}

/**
 * d_inode_rcu - Get the actual inode of this dentry with READ_ONCE()
 * @dentry: The dentry to query
 *
 * This is the helper normal filesystems should use to get at their own inodes
 * in their own dentries and ignore the layering superimposed upon them.
 */
static inline struct inode *d_inode_rcu(const struct dentry *dentry)
{
	return READ_ONCE(dentry->d_inode);
}

/**
 * d_backing_inode - Get upper or lower inode we should be using
 * @upper: The upper layer
 *
 * This is the helper that should be used to get at the inode that will be used
 * if this dentry were to be opened as a file.  The inode may be on the upper
 * dentry or it may be on a lower dentry pinned by the upper.
 *
 * Normal filesystems should not use this to access their own inodes.
 */
static inline struct inode *d_backing_inode(const struct dentry *upper)
{
	struct inode *inode = upper->d_inode;

	return inode;
}

/**
 * d_backing_dentry - Get upper or lower dentry we should be using
 * @upper: The upper layer
 *
 * This is the helper that should be used to get the dentry of the inode that
 * will be used if this dentry were opened as a file.  It may be the upper
 * dentry or it may be a lower dentry pinned by the upper.
 *
 * Normal filesystems should not use this to access their own dentries.
 */
static inline struct dentry *d_backing_dentry(struct dentry *upper)
{
	return upper;
}

/**
 * d_real - Return the real dentry
 * @dentry: the dentry to query
 * @inode: inode to select the dentry from multiple layers (can be NULL)
 *
 * If dentry is on a union/overlay, then return the underlying, real dentry.
 * Otherwise return the dentry itself.
 *
 * See also: Documentation/filesystems/vfs.txt
 */
static inline struct dentry *d_real(struct dentry *dentry,
				    const struct inode *inode)
{
	if (unlikely(dentry->d_flags & DCACHE_OP_REAL))
		return dentry->d_op->d_real(dentry, inode);
	else
		return dentry;
}

/**
 * d_real_inode - Return the real inode
 * @dentry: The dentry to query
 *
 * If dentry is on a union/overlay, then return the underlying, real inode.
 * Otherwise return d_inode().
 */
static inline struct inode *d_real_inode(const struct dentry *dentry)
{
	/* This usage of d_real() results in const dentry */
	return d_backing_inode(d_real((struct dentry *) dentry, NULL));
}

struct name_snapshot {
	const unsigned char *name;
	unsigned char inline_name[DNAME_INLINE_LEN];
};
void take_dentry_name_snapshot(struct name_snapshot *, struct dentry *);
void release_dentry_name_snapshot(struct name_snapshot *);

#endif	/* __LINUX_DCACHE_H */<|MERGE_RESOLUTION|>--- conflicted
+++ resolved
@@ -150,14 +150,9 @@
 	struct vfsmount *(*d_automount)(struct path *);
 	int (*d_manage)(const struct path *, bool);
 	struct dentry *(*d_real)(struct dentry *, const struct inode *);
-<<<<<<< HEAD
-	void (*d_canonical_path)(const struct path *, struct path *);
-	ANDROID_KABI_RESERVE(1);
-=======
 
 	ANDROID_KABI_USE(1, void (*d_canonical_path)(const struct path *,
 						     struct path *));
->>>>>>> 63625b1b
 	ANDROID_KABI_RESERVE(2);
 	ANDROID_KABI_RESERVE(3);
 	ANDROID_KABI_RESERVE(4);
