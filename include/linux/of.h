#ifndef _LINUX_OF_H
#define _LINUX_OF_H
/*
 * Definitions for talking to the Open Firmware PROM on
 * Power Macintosh and other computers.
 *
 * Copyright (C) 1996-2005 Paul Mackerras.
 *
 * Updates for PPC64 by Peter Bergner & David Engebretsen, IBM Corp.
 * Updates for SPARC64 by David S. Miller
 * Derived from PowerPC and Sparc prom.h files by Stephen Rothwell, IBM Corp.
 *
 * This program is free software; you can redistribute it and/or
 * modify it under the terms of the GNU General Public License
 * as published by the Free Software Foundation; either version
 * 2 of the License, or (at your option) any later version.
 */
#include <linux/types.h>
#include <linux/bitops.h>
#include <linux/errno.h>
#include <linux/kobject.h>
#include <linux/mod_devicetable.h>
#include <linux/spinlock.h>
#include <linux/topology.h>
#include <linux/notifier.h>
#include <linux/property.h>
#include <linux/list.h>

#include <asm/byteorder.h>
#include <asm/errno.h>

typedef u32 phandle;
typedef u32 ihandle;

struct property {
	char	*name;
	int	length;
	void	*value;
	struct property *next;
	unsigned long _flags;
	unsigned int unique_id;
	struct bin_attribute attr;
};

#if defined(CONFIG_SPARC)
struct of_irq_controller;
#endif

struct device_node {
	const char *name;
	const char *type;
	phandle phandle;
	const char *full_name;
	struct fwnode_handle fwnode;

	struct	property *properties;
	struct	property *deadprops;	/* removed properties */
	struct	device_node *parent;
	struct	device_node *child;
	struct	device_node *sibling;
	struct	kobject kobj;
	unsigned long _flags;
	void	*data;
#if defined(CONFIG_SPARC)
	const char *path_component_name;
	unsigned int unique_id;
	struct of_irq_controller *irq_trans;
#endif
};

#define MAX_PHANDLE_ARGS 16
struct of_phandle_args {
	struct device_node *np;
	int args_count;
	uint32_t args[MAX_PHANDLE_ARGS];
};

struct of_phandle_iterator {
	/* Common iterator information */
	const char *cells_name;
	int cell_count;
	const struct device_node *parent;

	/* List size information */
	const __be32 *list_end;
	const __be32 *phandle_end;

	/* Current position state */
	const __be32 *cur;
	uint32_t cur_count;
	phandle phandle;
	struct device_node *node;
};

struct of_reconfig_data {
	struct device_node	*dn;
	struct property		*prop;
	struct property		*old_prop;
};

/* initialize a node */
extern struct kobj_type of_node_ktype;
extern const struct fwnode_operations of_fwnode_ops;
static inline void of_node_init(struct device_node *node)
{
	kobject_init(&node->kobj, &of_node_ktype);
<<<<<<< HEAD
	node->fwnode.type = FWNODE_OF;
=======
>>>>>>> bb176f67
	node->fwnode.ops = &of_fwnode_ops;
}

/* true when node is initialized */
static inline int of_node_is_initialized(struct device_node *node)
{
	return node && node->kobj.state_initialized;
}

/* true when node is attached (i.e. present on sysfs) */
static inline int of_node_is_attached(struct device_node *node)
{
	return node && node->kobj.state_in_sysfs;
}

#ifdef CONFIG_OF_DYNAMIC
extern struct device_node *of_node_get(struct device_node *node);
extern void of_node_put(struct device_node *node);
#else /* CONFIG_OF_DYNAMIC */
/* Dummy ref counting routines - to be implemented later */
static inline struct device_node *of_node_get(struct device_node *node)
{
	return node;
}
static inline void of_node_put(struct device_node *node) { }
#endif /* !CONFIG_OF_DYNAMIC */

/* Pointer for first entry in chain of all nodes. */
extern struct device_node *of_root;
extern struct device_node *of_chosen;
extern struct device_node *of_aliases;
extern struct device_node *of_stdout;
extern raw_spinlock_t devtree_lock;

/* flag descriptions (need to be visible even when !CONFIG_OF) */
#define OF_DYNAMIC	1 /* node and properties were allocated via kmalloc */
#define OF_DETACHED	2 /* node has been detached from the device tree */
#define OF_POPULATED	3 /* device already created for the node */
#define OF_POPULATED_BUS	4 /* of_platform_populate recursed to children of this node */

#define OF_BAD_ADDR	((u64)-1)

#ifdef CONFIG_OF
void of_core_init(void);

static inline bool is_of_node(const struct fwnode_handle *fwnode)
{
	return !IS_ERR_OR_NULL(fwnode) && fwnode->ops == &of_fwnode_ops;
}

#define to_of_node(__fwnode)						\
	({								\
		typeof(__fwnode) __to_of_node_fwnode = (__fwnode);	\
									\
		is_of_node(__to_of_node_fwnode) ?			\
			container_of(__to_of_node_fwnode,		\
				     struct device_node, fwnode) :	\
			NULL;						\
	})

#define of_fwnode_handle(node)						\
	({								\
		typeof(node) __of_fwnode_handle_node = (node);		\
									\
		__of_fwnode_handle_node ?				\
			&__of_fwnode_handle_node->fwnode : NULL;	\
	})

static inline bool of_have_populated_dt(void)
{
	return of_root != NULL;
}

static inline bool of_node_is_root(const struct device_node *node)
{
	return node && (node->parent == NULL);
}

static inline int of_node_check_flag(struct device_node *n, unsigned long flag)
{
	return test_bit(flag, &n->_flags);
}

static inline int of_node_test_and_set_flag(struct device_node *n,
					    unsigned long flag)
{
	return test_and_set_bit(flag, &n->_flags);
}

static inline void of_node_set_flag(struct device_node *n, unsigned long flag)
{
	set_bit(flag, &n->_flags);
}

static inline void of_node_clear_flag(struct device_node *n, unsigned long flag)
{
	clear_bit(flag, &n->_flags);
}

static inline int of_property_check_flag(struct property *p, unsigned long flag)
{
	return test_bit(flag, &p->_flags);
}

static inline void of_property_set_flag(struct property *p, unsigned long flag)
{
	set_bit(flag, &p->_flags);
}

static inline void of_property_clear_flag(struct property *p, unsigned long flag)
{
	clear_bit(flag, &p->_flags);
}

extern struct device_node *__of_find_all_nodes(struct device_node *prev);
extern struct device_node *of_find_all_nodes(struct device_node *prev);

/*
 * OF address retrieval & translation
 */

/* Helper to read a big number; size is in cells (not bytes) */
static inline u64 of_read_number(const __be32 *cell, int size)
{
	u64 r = 0;
	while (size--)
		r = (r << 32) | be32_to_cpu(*(cell++));
	return r;
}

/* Like of_read_number, but we want an unsigned long result */
static inline unsigned long of_read_ulong(const __be32 *cell, int size)
{
	/* toss away upper bits if unsigned long is smaller than u64 */
	return of_read_number(cell, size);
}

#if defined(CONFIG_SPARC)
#include <asm/prom.h>
#endif

/* Default #address and #size cells.  Allow arch asm/prom.h to override */
#if !defined(OF_ROOT_NODE_ADDR_CELLS_DEFAULT)
#define OF_ROOT_NODE_ADDR_CELLS_DEFAULT 1
#define OF_ROOT_NODE_SIZE_CELLS_DEFAULT 1
#endif

#define OF_IS_DYNAMIC(x) test_bit(OF_DYNAMIC, &x->_flags)
#define OF_MARK_DYNAMIC(x) set_bit(OF_DYNAMIC, &x->_flags)

static inline const char *of_node_full_name(const struct device_node *np)
{
	return np ? np->full_name : "<no-node>";
}

#define for_each_of_allnodes_from(from, dn) \
	for (dn = __of_find_all_nodes(from); dn; dn = __of_find_all_nodes(dn))
#define for_each_of_allnodes(dn) for_each_of_allnodes_from(NULL, dn)
extern struct device_node *of_find_node_by_name(struct device_node *from,
	const char *name);
extern struct device_node *of_find_node_by_type(struct device_node *from,
	const char *type);
extern struct device_node *of_find_compatible_node(struct device_node *from,
	const char *type, const char *compat);
extern struct device_node *of_find_matching_node_and_match(
	struct device_node *from,
	const struct of_device_id *matches,
	const struct of_device_id **match);

extern struct device_node *of_find_node_opts_by_path(const char *path,
	const char **opts);
static inline struct device_node *of_find_node_by_path(const char *path)
{
	return of_find_node_opts_by_path(path, NULL);
}

extern struct device_node *of_find_node_by_phandle(phandle handle);
extern struct device_node *of_get_parent(const struct device_node *node);
extern struct device_node *of_get_next_parent(struct device_node *node);
extern struct device_node *of_get_next_child(const struct device_node *node,
					     struct device_node *prev);
extern struct device_node *of_get_next_available_child(
	const struct device_node *node, struct device_node *prev);

extern struct device_node *of_get_child_by_name(const struct device_node *node,
					const char *name);

/* cache lookup */
extern struct device_node *of_find_next_cache_node(const struct device_node *);
extern int of_find_last_cache_level(unsigned int cpu);
extern struct device_node *of_find_node_with_property(
	struct device_node *from, const char *prop_name);

extern struct property *of_find_property(const struct device_node *np,
					 const char *name,
					 int *lenp);
extern int of_property_count_elems_of_size(const struct device_node *np,
				const char *propname, int elem_size);
extern int of_property_read_u32_index(const struct device_node *np,
				       const char *propname,
				       u32 index, u32 *out_value);
extern int of_property_read_u64_index(const struct device_node *np,
				       const char *propname,
				       u32 index, u64 *out_value);
extern int of_property_read_variable_u8_array(const struct device_node *np,
					const char *propname, u8 *out_values,
					size_t sz_min, size_t sz_max);
extern int of_property_read_variable_u16_array(const struct device_node *np,
					const char *propname, u16 *out_values,
					size_t sz_min, size_t sz_max);
extern int of_property_read_variable_u32_array(const struct device_node *np,
					const char *propname,
					u32 *out_values,
					size_t sz_min,
					size_t sz_max);
extern int of_property_read_u64(const struct device_node *np,
				const char *propname, u64 *out_value);
extern int of_property_read_variable_u64_array(const struct device_node *np,
					const char *propname,
					u64 *out_values,
					size_t sz_min,
					size_t sz_max);

extern int of_property_read_string(const struct device_node *np,
				   const char *propname,
				   const char **out_string);
extern int of_property_match_string(const struct device_node *np,
				    const char *propname,
				    const char *string);
extern int of_property_read_string_helper(const struct device_node *np,
					      const char *propname,
					      const char **out_strs, size_t sz, int index);
extern int of_device_is_compatible(const struct device_node *device,
				   const char *);
extern int of_device_compatible_match(struct device_node *device,
				      const char *const *compat);
extern bool of_device_is_available(const struct device_node *device);
extern bool of_device_is_big_endian(const struct device_node *device);
extern const void *of_get_property(const struct device_node *node,
				const char *name,
				int *lenp);
extern struct device_node *of_get_cpu_node(int cpu, unsigned int *thread);
#define for_each_property_of_node(dn, pp) \
	for (pp = dn->properties; pp != NULL; pp = pp->next)

extern int of_n_addr_cells(struct device_node *np);
extern int of_n_size_cells(struct device_node *np);
extern const struct of_device_id *of_match_node(
	const struct of_device_id *matches, const struct device_node *node);
extern int of_modalias_node(struct device_node *node, char *modalias, int len);
extern void of_print_phandle_args(const char *msg, const struct of_phandle_args *args);
extern struct device_node *of_parse_phandle(const struct device_node *np,
					    const char *phandle_name,
					    int index);
extern int of_parse_phandle_with_args(const struct device_node *np,
	const char *list_name, const char *cells_name, int index,
	struct of_phandle_args *out_args);
extern int of_parse_phandle_with_fixed_args(const struct device_node *np,
	const char *list_name, int cells_count, int index,
	struct of_phandle_args *out_args);
extern int of_count_phandle_with_args(const struct device_node *np,
	const char *list_name, const char *cells_name);

/* phandle iterator functions */
extern int of_phandle_iterator_init(struct of_phandle_iterator *it,
				    const struct device_node *np,
				    const char *list_name,
				    const char *cells_name,
				    int cell_count);

extern int of_phandle_iterator_next(struct of_phandle_iterator *it);
extern int of_phandle_iterator_args(struct of_phandle_iterator *it,
				    uint32_t *args,
				    int size);

extern void of_alias_scan(void * (*dt_alloc)(u64 size, u64 align));
extern int of_alias_get_id(struct device_node *np, const char *stem);
extern int of_alias_get_highest_id(const char *stem);

extern int of_machine_is_compatible(const char *compat);

extern int of_add_property(struct device_node *np, struct property *prop);
extern int of_remove_property(struct device_node *np, struct property *prop);
extern int of_update_property(struct device_node *np, struct property *newprop);

/* For updating the device tree at runtime */
#define OF_RECONFIG_ATTACH_NODE		0x0001
#define OF_RECONFIG_DETACH_NODE		0x0002
#define OF_RECONFIG_ADD_PROPERTY	0x0003
#define OF_RECONFIG_REMOVE_PROPERTY	0x0004
#define OF_RECONFIG_UPDATE_PROPERTY	0x0005

extern int of_attach_node(struct device_node *);
extern int of_detach_node(struct device_node *);

#define of_match_ptr(_ptr)	(_ptr)

/**
 * of_property_read_u8_array - Find and read an array of u8 from a property.
 *
 * @np:		device node from which the property value is to be read.
 * @propname:	name of the property to be searched.
 * @out_values:	pointer to return value, modified only if return value is 0.
 * @sz:		number of array elements to read
 *
 * Search for a property in a device node and read 8-bit value(s) from
 * it. Returns 0 on success, -EINVAL if the property does not exist,
 * -ENODATA if property does not have a value, and -EOVERFLOW if the
 * property data isn't large enough.
 *
 * dts entry of array should be like:
 *	property = /bits/ 8 <0x50 0x60 0x70>;
 *
 * The out_values is modified only if a valid u8 value can be decoded.
 */
static inline int of_property_read_u8_array(const struct device_node *np,
					    const char *propname,
					    u8 *out_values, size_t sz)
{
	int ret = of_property_read_variable_u8_array(np, propname, out_values,
						     sz, 0);
	if (ret >= 0)
		return 0;
	else
		return ret;
}

/**
 * of_property_read_u16_array - Find and read an array of u16 from a property.
 *
 * @np:		device node from which the property value is to be read.
 * @propname:	name of the property to be searched.
 * @out_values:	pointer to return value, modified only if return value is 0.
 * @sz:		number of array elements to read
 *
 * Search for a property in a device node and read 16-bit value(s) from
 * it. Returns 0 on success, -EINVAL if the property does not exist,
 * -ENODATA if property does not have a value, and -EOVERFLOW if the
 * property data isn't large enough.
 *
 * dts entry of array should be like:
 *	property = /bits/ 16 <0x5000 0x6000 0x7000>;
 *
 * The out_values is modified only if a valid u16 value can be decoded.
 */
static inline int of_property_read_u16_array(const struct device_node *np,
					     const char *propname,
					     u16 *out_values, size_t sz)
{
	int ret = of_property_read_variable_u16_array(np, propname, out_values,
						      sz, 0);
	if (ret >= 0)
		return 0;
	else
		return ret;
}

/**
 * of_property_read_u32_array - Find and read an array of 32 bit integers
 * from a property.
 *
 * @np:		device node from which the property value is to be read.
 * @propname:	name of the property to be searched.
 * @out_values:	pointer to return value, modified only if return value is 0.
 * @sz:		number of array elements to read
 *
 * Search for a property in a device node and read 32-bit value(s) from
 * it. Returns 0 on success, -EINVAL if the property does not exist,
 * -ENODATA if property does not have a value, and -EOVERFLOW if the
 * property data isn't large enough.
 *
 * The out_values is modified only if a valid u32 value can be decoded.
 */
static inline int of_property_read_u32_array(const struct device_node *np,
					     const char *propname,
					     u32 *out_values, size_t sz)
{
	int ret = of_property_read_variable_u32_array(np, propname, out_values,
						      sz, 0);
	if (ret >= 0)
		return 0;
	else
		return ret;
}

/**
 * of_property_read_u64_array - Find and read an array of 64 bit integers
 * from a property.
 *
 * @np:		device node from which the property value is to be read.
 * @propname:	name of the property to be searched.
 * @out_values:	pointer to return value, modified only if return value is 0.
 * @sz:		number of array elements to read
 *
 * Search for a property in a device node and read 64-bit value(s) from
 * it. Returns 0 on success, -EINVAL if the property does not exist,
 * -ENODATA if property does not have a value, and -EOVERFLOW if the
 * property data isn't large enough.
 *
 * The out_values is modified only if a valid u64 value can be decoded.
 */
static inline int of_property_read_u64_array(const struct device_node *np,
					     const char *propname,
					     u64 *out_values, size_t sz)
{
	int ret = of_property_read_variable_u64_array(np, propname, out_values,
						      sz, 0);
	if (ret >= 0)
		return 0;
	else
		return ret;
}

/*
 * struct property *prop;
 * const __be32 *p;
 * u32 u;
 *
 * of_property_for_each_u32(np, "propname", prop, p, u)
 *         printk("U32 value: %x\n", u);
 */
const __be32 *of_prop_next_u32(struct property *prop, const __be32 *cur,
			       u32 *pu);
/*
 * struct property *prop;
 * const char *s;
 *
 * of_property_for_each_string(np, "propname", prop, s)
 *         printk("String value: %s\n", s);
 */
const char *of_prop_next_string(struct property *prop, const char *cur);

bool of_console_check(struct device_node *dn, char *name, int index);

#else /* CONFIG_OF */

static inline void of_core_init(void)
{
}

static inline bool is_of_node(const struct fwnode_handle *fwnode)
{
	return false;
}

static inline struct device_node *to_of_node(const struct fwnode_handle *fwnode)
{
	return NULL;
}

static inline const char* of_node_full_name(const struct device_node *np)
{
	return "<no-node>";
}

static inline struct device_node *of_find_node_by_name(struct device_node *from,
	const char *name)
{
	return NULL;
}

static inline struct device_node *of_find_node_by_type(struct device_node *from,
	const char *type)
{
	return NULL;
}

static inline struct device_node *of_find_matching_node_and_match(
	struct device_node *from,
	const struct of_device_id *matches,
	const struct of_device_id **match)
{
	return NULL;
}

static inline struct device_node *of_find_node_by_path(const char *path)
{
	return NULL;
}

static inline struct device_node *of_find_node_opts_by_path(const char *path,
	const char **opts)
{
	return NULL;
}

static inline struct device_node *of_find_node_by_phandle(phandle handle)
{
	return NULL;
}

static inline struct device_node *of_get_parent(const struct device_node *node)
{
	return NULL;
}

static inline struct device_node *of_get_next_child(
	const struct device_node *node, struct device_node *prev)
{
	return NULL;
}

static inline struct device_node *of_get_next_available_child(
	const struct device_node *node, struct device_node *prev)
{
	return NULL;
}

static inline struct device_node *of_find_node_with_property(
	struct device_node *from, const char *prop_name)
{
	return NULL;
}

#define of_fwnode_handle(node) NULL

static inline bool of_have_populated_dt(void)
{
	return false;
}

static inline struct device_node *of_get_child_by_name(
					const struct device_node *node,
					const char *name)
{
	return NULL;
}

static inline int of_device_is_compatible(const struct device_node *device,
					  const char *name)
{
	return 0;
}

static inline  int of_device_compatible_match(struct device_node *device,
					      const char *const *compat)
{
	return 0;
}

static inline bool of_device_is_available(const struct device_node *device)
{
	return false;
}

static inline bool of_device_is_big_endian(const struct device_node *device)
{
	return false;
}

static inline struct property *of_find_property(const struct device_node *np,
						const char *name,
						int *lenp)
{
	return NULL;
}

static inline struct device_node *of_find_compatible_node(
						struct device_node *from,
						const char *type,
						const char *compat)
{
	return NULL;
}

static inline int of_property_count_elems_of_size(const struct device_node *np,
			const char *propname, int elem_size)
{
	return -ENOSYS;
}

static inline int of_property_read_u32_index(const struct device_node *np,
			const char *propname, u32 index, u32 *out_value)
{
	return -ENOSYS;
}

static inline int of_property_read_u8_array(const struct device_node *np,
			const char *propname, u8 *out_values, size_t sz)
{
	return -ENOSYS;
}

static inline int of_property_read_u16_array(const struct device_node *np,
			const char *propname, u16 *out_values, size_t sz)
{
	return -ENOSYS;
}

static inline int of_property_read_u32_array(const struct device_node *np,
					     const char *propname,
					     u32 *out_values, size_t sz)
{
	return -ENOSYS;
}

static inline int of_property_read_u64_array(const struct device_node *np,
					     const char *propname,
					     u64 *out_values, size_t sz)
{
	return -ENOSYS;
}

static inline int of_property_read_string(const struct device_node *np,
					  const char *propname,
					  const char **out_string)
{
	return -ENOSYS;
}

static inline int of_property_read_string_helper(const struct device_node *np,
						 const char *propname,
						 const char **out_strs, size_t sz, int index)
{
	return -ENOSYS;
}

static inline const void *of_get_property(const struct device_node *node,
				const char *name,
				int *lenp)
{
	return NULL;
}

static inline struct device_node *of_get_cpu_node(int cpu,
					unsigned int *thread)
{
	return NULL;
}

static inline int of_n_addr_cells(struct device_node *np)
{
	return 0;

}
static inline int of_n_size_cells(struct device_node *np)
{
	return 0;
}

static inline int of_property_read_u64(const struct device_node *np,
				       const char *propname, u64 *out_value)
{
	return -ENOSYS;
}

static inline int of_property_match_string(const struct device_node *np,
					   const char *propname,
					   const char *string)
{
	return -ENOSYS;
}

static inline struct device_node *of_parse_phandle(const struct device_node *np,
						   const char *phandle_name,
						   int index)
{
	return NULL;
}

static inline int of_parse_phandle_with_args(const struct device_node *np,
					     const char *list_name,
					     const char *cells_name,
					     int index,
					     struct of_phandle_args *out_args)
{
	return -ENOSYS;
}

static inline int of_parse_phandle_with_fixed_args(const struct device_node *np,
	const char *list_name, int cells_count, int index,
	struct of_phandle_args *out_args)
{
	return -ENOSYS;
}

static inline int of_count_phandle_with_args(struct device_node *np,
					     const char *list_name,
					     const char *cells_name)
{
	return -ENOSYS;
}

static inline int of_phandle_iterator_init(struct of_phandle_iterator *it,
					   const struct device_node *np,
					   const char *list_name,
					   const char *cells_name,
					   int cell_count)
{
	return -ENOSYS;
}

static inline int of_phandle_iterator_next(struct of_phandle_iterator *it)
{
	return -ENOSYS;
}

static inline int of_phandle_iterator_args(struct of_phandle_iterator *it,
					   uint32_t *args,
					   int size)
{
	return 0;
}

static inline int of_alias_get_id(struct device_node *np, const char *stem)
{
	return -ENOSYS;
}

static inline int of_alias_get_highest_id(const char *stem)
{
	return -ENOSYS;
}

static inline int of_machine_is_compatible(const char *compat)
{
	return 0;
}

static inline bool of_console_check(const struct device_node *dn, const char *name, int index)
{
	return false;
}

static inline const __be32 *of_prop_next_u32(struct property *prop,
		const __be32 *cur, u32 *pu)
{
	return NULL;
}

static inline const char *of_prop_next_string(struct property *prop,
		const char *cur)
{
	return NULL;
}

static inline int of_node_check_flag(struct device_node *n, unsigned long flag)
{
	return 0;
}

static inline int of_node_test_and_set_flag(struct device_node *n,
					    unsigned long flag)
{
	return 0;
}

static inline void of_node_set_flag(struct device_node *n, unsigned long flag)
{
}

static inline void of_node_clear_flag(struct device_node *n, unsigned long flag)
{
}

static inline int of_property_check_flag(struct property *p, unsigned long flag)
{
	return 0;
}

static inline void of_property_set_flag(struct property *p, unsigned long flag)
{
}

static inline void of_property_clear_flag(struct property *p, unsigned long flag)
{
}

#define of_match_ptr(_ptr)	NULL
#define of_match_node(_matches, _node)	NULL
#endif /* CONFIG_OF */

/* Default string compare functions, Allow arch asm/prom.h to override */
#if !defined(of_compat_cmp)
#define of_compat_cmp(s1, s2, l)	strcasecmp((s1), (s2))
#define of_prop_cmp(s1, s2)		strcmp((s1), (s2))
#define of_node_cmp(s1, s2)		strcasecmp((s1), (s2))
#endif

#if defined(CONFIG_OF) && defined(CONFIG_NUMA)
extern int of_node_to_nid(struct device_node *np);
#else
static inline int of_node_to_nid(struct device_node *device)
{
	return NUMA_NO_NODE;
}
#endif

#ifdef CONFIG_OF_NUMA
extern int of_numa_init(void);
#else
static inline int of_numa_init(void)
{
	return -ENOSYS;
}
#endif

static inline struct device_node *of_find_matching_node(
	struct device_node *from,
	const struct of_device_id *matches)
{
	return of_find_matching_node_and_match(from, matches, NULL);
}

/**
 * of_property_count_u8_elems - Count the number of u8 elements in a property
 *
 * @np:		device node from which the property value is to be read.
 * @propname:	name of the property to be searched.
 *
 * Search for a property in a device node and count the number of u8 elements
 * in it. Returns number of elements on sucess, -EINVAL if the property does
 * not exist or its length does not match a multiple of u8 and -ENODATA if the
 * property does not have a value.
 */
static inline int of_property_count_u8_elems(const struct device_node *np,
				const char *propname)
{
	return of_property_count_elems_of_size(np, propname, sizeof(u8));
}

/**
 * of_property_count_u16_elems - Count the number of u16 elements in a property
 *
 * @np:		device node from which the property value is to be read.
 * @propname:	name of the property to be searched.
 *
 * Search for a property in a device node and count the number of u16 elements
 * in it. Returns number of elements on sucess, -EINVAL if the property does
 * not exist or its length does not match a multiple of u16 and -ENODATA if the
 * property does not have a value.
 */
static inline int of_property_count_u16_elems(const struct device_node *np,
				const char *propname)
{
	return of_property_count_elems_of_size(np, propname, sizeof(u16));
}

/**
 * of_property_count_u32_elems - Count the number of u32 elements in a property
 *
 * @np:		device node from which the property value is to be read.
 * @propname:	name of the property to be searched.
 *
 * Search for a property in a device node and count the number of u32 elements
 * in it. Returns number of elements on sucess, -EINVAL if the property does
 * not exist or its length does not match a multiple of u32 and -ENODATA if the
 * property does not have a value.
 */
static inline int of_property_count_u32_elems(const struct device_node *np,
				const char *propname)
{
	return of_property_count_elems_of_size(np, propname, sizeof(u32));
}

/**
 * of_property_count_u64_elems - Count the number of u64 elements in a property
 *
 * @np:		device node from which the property value is to be read.
 * @propname:	name of the property to be searched.
 *
 * Search for a property in a device node and count the number of u64 elements
 * in it. Returns number of elements on sucess, -EINVAL if the property does
 * not exist or its length does not match a multiple of u64 and -ENODATA if the
 * property does not have a value.
 */
static inline int of_property_count_u64_elems(const struct device_node *np,
				const char *propname)
{
	return of_property_count_elems_of_size(np, propname, sizeof(u64));
}

/**
 * of_property_read_string_array() - Read an array of strings from a multiple
 * strings property.
 * @np:		device node from which the property value is to be read.
 * @propname:	name of the property to be searched.
 * @out_strs:	output array of string pointers.
 * @sz:		number of array elements to read.
 *
 * Search for a property in a device tree node and retrieve a list of
 * terminated string values (pointer to data, not a copy) in that property.
 *
 * If @out_strs is NULL, the number of strings in the property is returned.
 */
static inline int of_property_read_string_array(const struct device_node *np,
						const char *propname, const char **out_strs,
						size_t sz)
{
	return of_property_read_string_helper(np, propname, out_strs, sz, 0);
}

/**
 * of_property_count_strings() - Find and return the number of strings from a
 * multiple strings property.
 * @np:		device node from which the property value is to be read.
 * @propname:	name of the property to be searched.
 *
 * Search for a property in a device tree node and retrieve the number of null
 * terminated string contain in it. Returns the number of strings on
 * success, -EINVAL if the property does not exist, -ENODATA if property
 * does not have a value, and -EILSEQ if the string is not null-terminated
 * within the length of the property data.
 */
static inline int of_property_count_strings(const struct device_node *np,
					    const char *propname)
{
	return of_property_read_string_helper(np, propname, NULL, 0, 0);
}

/**
 * of_property_read_string_index() - Find and read a string from a multiple
 * strings property.
 * @np:		device node from which the property value is to be read.
 * @propname:	name of the property to be searched.
 * @index:	index of the string in the list of strings
 * @out_string:	pointer to null terminated return string, modified only if
 *		return value is 0.
 *
 * Search for a property in a device tree node and retrieve a null
 * terminated string value (pointer to data, not a copy) in the list of strings
 * contained in that property.
 * Returns 0 on success, -EINVAL if the property does not exist, -ENODATA if
 * property does not have a value, and -EILSEQ if the string is not
 * null-terminated within the length of the property data.
 *
 * The out_string pointer is modified only if a valid string can be decoded.
 */
static inline int of_property_read_string_index(const struct device_node *np,
						const char *propname,
						int index, const char **output)
{
	int rc = of_property_read_string_helper(np, propname, output, 1, index);
	return rc < 0 ? rc : 0;
}

/**
 * of_property_read_bool - Findfrom a property
 * @np:		device node from which the property value is to be read.
 * @propname:	name of the property to be searched.
 *
 * Search for a property in a device node.
 * Returns true if the property exists false otherwise.
 */
static inline bool of_property_read_bool(const struct device_node *np,
					 const char *propname)
{
	struct property *prop = of_find_property(np, propname, NULL);

	return prop ? true : false;
}

static inline int of_property_read_u8(const struct device_node *np,
				       const char *propname,
				       u8 *out_value)
{
	return of_property_read_u8_array(np, propname, out_value, 1);
}

static inline int of_property_read_u16(const struct device_node *np,
				       const char *propname,
				       u16 *out_value)
{
	return of_property_read_u16_array(np, propname, out_value, 1);
}

static inline int of_property_read_u32(const struct device_node *np,
				       const char *propname,
				       u32 *out_value)
{
	return of_property_read_u32_array(np, propname, out_value, 1);
}

static inline int of_property_read_s32(const struct device_node *np,
				       const char *propname,
				       s32 *out_value)
{
	return of_property_read_u32(np, propname, (u32*) out_value);
}

#define of_for_each_phandle(it, err, np, ln, cn, cc)			\
	for (of_phandle_iterator_init((it), (np), (ln), (cn), (cc)),	\
	     err = of_phandle_iterator_next(it);			\
	     err == 0;							\
	     err = of_phandle_iterator_next(it))

#define of_property_for_each_u32(np, propname, prop, p, u)	\
	for (prop = of_find_property(np, propname, NULL),	\
		p = of_prop_next_u32(prop, NULL, &u);		\
		p;						\
		p = of_prop_next_u32(prop, p, &u))

#define of_property_for_each_string(np, propname, prop, s)	\
	for (prop = of_find_property(np, propname, NULL),	\
		s = of_prop_next_string(prop, NULL);		\
		s;						\
		s = of_prop_next_string(prop, s))

#define for_each_node_by_name(dn, name) \
	for (dn = of_find_node_by_name(NULL, name); dn; \
	     dn = of_find_node_by_name(dn, name))
#define for_each_node_by_type(dn, type) \
	for (dn = of_find_node_by_type(NULL, type); dn; \
	     dn = of_find_node_by_type(dn, type))
#define for_each_compatible_node(dn, type, compatible) \
	for (dn = of_find_compatible_node(NULL, type, compatible); dn; \
	     dn = of_find_compatible_node(dn, type, compatible))
#define for_each_matching_node(dn, matches) \
	for (dn = of_find_matching_node(NULL, matches); dn; \
	     dn = of_find_matching_node(dn, matches))
#define for_each_matching_node_and_match(dn, matches, match) \
	for (dn = of_find_matching_node_and_match(NULL, matches, match); \
	     dn; dn = of_find_matching_node_and_match(dn, matches, match))

#define for_each_child_of_node(parent, child) \
	for (child = of_get_next_child(parent, NULL); child != NULL; \
	     child = of_get_next_child(parent, child))
#define for_each_available_child_of_node(parent, child) \
	for (child = of_get_next_available_child(parent, NULL); child != NULL; \
	     child = of_get_next_available_child(parent, child))

#define for_each_node_with_property(dn, prop_name) \
	for (dn = of_find_node_with_property(NULL, prop_name); dn; \
	     dn = of_find_node_with_property(dn, prop_name))

static inline int of_get_child_count(const struct device_node *np)
{
	struct device_node *child;
	int num = 0;

	for_each_child_of_node(np, child)
		num++;

	return num;
}

static inline int of_get_available_child_count(const struct device_node *np)
{
	struct device_node *child;
	int num = 0;

	for_each_available_child_of_node(np, child)
		num++;

	return num;
}

#if defined(CONFIG_OF) && !defined(MODULE)
#define _OF_DECLARE(table, name, compat, fn, fn_type)			\
	static const struct of_device_id __of_table_##name		\
		__used __section(__##table##_of_table)			\
		 = { .compatible = compat,				\
		     .data = (fn == (fn_type)NULL) ? fn : fn  }
#else
#define _OF_DECLARE(table, name, compat, fn, fn_type)			\
	static const struct of_device_id __of_table_##name		\
		__attribute__((unused))					\
		 = { .compatible = compat,				\
		     .data = (fn == (fn_type)NULL) ? fn : fn }
#endif

typedef int (*of_init_fn_2)(struct device_node *, struct device_node *);
typedef int (*of_init_fn_1_ret)(struct device_node *);
typedef void (*of_init_fn_1)(struct device_node *);

#define OF_DECLARE_1(table, name, compat, fn) \
		_OF_DECLARE(table, name, compat, fn, of_init_fn_1)
#define OF_DECLARE_1_RET(table, name, compat, fn) \
		_OF_DECLARE(table, name, compat, fn, of_init_fn_1_ret)
#define OF_DECLARE_2(table, name, compat, fn) \
		_OF_DECLARE(table, name, compat, fn, of_init_fn_2)

/**
 * struct of_changeset_entry	- Holds a changeset entry
 *
 * @node:	list_head for the log list
 * @action:	notifier action
 * @np:		pointer to the device node affected
 * @prop:	pointer to the property affected
 * @old_prop:	hold a pointer to the original property
 *
 * Every modification of the device tree during a changeset
 * is held in a list of of_changeset_entry structures.
 * That way we can recover from a partial application, or we can
 * revert the changeset
 */
struct of_changeset_entry {
	struct list_head node;
	unsigned long action;
	struct device_node *np;
	struct property *prop;
	struct property *old_prop;
};

/**
 * struct of_changeset - changeset tracker structure
 *
 * @entries:	list_head for the changeset entries
 *
 * changesets are a convenient way to apply bulk changes to the
 * live tree. In case of an error, changes are rolled-back.
 * changesets live on after initial application, and if not
 * destroyed after use, they can be reverted in one single call.
 */
struct of_changeset {
	struct list_head entries;
};

enum of_reconfig_change {
	OF_RECONFIG_NO_CHANGE = 0,
	OF_RECONFIG_CHANGE_ADD,
	OF_RECONFIG_CHANGE_REMOVE,
};

#ifdef CONFIG_OF_DYNAMIC
extern int of_reconfig_notifier_register(struct notifier_block *);
extern int of_reconfig_notifier_unregister(struct notifier_block *);
extern int of_reconfig_notify(unsigned long, struct of_reconfig_data *rd);
extern int of_reconfig_get_state_change(unsigned long action,
					struct of_reconfig_data *arg);

extern void of_changeset_init(struct of_changeset *ocs);
extern void of_changeset_destroy(struct of_changeset *ocs);
extern int of_changeset_apply(struct of_changeset *ocs);
extern int of_changeset_revert(struct of_changeset *ocs);
extern int of_changeset_action(struct of_changeset *ocs,
		unsigned long action, struct device_node *np,
		struct property *prop);

static inline int of_changeset_attach_node(struct of_changeset *ocs,
		struct device_node *np)
{
	return of_changeset_action(ocs, OF_RECONFIG_ATTACH_NODE, np, NULL);
}

static inline int of_changeset_detach_node(struct of_changeset *ocs,
		struct device_node *np)
{
	return of_changeset_action(ocs, OF_RECONFIG_DETACH_NODE, np, NULL);
}

static inline int of_changeset_add_property(struct of_changeset *ocs,
		struct device_node *np, struct property *prop)
{
	return of_changeset_action(ocs, OF_RECONFIG_ADD_PROPERTY, np, prop);
}

static inline int of_changeset_remove_property(struct of_changeset *ocs,
		struct device_node *np, struct property *prop)
{
	return of_changeset_action(ocs, OF_RECONFIG_REMOVE_PROPERTY, np, prop);
}

static inline int of_changeset_update_property(struct of_changeset *ocs,
		struct device_node *np, struct property *prop)
{
	return of_changeset_action(ocs, OF_RECONFIG_UPDATE_PROPERTY, np, prop);
}
#else /* CONFIG_OF_DYNAMIC */
static inline int of_reconfig_notifier_register(struct notifier_block *nb)
{
	return -EINVAL;
}
static inline int of_reconfig_notifier_unregister(struct notifier_block *nb)
{
	return -EINVAL;
}
static inline int of_reconfig_notify(unsigned long action,
				     struct of_reconfig_data *arg)
{
	return -EINVAL;
}
static inline int of_reconfig_get_state_change(unsigned long action,
						struct of_reconfig_data *arg)
{
	return -EINVAL;
}
#endif /* CONFIG_OF_DYNAMIC */

/* CONFIG_OF_RESOLVE api */
extern int of_resolve_phandles(struct device_node *tree);

/**
 * of_device_is_system_power_controller - Tells if system-power-controller is found for device_node
 * @np: Pointer to the given device_node
 *
 * return true if present false otherwise
 */
static inline bool of_device_is_system_power_controller(const struct device_node *np)
{
	return of_property_read_bool(np, "system-power-controller");
}

/**
 * Overlay support
 */

enum of_overlay_notify_action {
	OF_OVERLAY_PRE_APPLY,
	OF_OVERLAY_POST_APPLY,
	OF_OVERLAY_PRE_REMOVE,
	OF_OVERLAY_POST_REMOVE,
};

struct of_overlay_notify_data {
	struct device_node *overlay;
	struct device_node *target;
};

#ifdef CONFIG_OF_OVERLAY

/* ID based overlays; the API for external users */
int of_overlay_create(struct device_node *tree);
int of_overlay_destroy(int id);
int of_overlay_destroy_all(void);

int of_overlay_notifier_register(struct notifier_block *nb);
int of_overlay_notifier_unregister(struct notifier_block *nb);

#else

static inline int of_overlay_create(struct device_node *tree)
{
	return -ENOTSUPP;
}

static inline int of_overlay_destroy(int id)
{
	return -ENOTSUPP;
}

static inline int of_overlay_destroy_all(void)
{
	return -ENOTSUPP;
}

static inline int of_overlay_notifier_register(struct notifier_block *nb)
{
	return 0;
}

static inline int of_overlay_notifier_unregister(struct notifier_block *nb)
{
	return 0;
}

#endif

#endif /* _LINUX_OF_H */<|MERGE_RESOLUTION|>--- conflicted
+++ resolved
@@ -104,10 +104,6 @@
 static inline void of_node_init(struct device_node *node)
 {
 	kobject_init(&node->kobj, &of_node_ktype);
-<<<<<<< HEAD
-	node->fwnode.type = FWNODE_OF;
-=======
->>>>>>> bb176f67
 	node->fwnode.ops = &of_fwnode_ops;
 }
 
